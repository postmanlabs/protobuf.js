--- conflicted
+++ resolved
@@ -175,13 +175,8 @@
  * @returns {!*}
  */
 function buildMessageField(fld) {
-    var fieldType = fld.repeated ? "repeated" : (fld.required ? "required" : "optional");
     return {
-<<<<<<< HEAD
-        "rule"    : fieldType,
-=======
         "rule"    : fld.map ? "map" : (fld.repeated ? "repeated" : (fld.required ? "required" : "optional")),
->>>>>>> 49af6655
         "type"    : fld.resolvedType ? fld.parent.qn(fld.resolvedType) : fld.type['name'],
         "keytype" : (typeof(fld.keyType) === 'string') ? fld.keyType : (fld.keyType !== null ? fld.keyType.name : undefined),
         "name"    : fld instanceof ProtoBuf.Reflect.Message.ExtensionField ? fld.name.substring(fld.name.lastIndexOf(".")+1): fld.name,
