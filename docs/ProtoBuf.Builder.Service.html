--- conflicted
+++ resolved
@@ -23,51 +23,45 @@
 
 
 
-
 <section>
 
 <header>
-    
-        <h2>
-            <span class="ancestors"><a href="ProtoBuf.html">ProtoBuf</a><a href="ProtoBuf.Builder.html">.Builder</a>.</span>
-        
-        Service
-        </h2>
-        
-            <div class="class-description"><p>Barebone of all runtime services.</p></div>
-        
+    <h2>
+        <span class="ancestors"><a href="ProtoBuf.html">ProtoBuf</a><a href="ProtoBuf.Builder.html">.Builder</a>.</span>
+    
+    Service
+    </h2>
+    
+        <div class="class-description"><p>Barebone of all runtime services.</p></div>
     
 </header>
 
 <article>
     <div class="container-overview">
     
-        
-
-    
-    <h2>Constructor</h2>
-    
-
+
+    
+        
+<dt>
     <h4 class="name" id="Service"><span class="type-signature"></span>new Service<span class="signature">(rpcImpl<span class="signature-attributes">opt</span>)</span><span class="type-signature"></span></h4>
 
     
-
-
-
-<div class="description">
-    <p>Constructs a new runtime Service.</p>
-</div>
-
-
-
-
-
-
-
-
-
-    <h5>Parameters:</h5>
-    
+</dt>
+<dd>
+
+    
+    <div class="description">
+        <p>Constructs a new runtime Service.</p>
+    </div>
+    
+
+    
+
+    
+
+    
+        <h5>Parameters:</h5>
+        
 
 <table class="params">
     <thead>
@@ -125,20 +119,10 @@
     
     </tbody>
 </table>
-
-
-
-
-
-
+    
+
+    
 <dl class="details">
-
-    
-
-    
-
-    
-
     
 
     
@@ -160,11 +144,7 @@
     
     <dt class="tag-source">Source:</dt>
     <dd class="tag-source"><ul class="dummy"><li>
-<<<<<<< HEAD
-        <a href="ProtoBuf.js.html">ProtoBuf.js</a>, <a href="ProtoBuf.js.html#line3425">line 3425</a>
-=======
-        <a href="ProtoBuf.js.html">ProtoBuf.js</a>, <a href="ProtoBuf.js.html#line3419">line 3419</a>
->>>>>>> 49af6655
+        <a href="ProtoBuf.js.html">ProtoBuf.js</a>, <a href="ProtoBuf.js.html#line3418">line 3418</a>
     </li></ul></dd>
     
 
@@ -176,26 +156,25 @@
 </dl>
 
 
-
-
-
-
-
-
-
-
-
-<h5>Throws:</h5>
-
-        
+    
+
+    
+
+    
+
+    
+
+    
+    <h5>Throws:</h5>
+    
+            
 
 <dl>
     <dt>
         <div class="param-desc">
-        <p>If the service cannot be created</p>
+        If the service cannot be created
         </div>
     </dt>
-    <dd></dd>
     <dt>
         <dl>
             <dt>
@@ -209,15 +188,15 @@
             </dd>
         </dl>
     </dt>
-    <dd></dd>
 </dl>
 
 
-    
-
-
-
-
+        
+
+    
+
+    
+</dd>
 
     
     </div>
@@ -228,6 +207,8 @@
 
     
 
+    
+
      
 
     
@@ -235,41 +216,34 @@
     
         <h3 class="subsection-title">Members</h3>
 
-        
-            
-<h4 class="name" id=".$options"><span class="type-signature">(static) </span>$options<span class="type-signature"> :<a href="Object.html">Object</a>.&lt;string, *></span></h4>
-
-
-
-
-<div class="description">
-    <p>Service options.</p>
-</div>
-
-
-
-    <h5>Type:</h5>
-    <ul>
-        <li>
-            
+        <dl>
+            
+<dt>
+    <h4 class="name" id="$options"><span class="type-signature">(static) </span>$options<span class="type-signature"> :<a href="Object.html">Object</a>.&lt;string, *></span></h4>
+
+    
+</dt>
+<dd>
+    
+    <div class="description">
+        <p>Service options.</p>
+    </div>
+    
+
+    
+        <h5>Type:</h5>
+        <ul>
+            <li>
+                
 <span class="param-type"><a href="Object.html">Object</a>.&lt;string, *></span>
 
 
-        </li>
-    </ul>
-
-
-
-
-
+            </li>
+        </ul>
+    
+
+    
 <dl class="details">
-
-    
-
-    
-
-    
-
     
 
     
@@ -291,11 +265,7 @@
     
     <dt class="tag-source">Source:</dt>
     <dd class="tag-source"><ul class="dummy"><li>
-<<<<<<< HEAD
-        <a href="ProtoBuf.js.html">ProtoBuf.js</a>, <a href="ProtoBuf.js.html#line3518">line 3518</a>
-=======
-        <a href="ProtoBuf.js.html">ProtoBuf.js</a>, <a href="ProtoBuf.js.html#line3512">line 3512</a>
->>>>>>> 49af6655
+        <a href="ProtoBuf.js.html">ProtoBuf.js</a>, <a href="ProtoBuf.js.html#line3511">line 3511</a>
     </li></ul></dd>
     
 
@@ -307,45 +277,39 @@
 </dl>
 
 
-
-
-
-
-        
-            
-<h4 class="name" id=".$type"><span class="type-signature">(static, non-null) </span>$type<span class="type-signature"> :<a href="ProtoBuf.Reflect.Service.html">ProtoBuf.Reflect.Service</a></span></h4>
-
-
-
-
-<div class="description">
-    <p>Reflection type.</p>
-</div>
-
-
-
-    <h5>Type:</h5>
-    <ul>
-        <li>
-            
+    
+
+    
+</dd>
+
+        
+            
+<dt>
+    <h4 class="name" id="$type"><span class="type-signature">(static, non-null) </span>$type<span class="type-signature"> :<a href="ProtoBuf.Reflect.Service.html">ProtoBuf.Reflect.Service</a></span></h4>
+
+    
+</dt>
+<dd>
+    
+    <div class="description">
+        <p>Reflection type.</p>
+    </div>
+    
+
+    
+        <h5>Type:</h5>
+        <ul>
+            <li>
+                
 <span class="param-type"><a href="ProtoBuf.Reflect.Service.html">ProtoBuf.Reflect.Service</a></span>
 
 
-        </li>
-    </ul>
-
-
-
-
-
+            </li>
+        </ul>
+    
+
+    
 <dl class="details">
-
-    
-
-    
-
-    
-
     
 
     
@@ -367,11 +331,7 @@
     
     <dt class="tag-source">Source:</dt>
     <dd class="tag-source"><ul class="dummy"><li>
-<<<<<<< HEAD
-        <a href="ProtoBuf.js.html">ProtoBuf.js</a>, <a href="ProtoBuf.js.html#line3534">line 3534</a>
-=======
-        <a href="ProtoBuf.js.html">ProtoBuf.js</a>, <a href="ProtoBuf.js.html#line3528">line 3528</a>
->>>>>>> 49af6655
+        <a href="ProtoBuf.js.html">ProtoBuf.js</a>, <a href="ProtoBuf.js.html#line3527">line 3527</a>
     </li></ul></dd>
     
 
@@ -383,45 +343,39 @@
 </dl>
 
 
-
-
-
-
-        
-            
-<h4 class="name" id="$options"><span class="type-signature"></span>$options<span class="type-signature"> :<a href="Object.html">Object</a>.&lt;string, *></span></h4>
-
-
-
-
-<div class="description">
-    <p>Service options.</p>
-</div>
-
-
-
-    <h5>Type:</h5>
-    <ul>
-        <li>
-            
+    
+
+    
+</dd>
+
+        
+            
+<dt>
+    <h4 class="name" id="$options"><span class="type-signature"></span>$options<span class="type-signature"> :<a href="Object.html">Object</a>.&lt;string, *></span></h4>
+
+    
+</dt>
+<dd>
+    
+    <div class="description">
+        <p>Service options.</p>
+    </div>
+    
+
+    
+        <h5>Type:</h5>
+        <ul>
+            <li>
+                
 <span class="param-type"><a href="Object.html">Object</a>.&lt;string, *></span>
 
 
-        </li>
-    </ul>
-
-
-
-
-
+            </li>
+        </ul>
+    
+
+    
 <dl class="details">
-
-    
-
-    
-
-    
-
     
 
     
@@ -443,11 +397,7 @@
     
     <dt class="tag-source">Source:</dt>
     <dd class="tag-source"><ul class="dummy"><li>
-<<<<<<< HEAD
-        <a href="ProtoBuf.js.html">ProtoBuf.js</a>, <a href="ProtoBuf.js.html#line3526">line 3526</a>
-=======
-        <a href="ProtoBuf.js.html">ProtoBuf.js</a>, <a href="ProtoBuf.js.html#line3520">line 3520</a>
->>>>>>> 49af6655
+        <a href="ProtoBuf.js.html">ProtoBuf.js</a>, <a href="ProtoBuf.js.html#line3519">line 3519</a>
     </li></ul></dd>
     
 
@@ -459,45 +409,39 @@
 </dl>
 
 
-
-
-
-
-        
-            
-<h4 class="name" id="$type"><span class="type-signature">(non-null) </span>$type<span class="type-signature"> :<a href="ProtoBuf.Reflect.Service.html">ProtoBuf.Reflect.Service</a></span></h4>
-
-
-
-
-<div class="description">
-    <p>Reflection type.</p>
-</div>
-
-
-
-    <h5>Type:</h5>
-    <ul>
-        <li>
-            
+    
+
+    
+</dd>
+
+        
+            
+<dt>
+    <h4 class="name" id="$type"><span class="type-signature">(non-null) </span>$type<span class="type-signature"> :<a href="ProtoBuf.Reflect.Service.html">ProtoBuf.Reflect.Service</a></span></h4>
+
+    
+</dt>
+<dd>
+    
+    <div class="description">
+        <p>Reflection type.</p>
+    </div>
+    
+
+    
+        <h5>Type:</h5>
+        <ul>
+            <li>
+                
 <span class="param-type"><a href="ProtoBuf.Reflect.Service.html">ProtoBuf.Reflect.Service</a></span>
 
 
-        </li>
-    </ul>
-
-
-
-
-
+            </li>
+        </ul>
+    
+
+    
 <dl class="details">
-
-    
-
-    
-
-    
-
     
 
     
@@ -519,11 +463,7 @@
     
     <dt class="tag-source">Source:</dt>
     <dd class="tag-source"><ul class="dummy"><li>
-<<<<<<< HEAD
-        <a href="ProtoBuf.js.html">ProtoBuf.js</a>, <a href="ProtoBuf.js.html#line3542">line 3542</a>
-=======
-        <a href="ProtoBuf.js.html">ProtoBuf.js</a>, <a href="ProtoBuf.js.html#line3536">line 3536</a>
->>>>>>> 49af6655
+        <a href="ProtoBuf.js.html">ProtoBuf.js</a>, <a href="ProtoBuf.js.html#line3535">line 3535</a>
     </li></ul></dd>
     
 
@@ -535,45 +475,39 @@
 </dl>
 
 
-
-
-
-
-        
-            
-<h4 class="name" id="rpcImpl"><span class="type-signature">(non-null) </span>rpcImpl<span class="type-signature"> :function</span></h4>
-
-
-
-
-<div class="description">
-    <p>Service implementation.</p>
-</div>
-
-
-
-    <h5>Type:</h5>
-    <ul>
-        <li>
-            
+    
+
+    
+</dd>
+
+        
+            
+<dt>
+    <h4 class="name" id="rpcImpl"><span class="type-signature">(non-null) </span>rpcImpl<span class="type-signature"> :function</span></h4>
+
+    
+</dt>
+<dd>
+    
+    <div class="description">
+        <p>Service implementation.</p>
+    </div>
+    
+
+    
+        <h5>Type:</h5>
+        <ul>
+            <li>
+                
 <span class="param-type">function</span>
 
 
-        </li>
-    </ul>
-
-
-
-
-
+            </li>
+        </ul>
+    
+
+    
 <dl class="details">
-
-    
-
-    
-
-    
-
     
 
     
@@ -595,11 +529,7 @@
     
     <dt class="tag-source">Source:</dt>
     <dd class="tag-source"><ul class="dummy"><li>
-<<<<<<< HEAD
-        <a href="ProtoBuf.js.html">ProtoBuf.js</a>, <a href="ProtoBuf.js.html#line3436">line 3436</a>
-=======
-        <a href="ProtoBuf.js.html">ProtoBuf.js</a>, <a href="ProtoBuf.js.html#line3430">line 3430</a>
->>>>>>> 49af6655
+        <a href="ProtoBuf.js.html">ProtoBuf.js</a>, <a href="ProtoBuf.js.html#line3429">line 3429</a>
     </li></ul></dd>
     
 
@@ -611,41 +541,39 @@
 </dl>
 
 
-
-
-
-
-        
+    
+
+    
+</dd>
+
+        </dl>
     
 
     
         <h3 class="subsection-title">Methods</h3>
 
-        
-            
-
-    
-
-    <h4 class="name" id=".%5BMethod%5D"><span class="type-signature">(abstract, static) </span>[Method]<span class="signature">(rpcImpl<span class="signature-attributes">non-null</span>, req, callback)</span><span class="type-signature"></span></h4>
-
-    
-
-
-
-<div class="description">
-    <p>Asynchronously performs an RPC call using the given RPC implementation.</p>
-</div>
-
-
-
-
-
-
-
-
-
-    <h5>Parameters:</h5>
-    
+        <dl>
+            
+<dt>
+    <h4 class="name" id="[Method]"><span class="type-signature">(abstract, static) </span>[Method]<span class="signature">(rpcImpl<span class="signature-attributes">non-null</span>, req, callback)</span><span class="type-signature"></span></h4>
+
+    
+</dt>
+<dd>
+
+    
+    <div class="description">
+        <p>Asynchronously performs an RPC call using the given RPC implementation.</p>
+    </div>
+    
+
+    
+
+    
+
+    
+        <h5>Parameters:</h5>
+        
 
 <table class="params">
     <thead>
@@ -738,20 +666,10 @@
     
     </tbody>
 </table>
-
-
-
-
-
-
+    
+
+    
 <dl class="details">
-
-    
-
-    
-
-    
-
     
 
     
@@ -773,11 +691,7 @@
     
     <dt class="tag-source">Source:</dt>
     <dd class="tag-source"><ul class="dummy"><li>
-<<<<<<< HEAD
-        <a href="ProtoBuf.js.html">ProtoBuf.js</a>, <a href="ProtoBuf.js.html#line3456">line 3456</a>
-=======
-        <a href="ProtoBuf.js.html">ProtoBuf.js</a>, <a href="ProtoBuf.js.html#line3450">line 3450</a>
->>>>>>> 49af6655
+        <a href="ProtoBuf.js.html">ProtoBuf.js</a>, <a href="ProtoBuf.js.html#line3449">line 3449</a>
     </li></ul></dd>
     
 
@@ -789,45 +703,43 @@
 </dl>
 
 
-
-
-
-
-
-
-
-
-
-
-
-
-
-
-        
-            
-
-    
-
-    <h4 class="name" id="%5BMethod%5D"><span class="type-signature">(abstract) </span>[Method]<span class="signature">(req, callback)</span><span class="type-signature"></span></h4>
-
-    
-
-
-
-<div class="description">
-    <p>Asynchronously performs an RPC call using the instance's RPC implementation.</p>
-</div>
-
-
-
-
-
-
-
-
-
-    <h5>Parameters:</h5>
-    
+    
+
+    
+
+    
+
+    
+
+    
+
+    
+
+    
+</dd>
+
+        
+            
+<dt>
+    <h4 class="name" id="[Method]"><span class="type-signature">(abstract) </span>[Method]<span class="signature">(req, callback)</span><span class="type-signature"></span></h4>
+
+    
+</dt>
+<dd>
+
+    
+    <div class="description">
+        <p>Asynchronously performs an RPC call using the instance's RPC implementation.</p>
+    </div>
+    
+
+    
+
+    
+
+    
+        <h5>Parameters:</h5>
+        
 
 <table class="params">
     <thead>
@@ -897,20 +809,10 @@
     
     </tbody>
 </table>
-
-
-
-
-
-
+    
+
+    
 <dl class="details">
-
-    
-
-    
-
-    
-
     
 
     
@@ -932,11 +834,7 @@
     
     <dt class="tag-source">Source:</dt>
     <dd class="tag-source"><ul class="dummy"><li>
-<<<<<<< HEAD
-        <a href="ProtoBuf.js.html">ProtoBuf.js</a>, <a href="ProtoBuf.js.html#line3467">line 3467</a>
-=======
-        <a href="ProtoBuf.js.html">ProtoBuf.js</a>, <a href="ProtoBuf.js.html#line3461">line 3461</a>
->>>>>>> 49af6655
+        <a href="ProtoBuf.js.html">ProtoBuf.js</a>, <a href="ProtoBuf.js.html#line3460">line 3460</a>
     </li></ul></dd>
     
 
@@ -948,21 +846,22 @@
 </dl>
 
 
-
-
-
-
-
-
-
-
-
-
-
-
-
-
-        
+    
+
+    
+
+    
+
+    
+
+    
+
+    
+
+    
+</dd>
+
+        </dl>
     
 
     
@@ -978,17 +877,13 @@
 </div>
 
 <nav>
-    <h2><a href="index.html">Home</a></h2><h3>Classes</h3><ul><li><a href="ProtoBuf.Builder.html">Builder</a></li><li><a href="ProtoBuf.Builder.Message.html">Message</a></li><li><a href="ProtoBuf.Builder.Service.html">Service</a></li><li><a href="ProtoBuf.DotProto.Parser.html">Parser</a></li><li><a href="ProtoBuf.DotProto.Tokenizer.html">Tokenizer</a></li><li><a href="ProtoBuf.Element.html">Element</a></li><li><a href="ProtoBuf.Map.html">Map</a></li><li><a href="ProtoBuf.Reflect.Enum.html">Enum</a></li><li><a href="ProtoBuf.Reflect.Enum.Value.html">Value</a></li><li><a href="ProtoBuf.Reflect.Extension.html">Extension</a></li><li><a href="ProtoBuf.Reflect.Message.html">Message</a></li><li><a href="ProtoBuf.Reflect.Message.ExtensionField.html">ExtensionField</a></li><li><a href="ProtoBuf.Reflect.Message.Field.html">Field</a></li><li><a href="ProtoBuf.Reflect.Message.OneOf.html">OneOf</a></li><li><a href="ProtoBuf.Reflect.Namespace.html">Namespace</a></li><li><a href="ProtoBuf.Reflect.Service.html">Service</a></li><li><a href="ProtoBuf.Reflect.Service.Method.html">Method</a></li><li><a href="ProtoBuf.Reflect.Service.RPCMethod.html">RPCMethod</a></li><li><a href="ProtoBuf.Reflect.T.html">T</a></li></ul><h3>Namespaces</h3><ul><li><a href="ProtoBuf.html">ProtoBuf</a></li><li><a href="ProtoBuf.DotProto.html">DotProto</a></li><li><a href="ProtoBuf.Reflect.html">Reflect</a></li><li><a href="ProtoBuf.Util.html">Util</a></li></ul>
+    <h2><a href="index.html">Index</a></h2><h3>Classes</h3><ul><li><a href="ProtoBuf.Builder.html">Builder</a></li><li><a href="ProtoBuf.Builder.Message.html">Message</a></li><li><a href="ProtoBuf.Builder.Service.html">Service</a></li><li><a href="ProtoBuf.DotProto.Parser.html">Parser</a></li><li><a href="ProtoBuf.DotProto.Tokenizer.html">Tokenizer</a></li><li><a href="ProtoBuf.Element.html">Element</a></li><li><a href="ProtoBuf.Map.html">Map</a></li><li><a href="ProtoBuf.Reflect.Enum.html">Enum</a></li><li><a href="ProtoBuf.Reflect.Enum.Value.html">Value</a></li><li><a href="ProtoBuf.Reflect.Extension.html">Extension</a></li><li><a href="ProtoBuf.Reflect.Message.html">Message</a></li><li><a href="ProtoBuf.Reflect.Message.ExtensionField.html">ExtensionField</a></li><li><a href="ProtoBuf.Reflect.Message.Field.html">Field</a></li><li><a href="ProtoBuf.Reflect.Message.OneOf.html">OneOf</a></li><li><a href="ProtoBuf.Reflect.Namespace.html">Namespace</a></li><li><a href="ProtoBuf.Reflect.Service.html">Service</a></li><li><a href="ProtoBuf.Reflect.Service.Method.html">Method</a></li><li><a href="ProtoBuf.Reflect.Service.RPCMethod.html">RPCMethod</a></li><li><a href="ProtoBuf.Reflect.T.html">T</a></li></ul><h3>Namespaces</h3><ul><li><a href="ProtoBuf.html">ProtoBuf</a></li><li><a href="ProtoBuf.DotProto.html">DotProto</a></li><li><a href="ProtoBuf.Reflect.html">Reflect</a></li><li><a href="ProtoBuf.Util.html">Util</a></li></ul>
 </nav>
 
-<br class="clear">
+<br clear="both">
 
 <footer>
-<<<<<<< HEAD
-    Documentation generated by <a href="https://github.com/jsdoc3/jsdoc">JSDoc 3.3.0-alpha9</a> on Thu May 07 2015 21:26:10 GMT+0200 (Mitteleuropäische Sommerzeit)
-=======
-    Documentation generated by <a href="https://github.com/jsdoc3/jsdoc">JSDoc 3.3.0-beta1</a> on Thu Apr 09 2015 12:57:38 GMT-0700 (PDT)
->>>>>>> 49af6655
+    Documentation generated by <a href="https://github.com/jsdoc3/jsdoc">JSDoc 3.3.0-alpha9</a> on Thu May 07 2015 21:37:30 GMT+0200 (Mitteleuropäische Sommerzeit)
 </footer>
 
 <script> prettyPrint(); </script>
