/*!
 * protobuf.js v6.8.8 (c) 2016, daniel wirtz
<<<<<<< HEAD
 * compiled wed, 05 feb 2020 11:12:54 utc
=======
 * compiled tue, 10 mar 2020 18:44:49 utc
>>>>>>> 0f8008c9
 * licensed under the bsd-3-clause license
 * see: https://github.com/dcodeio/protobuf.js for details
 */
(function(undefined){"use strict";(function prelude(modules, cache, entries) {

    // This is the prelude used to bundle protobuf.js for the browser. Wraps up the CommonJS
    // sources through a conflict-free require shim and is again wrapped within an iife that
    // provides a minification-friendly `undefined` var plus a global "use strict" directive
    // so that minification can remove the directives of each module.

    function $require(name) {
        var $module = cache[name];
        if (!$module)
            modules[name][0].call($module = cache[name] = { exports: {} }, $require, $module, $module.exports);
        return $module.exports;
    }

    var protobuf = $require(entries[0]);

    // Expose globally
    protobuf.util.global.protobuf = protobuf;

    // Be nice to AMD
    if (typeof define === "function" && define.amd)
        define(["long"], function(Long) {
            if (Long && Long.isLong) {
                protobuf.util.Long = Long;
                protobuf.configure();
            }
            return protobuf;
        });

    // Be nice to CommonJS
    if (typeof module === "object" && module && module.exports)
        module.exports = protobuf;

})/* end of prelude */({1:[function(require,module,exports){
"use strict";
module.exports = asPromise;

/**
 * Callback as used by {@link util.asPromise}.
 * @typedef asPromiseCallback
 * @type {function}
 * @param {Error|null} error Error, if any
 * @param {...*} params Additional arguments
 * @returns {undefined}
 */

/**
 * Returns a promise from a node-style callback function.
 * @memberof util
 * @param {asPromiseCallback} fn Function to call
 * @param {*} ctx Function context
 * @param {...*} params Function arguments
 * @returns {Promise<*>} Promisified function
 */
function asPromise(fn, ctx/*, varargs */) {
    var params  = new Array(arguments.length - 1),
        offset  = 0,
        index   = 2,
        pending = true;
    while (index < arguments.length)
        params[offset++] = arguments[index++];
    return new Promise(function executor(resolve, reject) {
        params[offset] = function callback(err/*, varargs */) {
            if (pending) {
                pending = false;
                if (err)
                    reject(err);
                else {
                    var params = new Array(arguments.length - 1),
                        offset = 0;
                    while (offset < params.length)
                        params[offset++] = arguments[offset];
                    resolve.apply(null, params);
                }
            }
        };
        try {
            fn.apply(ctx || null, params);
        } catch (err) {
            if (pending) {
                pending = false;
                reject(err);
            }
        }
    });
}

},{}],2:[function(require,module,exports){
"use strict";

/**
 * A minimal base64 implementation for number arrays.
 * @memberof util
 * @namespace
 */
var base64 = exports;

/**
 * Calculates the byte length of a base64 encoded string.
 * @param {string} string Base64 encoded string
 * @returns {number} Byte length
 */
base64.length = function length(string) {
    var p = string.length;
    if (!p)
        return 0;
    var n = 0;
    while (--p % 4 > 1 && string.charAt(p) === "=")
        ++n;
    return Math.ceil(string.length * 3) / 4 - n;
};

// Base64 encoding table
var b64 = new Array(64);

// Base64 decoding table
var s64 = new Array(123);

// 65..90, 97..122, 48..57, 43, 47
for (var i = 0; i < 64;)
    s64[b64[i] = i < 26 ? i + 65 : i < 52 ? i + 71 : i < 62 ? i - 4 : i - 59 | 43] = i++;

/**
 * Encodes a buffer to a base64 encoded string.
 * @param {Uint8Array} buffer Source buffer
 * @param {number} start Source start
 * @param {number} end Source end
 * @returns {string} Base64 encoded string
 */
base64.encode = function encode(buffer, start, end) {
    var parts = null,
        chunk = [];
    var i = 0, // output index
        j = 0, // goto index
        t;     // temporary
    while (start < end) {
        var b = buffer[start++];
        switch (j) {
            case 0:
                chunk[i++] = b64[b >> 2];
                t = (b & 3) << 4;
                j = 1;
                break;
            case 1:
                chunk[i++] = b64[t | b >> 4];
                t = (b & 15) << 2;
                j = 2;
                break;
            case 2:
                chunk[i++] = b64[t | b >> 6];
                chunk[i++] = b64[b & 63];
                j = 0;
                break;
        }
        if (i > 8191) {
            (parts || (parts = [])).push(String.fromCharCode.apply(String, chunk));
            i = 0;
        }
    }
    if (j) {
        chunk[i++] = b64[t];
        chunk[i++] = 61;
        if (j === 1)
            chunk[i++] = 61;
    }
    if (parts) {
        if (i)
            parts.push(String.fromCharCode.apply(String, chunk.slice(0, i)));
        return parts.join("");
    }
    return String.fromCharCode.apply(String, chunk.slice(0, i));
};

var invalidEncoding = "invalid encoding";

/**
 * Decodes a base64 encoded string to a buffer.
 * @param {string} string Source string
 * @param {Uint8Array} buffer Destination buffer
 * @param {number} offset Destination offset
 * @returns {number} Number of bytes written
 * @throws {Error} If encoding is invalid
 */
base64.decode = function decode(string, buffer, offset) {
    var start = offset;
    var j = 0, // goto index
        t;     // temporary
    for (var i = 0; i < string.length;) {
        var c = string.charCodeAt(i++);
        if (c === 61 && j > 1)
            break;
        if ((c = s64[c]) === undefined)
            throw Error(invalidEncoding);
        switch (j) {
            case 0:
                t = c;
                j = 1;
                break;
            case 1:
                buffer[offset++] = t << 2 | (c & 48) >> 4;
                t = c;
                j = 2;
                break;
            case 2:
                buffer[offset++] = (t & 15) << 4 | (c & 60) >> 2;
                t = c;
                j = 3;
                break;
            case 3:
                buffer[offset++] = (t & 3) << 6 | c;
                j = 0;
                break;
        }
    }
    if (j === 1)
        throw Error(invalidEncoding);
    return offset - start;
};

/**
 * Tests if the specified string appears to be base64 encoded.
 * @param {string} string String to test
 * @returns {boolean} `true` if probably base64 encoded, otherwise false
 */
base64.test = function test(string) {
    return /^(?:[A-Za-z0-9+/]{4})*(?:[A-Za-z0-9+/]{2}==|[A-Za-z0-9+/]{3}=)?$/.test(string);
};

},{}],3:[function(require,module,exports){
"use strict";
module.exports = codegen;

/**
 * Begins generating a function.
 * @memberof util
 * @param {string[]} functionParams Function parameter names
 * @param {string} [functionName] Function name if not anonymous
 * @returns {Codegen} Appender that appends code to the function's body
 */
function codegen(functionParams, functionName) {

    /* istanbul ignore if */
    if (typeof functionParams === "string") {
        functionName = functionParams;
        functionParams = undefined;
    }

    var body = [];

    /**
     * Appends code to the function's body or finishes generation.
     * @typedef Codegen
     * @type {function}
     * @param {string|Object.<string,*>} [formatStringOrScope] Format string or, to finish the function, an object of additional scope variables, if any
     * @param {...*} [formatParams] Format parameters
     * @returns {Codegen|Function} Itself or the generated function if finished
     * @throws {Error} If format parameter counts do not match
     */

    function Codegen(formatStringOrScope) {
        // note that explicit array handling below makes this ~50% faster

        // finish the function
        if (typeof formatStringOrScope !== "string") {
            var source = toString();
            if (codegen.verbose)
                console.log("codegen: " + source); // eslint-disable-line no-console
            source = "return " + source;
            if (formatStringOrScope) {
                var scopeKeys   = Object.keys(formatStringOrScope),
                    scopeParams = new Array(scopeKeys.length + 1),
                    scopeValues = new Array(scopeKeys.length),
                    scopeOffset = 0;
                while (scopeOffset < scopeKeys.length) {
                    scopeParams[scopeOffset] = scopeKeys[scopeOffset];
                    scopeValues[scopeOffset] = formatStringOrScope[scopeKeys[scopeOffset++]];
                }
                scopeParams[scopeOffset] = source;
                return Function.apply(null, scopeParams).apply(null, scopeValues); // eslint-disable-line no-new-func
            }
            return Function(source)(); // eslint-disable-line no-new-func
        }

        // otherwise append to body
        var formatParams = new Array(arguments.length - 1),
            formatOffset = 0;
        while (formatOffset < formatParams.length)
            formatParams[formatOffset] = arguments[++formatOffset];
        formatOffset = 0;
        formatStringOrScope = formatStringOrScope.replace(/%([%dfijs])/g, function replace($0, $1) {
            var value = formatParams[formatOffset++];
            switch ($1) {
                case "d": case "f": return String(Number(value));
                case "i": return String(Math.floor(value));
                case "j": return JSON.stringify(value);
                case "s": return String(value);
            }
            return "%";
        });
        if (formatOffset !== formatParams.length)
            throw Error("parameter count mismatch");
        body.push(formatStringOrScope);
        return Codegen;
    }

    function toString(functionNameOverride) {
        return "function " + (functionNameOverride || functionName || "") + "(" + (functionParams && functionParams.join(",") || "") + "){\n  " + body.join("\n  ") + "\n}";
    }

    Codegen.toString = toString;
    return Codegen;
}

/**
 * Begins generating a function.
 * @memberof util
 * @function codegen
 * @param {string} [functionName] Function name if not anonymous
 * @returns {Codegen} Appender that appends code to the function's body
 * @variation 2
 */

/**
 * When set to `true`, codegen will log generated code to console. Useful for debugging.
 * @name util.codegen.verbose
 * @type {boolean}
 */
codegen.verbose = false;

},{}],4:[function(require,module,exports){
"use strict";
module.exports = EventEmitter;

/**
 * Constructs a new event emitter instance.
 * @classdesc A minimal event emitter.
 * @memberof util
 * @constructor
 */
function EventEmitter() {

    /**
     * Registered listeners.
     * @type {Object.<string,*>}
     * @private
     */
    this._listeners = {};
}

/**
 * Registers an event listener.
 * @param {string} evt Event name
 * @param {function} fn Listener
 * @param {*} [ctx] Listener context
 * @returns {util.EventEmitter} `this`
 */
EventEmitter.prototype.on = function on(evt, fn, ctx) {
    (this._listeners[evt] || (this._listeners[evt] = [])).push({
        fn  : fn,
        ctx : ctx || this
    });
    return this;
};

/**
 * Removes an event listener or any matching listeners if arguments are omitted.
 * @param {string} [evt] Event name. Removes all listeners if omitted.
 * @param {function} [fn] Listener to remove. Removes all listeners of `evt` if omitted.
 * @returns {util.EventEmitter} `this`
 */
EventEmitter.prototype.off = function off(evt, fn) {
    if (evt === undefined)
        this._listeners = {};
    else {
        if (fn === undefined)
            this._listeners[evt] = [];
        else {
            var listeners = this._listeners[evt];
            for (var i = 0; i < listeners.length;)
                if (listeners[i].fn === fn)
                    listeners.splice(i, 1);
                else
                    ++i;
        }
    }
    return this;
};

/**
 * Emits an event by calling its listeners with the specified arguments.
 * @param {string} evt Event name
 * @param {...*} args Arguments
 * @returns {util.EventEmitter} `this`
 */
EventEmitter.prototype.emit = function emit(evt) {
    var listeners = this._listeners[evt];
    if (listeners) {
        var args = [],
            i = 1;
        for (; i < arguments.length;)
            args.push(arguments[i++]);
        for (i = 0; i < listeners.length;)
            listeners[i].fn.apply(listeners[i++].ctx, args);
    }
    return this;
};

},{}],5:[function(require,module,exports){
"use strict";
module.exports = fetch;

var asPromise = require(1),
    inquire   = require(7);

var fs = inquire("fs");

/**
 * Node-style callback as used by {@link util.fetch}.
 * @typedef FetchCallback
 * @type {function}
 * @param {?Error} error Error, if any, otherwise `null`
 * @param {string} [contents] File contents, if there hasn't been an error
 * @returns {undefined}
 */

/**
 * Options as used by {@link util.fetch}.
 * @typedef FetchOptions
 * @type {Object}
 * @property {boolean} [binary=false] Whether expecting a binary response
 * @property {boolean} [xhr=false] If `true`, forces the use of XMLHttpRequest
 */

/**
 * Fetches the contents of a file.
 * @memberof util
 * @param {string} filename File path or url
 * @param {FetchOptions} options Fetch options
 * @param {FetchCallback} callback Callback function
 * @returns {undefined}
 */
function fetch(filename, options, callback) {
    if (typeof options === "function") {
        callback = options;
        options = {};
    } else if (!options)
        options = {};

    if (!callback)
        return asPromise(fetch, this, filename, options); // eslint-disable-line no-invalid-this

    // if a node-like filesystem is present, try it first but fall back to XHR if nothing is found.
    if (!options.xhr && fs && fs.readFile)
        return fs.readFile(filename, function fetchReadFileCallback(err, contents) {
            return err && typeof XMLHttpRequest !== "undefined"
                ? fetch.xhr(filename, options, callback)
                : err
                ? callback(err)
                : callback(null, options.binary ? contents : contents.toString("utf8"));
        });

    // use the XHR version otherwise.
    return fetch.xhr(filename, options, callback);
}

/**
 * Fetches the contents of a file.
 * @name util.fetch
 * @function
 * @param {string} path File path or url
 * @param {FetchCallback} callback Callback function
 * @returns {undefined}
 * @variation 2
 */

/**
 * Fetches the contents of a file.
 * @name util.fetch
 * @function
 * @param {string} path File path or url
 * @param {FetchOptions} [options] Fetch options
 * @returns {Promise<string|Uint8Array>} Promise
 * @variation 3
 */

/**/
fetch.xhr = function fetch_xhr(filename, options, callback) {
    var xhr = new XMLHttpRequest();
    xhr.onreadystatechange /* works everywhere */ = function fetchOnReadyStateChange() {

        if (xhr.readyState !== 4)
            return undefined;

        // local cors security errors return status 0 / empty string, too. afaik this cannot be
        // reliably distinguished from an actually empty file for security reasons. feel free
        // to send a pull request if you are aware of a solution.
        if (xhr.status !== 0 && xhr.status !== 200)
            return callback(Error("status " + xhr.status));

        // if binary data is expected, make sure that some sort of array is returned, even if
        // ArrayBuffers are not supported. the binary string fallback, however, is unsafe.
        if (options.binary) {
            var buffer = xhr.response;
            if (!buffer) {
                buffer = [];
                for (var i = 0; i < xhr.responseText.length; ++i)
                    buffer.push(xhr.responseText.charCodeAt(i) & 255);
            }
            return callback(null, typeof Uint8Array !== "undefined" ? new Uint8Array(buffer) : buffer);
        }
        return callback(null, xhr.responseText);
    };

    if (options.binary) {
        // ref: https://developer.mozilla.org/en-US/docs/Web/API/XMLHttpRequest/Sending_and_Receiving_Binary_Data#Receiving_binary_data_in_older_browsers
        if ("overrideMimeType" in xhr)
            xhr.overrideMimeType("text/plain; charset=x-user-defined");
        xhr.responseType = "arraybuffer";
    }

    xhr.open("GET", filename);
    xhr.send();
};

},{"1":1,"7":7}],6:[function(require,module,exports){
"use strict";

module.exports = factory(factory);

/**
 * Reads / writes floats / doubles from / to buffers.
 * @name util.float
 * @namespace
 */

/**
 * Writes a 32 bit float to a buffer using little endian byte order.
 * @name util.float.writeFloatLE
 * @function
 * @param {number} val Value to write
 * @param {Uint8Array} buf Target buffer
 * @param {number} pos Target buffer offset
 * @returns {undefined}
 */

/**
 * Writes a 32 bit float to a buffer using big endian byte order.
 * @name util.float.writeFloatBE
 * @function
 * @param {number} val Value to write
 * @param {Uint8Array} buf Target buffer
 * @param {number} pos Target buffer offset
 * @returns {undefined}
 */

/**
 * Reads a 32 bit float from a buffer using little endian byte order.
 * @name util.float.readFloatLE
 * @function
 * @param {Uint8Array} buf Source buffer
 * @param {number} pos Source buffer offset
 * @returns {number} Value read
 */

/**
 * Reads a 32 bit float from a buffer using big endian byte order.
 * @name util.float.readFloatBE
 * @function
 * @param {Uint8Array} buf Source buffer
 * @param {number} pos Source buffer offset
 * @returns {number} Value read
 */

/**
 * Writes a 64 bit double to a buffer using little endian byte order.
 * @name util.float.writeDoubleLE
 * @function
 * @param {number} val Value to write
 * @param {Uint8Array} buf Target buffer
 * @param {number} pos Target buffer offset
 * @returns {undefined}
 */

/**
 * Writes a 64 bit double to a buffer using big endian byte order.
 * @name util.float.writeDoubleBE
 * @function
 * @param {number} val Value to write
 * @param {Uint8Array} buf Target buffer
 * @param {number} pos Target buffer offset
 * @returns {undefined}
 */

/**
 * Reads a 64 bit double from a buffer using little endian byte order.
 * @name util.float.readDoubleLE
 * @function
 * @param {Uint8Array} buf Source buffer
 * @param {number} pos Source buffer offset
 * @returns {number} Value read
 */

/**
 * Reads a 64 bit double from a buffer using big endian byte order.
 * @name util.float.readDoubleBE
 * @function
 * @param {Uint8Array} buf Source buffer
 * @param {number} pos Source buffer offset
 * @returns {number} Value read
 */

// Factory function for the purpose of node-based testing in modified global environments
function factory(exports) {

    // float: typed array
    if (typeof Float32Array !== "undefined") (function() {

        var f32 = new Float32Array([ -0 ]),
            f8b = new Uint8Array(f32.buffer),
            le  = f8b[3] === 128;

        function writeFloat_f32_cpy(val, buf, pos) {
            f32[0] = val;
            buf[pos    ] = f8b[0];
            buf[pos + 1] = f8b[1];
            buf[pos + 2] = f8b[2];
            buf[pos + 3] = f8b[3];
        }

        function writeFloat_f32_rev(val, buf, pos) {
            f32[0] = val;
            buf[pos    ] = f8b[3];
            buf[pos + 1] = f8b[2];
            buf[pos + 2] = f8b[1];
            buf[pos + 3] = f8b[0];
        }

        /* istanbul ignore next */
        exports.writeFloatLE = le ? writeFloat_f32_cpy : writeFloat_f32_rev;
        /* istanbul ignore next */
        exports.writeFloatBE = le ? writeFloat_f32_rev : writeFloat_f32_cpy;

        function readFloat_f32_cpy(buf, pos) {
            f8b[0] = buf[pos    ];
            f8b[1] = buf[pos + 1];
            f8b[2] = buf[pos + 2];
            f8b[3] = buf[pos + 3];
            return f32[0];
        }

        function readFloat_f32_rev(buf, pos) {
            f8b[3] = buf[pos    ];
            f8b[2] = buf[pos + 1];
            f8b[1] = buf[pos + 2];
            f8b[0] = buf[pos + 3];
            return f32[0];
        }

        /* istanbul ignore next */
        exports.readFloatLE = le ? readFloat_f32_cpy : readFloat_f32_rev;
        /* istanbul ignore next */
        exports.readFloatBE = le ? readFloat_f32_rev : readFloat_f32_cpy;

    // float: ieee754
    })(); else (function() {

        function writeFloat_ieee754(writeUint, val, buf, pos) {
            var sign = val < 0 ? 1 : 0;
            if (sign)
                val = -val;
            if (val === 0)
                writeUint(1 / val > 0 ? /* positive */ 0 : /* negative 0 */ 2147483648, buf, pos);
            else if (isNaN(val))
                writeUint(2143289344, buf, pos);
            else if (val > 3.4028234663852886e+38) // +-Infinity
                writeUint((sign << 31 | 2139095040) >>> 0, buf, pos);
            else if (val < 1.1754943508222875e-38) // denormal
                writeUint((sign << 31 | Math.round(val / 1.401298464324817e-45)) >>> 0, buf, pos);
            else {
                var exponent = Math.floor(Math.log(val) / Math.LN2),
                    mantissa = Math.round(val * Math.pow(2, -exponent) * 8388608) & 8388607;
                writeUint((sign << 31 | exponent + 127 << 23 | mantissa) >>> 0, buf, pos);
            }
        }

        exports.writeFloatLE = writeFloat_ieee754.bind(null, writeUintLE);
        exports.writeFloatBE = writeFloat_ieee754.bind(null, writeUintBE);

        function readFloat_ieee754(readUint, buf, pos) {
            var uint = readUint(buf, pos),
                sign = (uint >> 31) * 2 + 1,
                exponent = uint >>> 23 & 255,
                mantissa = uint & 8388607;
            return exponent === 255
                ? mantissa
                ? NaN
                : sign * Infinity
                : exponent === 0 // denormal
                ? sign * 1.401298464324817e-45 * mantissa
                : sign * Math.pow(2, exponent - 150) * (mantissa + 8388608);
        }

        exports.readFloatLE = readFloat_ieee754.bind(null, readUintLE);
        exports.readFloatBE = readFloat_ieee754.bind(null, readUintBE);

    })();

    // double: typed array
    if (typeof Float64Array !== "undefined") (function() {

        var f64 = new Float64Array([-0]),
            f8b = new Uint8Array(f64.buffer),
            le  = f8b[7] === 128;

        function writeDouble_f64_cpy(val, buf, pos) {
            f64[0] = val;
            buf[pos    ] = f8b[0];
            buf[pos + 1] = f8b[1];
            buf[pos + 2] = f8b[2];
            buf[pos + 3] = f8b[3];
            buf[pos + 4] = f8b[4];
            buf[pos + 5] = f8b[5];
            buf[pos + 6] = f8b[6];
            buf[pos + 7] = f8b[7];
        }

        function writeDouble_f64_rev(val, buf, pos) {
            f64[0] = val;
            buf[pos    ] = f8b[7];
            buf[pos + 1] = f8b[6];
            buf[pos + 2] = f8b[5];
            buf[pos + 3] = f8b[4];
            buf[pos + 4] = f8b[3];
            buf[pos + 5] = f8b[2];
            buf[pos + 6] = f8b[1];
            buf[pos + 7] = f8b[0];
        }

        /* istanbul ignore next */
        exports.writeDoubleLE = le ? writeDouble_f64_cpy : writeDouble_f64_rev;
        /* istanbul ignore next */
        exports.writeDoubleBE = le ? writeDouble_f64_rev : writeDouble_f64_cpy;

        function readDouble_f64_cpy(buf, pos) {
            f8b[0] = buf[pos    ];
            f8b[1] = buf[pos + 1];
            f8b[2] = buf[pos + 2];
            f8b[3] = buf[pos + 3];
            f8b[4] = buf[pos + 4];
            f8b[5] = buf[pos + 5];
            f8b[6] = buf[pos + 6];
            f8b[7] = buf[pos + 7];
            return f64[0];
        }

        function readDouble_f64_rev(buf, pos) {
            f8b[7] = buf[pos    ];
            f8b[6] = buf[pos + 1];
            f8b[5] = buf[pos + 2];
            f8b[4] = buf[pos + 3];
            f8b[3] = buf[pos + 4];
            f8b[2] = buf[pos + 5];
            f8b[1] = buf[pos + 6];
            f8b[0] = buf[pos + 7];
            return f64[0];
        }

        /* istanbul ignore next */
        exports.readDoubleLE = le ? readDouble_f64_cpy : readDouble_f64_rev;
        /* istanbul ignore next */
        exports.readDoubleBE = le ? readDouble_f64_rev : readDouble_f64_cpy;

    // double: ieee754
    })(); else (function() {

        function writeDouble_ieee754(writeUint, off0, off1, val, buf, pos) {
            var sign = val < 0 ? 1 : 0;
            if (sign)
                val = -val;
            if (val === 0) {
                writeUint(0, buf, pos + off0);
                writeUint(1 / val > 0 ? /* positive */ 0 : /* negative 0 */ 2147483648, buf, pos + off1);
            } else if (isNaN(val)) {
                writeUint(0, buf, pos + off0);
                writeUint(2146959360, buf, pos + off1);
            } else if (val > 1.7976931348623157e+308) { // +-Infinity
                writeUint(0, buf, pos + off0);
                writeUint((sign << 31 | 2146435072) >>> 0, buf, pos + off1);
            } else {
                var mantissa;
                if (val < 2.2250738585072014e-308) { // denormal
                    mantissa = val / 5e-324;
                    writeUint(mantissa >>> 0, buf, pos + off0);
                    writeUint((sign << 31 | mantissa / 4294967296) >>> 0, buf, pos + off1);
                } else {
                    var exponent = Math.floor(Math.log(val) / Math.LN2);
                    if (exponent === 1024)
                        exponent = 1023;
                    mantissa = val * Math.pow(2, -exponent);
                    writeUint(mantissa * 4503599627370496 >>> 0, buf, pos + off0);
                    writeUint((sign << 31 | exponent + 1023 << 20 | mantissa * 1048576 & 1048575) >>> 0, buf, pos + off1);
                }
            }
        }

        exports.writeDoubleLE = writeDouble_ieee754.bind(null, writeUintLE, 0, 4);
        exports.writeDoubleBE = writeDouble_ieee754.bind(null, writeUintBE, 4, 0);

        function readDouble_ieee754(readUint, off0, off1, buf, pos) {
            var lo = readUint(buf, pos + off0),
                hi = readUint(buf, pos + off1);
            var sign = (hi >> 31) * 2 + 1,
                exponent = hi >>> 20 & 2047,
                mantissa = 4294967296 * (hi & 1048575) + lo;
            return exponent === 2047
                ? mantissa
                ? NaN
                : sign * Infinity
                : exponent === 0 // denormal
                ? sign * 5e-324 * mantissa
                : sign * Math.pow(2, exponent - 1075) * (mantissa + 4503599627370496);
        }

        exports.readDoubleLE = readDouble_ieee754.bind(null, readUintLE, 0, 4);
        exports.readDoubleBE = readDouble_ieee754.bind(null, readUintBE, 4, 0);

    })();

    return exports;
}

// uint helpers

function writeUintLE(val, buf, pos) {
    buf[pos    ] =  val        & 255;
    buf[pos + 1] =  val >>> 8  & 255;
    buf[pos + 2] =  val >>> 16 & 255;
    buf[pos + 3] =  val >>> 24;
}

function writeUintBE(val, buf, pos) {
    buf[pos    ] =  val >>> 24;
    buf[pos + 1] =  val >>> 16 & 255;
    buf[pos + 2] =  val >>> 8  & 255;
    buf[pos + 3] =  val        & 255;
}

function readUintLE(buf, pos) {
    return (buf[pos    ]
          | buf[pos + 1] << 8
          | buf[pos + 2] << 16
          | buf[pos + 3] << 24) >>> 0;
}

function readUintBE(buf, pos) {
    return (buf[pos    ] << 24
          | buf[pos + 1] << 16
          | buf[pos + 2] << 8
          | buf[pos + 3]) >>> 0;
}

},{}],7:[function(require,module,exports){
"use strict";
module.exports = inquire;

/**
 * Requires a module only if available.
 * @memberof util
 * @param {string} moduleName Module to require
 * @returns {?Object} Required module if available and not empty, otherwise `null`
 */
function inquire(moduleName) {
    try {
        var mod = eval("quire".replace(/^/,"re"))(moduleName); // eslint-disable-line no-eval
        if (mod && (mod.length || Object.keys(mod).length))
            return mod;
    } catch (e) {} // eslint-disable-line no-empty
    return null;
}

},{}],8:[function(require,module,exports){
"use strict";

/**
 * A minimal path module to resolve Unix, Windows and URL paths alike.
 * @memberof util
 * @namespace
 */
var path = exports;

var isAbsolute =
/**
 * Tests if the specified path is absolute.
 * @param {string} path Path to test
 * @returns {boolean} `true` if path is absolute
 */
path.isAbsolute = function isAbsolute(path) {
    return /^(?:\/|\w+:)/.test(path);
};

var normalize =
/**
 * Normalizes the specified path.
 * @param {string} path Path to normalize
 * @returns {string} Normalized path
 */
path.normalize = function normalize(path) {
    path = path.replace(/\\/g, "/")
               .replace(/\/{2,}/g, "/");
    var parts    = path.split("/"),
        absolute = isAbsolute(path),
        prefix   = "";
    if (absolute)
        prefix = parts.shift() + "/";
    for (var i = 0; i < parts.length;) {
        if (parts[i] === "..") {
            if (i > 0 && parts[i - 1] !== "..")
                parts.splice(--i, 2);
            else if (absolute)
                parts.splice(i, 1);
            else
                ++i;
        } else if (parts[i] === ".")
            parts.splice(i, 1);
        else
            ++i;
    }
    return prefix + parts.join("/");
};

/**
 * Resolves the specified include path against the specified origin path.
 * @param {string} originPath Path to the origin file
 * @param {string} includePath Include path relative to origin path
 * @param {boolean} [alreadyNormalized=false] `true` if both paths are already known to be normalized
 * @returns {string} Path to the include file
 */
path.resolve = function resolve(originPath, includePath, alreadyNormalized) {
    if (!alreadyNormalized)
        includePath = normalize(includePath);
    if (isAbsolute(includePath))
        return includePath;
    if (!alreadyNormalized)
        originPath = normalize(originPath);
    return (originPath = originPath.replace(/(?:\/|^)[^/]+$/, "")).length ? normalize(originPath + "/" + includePath) : includePath;
};

},{}],9:[function(require,module,exports){
"use strict";
module.exports = pool;

/**
 * An allocator as used by {@link util.pool}.
 * @typedef PoolAllocator
 * @type {function}
 * @param {number} size Buffer size
 * @returns {Uint8Array} Buffer
 */

/**
 * A slicer as used by {@link util.pool}.
 * @typedef PoolSlicer
 * @type {function}
 * @param {number} start Start offset
 * @param {number} end End offset
 * @returns {Uint8Array} Buffer slice
 * @this {Uint8Array}
 */

/**
 * A general purpose buffer pool.
 * @memberof util
 * @function
 * @param {PoolAllocator} alloc Allocator
 * @param {PoolSlicer} slice Slicer
 * @param {number} [size=8192] Slab size
 * @returns {PoolAllocator} Pooled allocator
 */
function pool(alloc, slice, size) {
    var SIZE   = size || 8192;
    var MAX    = SIZE >>> 1;
    var slab   = null;
    var offset = SIZE;
    return function pool_alloc(size) {
        if (size < 1 || size > MAX)
            return alloc(size);
        if (offset + size > SIZE) {
            slab = alloc(SIZE);
            offset = 0;
        }
        var buf = slice.call(slab, offset, offset += size);
        if (offset & 7) // align to 32 bit
            offset = (offset | 7) + 1;
        return buf;
    };
}

},{}],10:[function(require,module,exports){
"use strict";

/**
 * A minimal UTF8 implementation for number arrays.
 * @memberof util
 * @namespace
 */
var utf8 = exports;

/**
 * Calculates the UTF8 byte length of a string.
 * @param {string} string String
 * @returns {number} Byte length
 */
utf8.length = function utf8_length(string) {
    var len = 0,
        c = 0;
    for (var i = 0; i < string.length; ++i) {
        c = string.charCodeAt(i);
        if (c < 128)
            len += 1;
        else if (c < 2048)
            len += 2;
        else if ((c & 0xFC00) === 0xD800 && (string.charCodeAt(i + 1) & 0xFC00) === 0xDC00) {
            ++i;
            len += 4;
        } else
            len += 3;
    }
    return len;
};

/**
 * Reads UTF8 bytes as a string.
 * @param {Uint8Array} buffer Source buffer
 * @param {number} start Source start
 * @param {number} end Source end
 * @returns {string} String read
 */
utf8.read = function utf8_read(buffer, start, end) {
    var len = end - start;
    if (len < 1)
        return "";
    var parts = null,
        chunk = [],
        i = 0, // char offset
        t;     // temporary
    while (start < end) {
        t = buffer[start++];
        if (t < 128)
            chunk[i++] = t;
        else if (t > 191 && t < 224)
            chunk[i++] = (t & 31) << 6 | buffer[start++] & 63;
        else if (t > 239 && t < 365) {
            t = ((t & 7) << 18 | (buffer[start++] & 63) << 12 | (buffer[start++] & 63) << 6 | buffer[start++] & 63) - 0x10000;
            chunk[i++] = 0xD800 + (t >> 10);
            chunk[i++] = 0xDC00 + (t & 1023);
        } else
            chunk[i++] = (t & 15) << 12 | (buffer[start++] & 63) << 6 | buffer[start++] & 63;
        if (i > 8191) {
            (parts || (parts = [])).push(String.fromCharCode.apply(String, chunk));
            i = 0;
        }
    }
    if (parts) {
        if (i)
            parts.push(String.fromCharCode.apply(String, chunk.slice(0, i)));
        return parts.join("");
    }
    return String.fromCharCode.apply(String, chunk.slice(0, i));
};

/**
 * Writes a string as UTF8 bytes.
 * @param {string} string Source string
 * @param {Uint8Array} buffer Destination buffer
 * @param {number} offset Destination offset
 * @returns {number} Bytes written
 */
utf8.write = function utf8_write(string, buffer, offset) {
    var start = offset,
        c1, // character 1
        c2; // character 2
    for (var i = 0; i < string.length; ++i) {
        c1 = string.charCodeAt(i);
        if (c1 < 128) {
            buffer[offset++] = c1;
        } else if (c1 < 2048) {
            buffer[offset++] = c1 >> 6       | 192;
            buffer[offset++] = c1       & 63 | 128;
        } else if ((c1 & 0xFC00) === 0xD800 && ((c2 = string.charCodeAt(i + 1)) & 0xFC00) === 0xDC00) {
            c1 = 0x10000 + ((c1 & 0x03FF) << 10) + (c2 & 0x03FF);
            ++i;
            buffer[offset++] = c1 >> 18      | 240;
            buffer[offset++] = c1 >> 12 & 63 | 128;
            buffer[offset++] = c1 >> 6  & 63 | 128;
            buffer[offset++] = c1       & 63 | 128;
        } else {
            buffer[offset++] = c1 >> 12      | 224;
            buffer[offset++] = c1 >> 6  & 63 | 128;
            buffer[offset++] = c1       & 63 | 128;
        }
    }
    return offset - start;
};

},{}],11:[function(require,module,exports){
"use strict";
module.exports = common;

var commonRe = /\/|\./;

/**
 * Provides common type definitions.
 * Can also be used to provide additional google types or your own custom types.
 * @param {string} name Short name as in `google/protobuf/[name].proto` or full file name
 * @param {Object.<string,*>} json JSON definition within `google.protobuf` if a short name, otherwise the file's root definition
 * @returns {undefined}
 * @property {INamespace} google/protobuf/any.proto Any
 * @property {INamespace} google/protobuf/duration.proto Duration
 * @property {INamespace} google/protobuf/empty.proto Empty
 * @property {INamespace} google/protobuf/field_mask.proto FieldMask
 * @property {INamespace} google/protobuf/struct.proto Struct, Value, NullValue and ListValue
 * @property {INamespace} google/protobuf/timestamp.proto Timestamp
 * @property {INamespace} google/protobuf/wrappers.proto Wrappers
 * @example
 * // manually provides descriptor.proto (assumes google/protobuf/ namespace and .proto extension)
 * protobuf.common("descriptor", descriptorJson);
 *
 * // manually provides a custom definition (uses my.foo namespace)
 * protobuf.common("my/foo/bar.proto", myFooBarJson);
 */
function common(name, json) {
    if (!commonRe.test(name)) {
        name = "google/protobuf/" + name + ".proto";
        json = { nested: { google: { nested: { protobuf: { nested: json } } } } };
    }
    common[name] = json;
}

// Not provided because of limited use (feel free to discuss or to provide yourself):
//
// google/protobuf/descriptor.proto
// google/protobuf/source_context.proto
// google/protobuf/type.proto
//
// Stripped and pre-parsed versions of these non-bundled files are instead available as part of
// the repository or package within the google/protobuf directory.

common("any", {

    /**
     * Properties of a google.protobuf.Any message.
     * @interface IAny
     * @type {Object}
     * @property {string} [typeUrl]
     * @property {Uint8Array} [bytes]
     * @memberof common
     */
    Any: {
        fields: {
            type_url: {
                type: "string",
                id: 1
            },
            value: {
                type: "bytes",
                id: 2
            }
        }
    }
});

var timeType;

common("duration", {

    /**
     * Properties of a google.protobuf.Duration message.
     * @interface IDuration
     * @type {Object}
     * @property {number|Long} [seconds]
     * @property {number} [nanos]
     * @memberof common
     */
    Duration: timeType = {
        fields: {
            seconds: {
                type: "int64",
                id: 1
            },
            nanos: {
                type: "int32",
                id: 2
            }
        }
    }
});

common("timestamp", {

    /**
     * Properties of a google.protobuf.Timestamp message.
     * @interface ITimestamp
     * @type {Object}
     * @property {number|Long} [seconds]
     * @property {number} [nanos]
     * @memberof common
     */
    Timestamp: timeType
});

common("empty", {

    /**
     * Properties of a google.protobuf.Empty message.
     * @interface IEmpty
     * @memberof common
     */
    Empty: {
        fields: {}
    }
});

common("struct", {

    /**
     * Properties of a google.protobuf.Struct message.
     * @interface IStruct
     * @type {Object}
     * @property {Object.<string,IValue>} [fields]
     * @memberof common
     */
    Struct: {
        fields: {
            fields: {
                keyType: "string",
                type: "Value",
                id: 1
            }
        }
    },

    /**
     * Properties of a google.protobuf.Value message.
     * @interface IValue
     * @type {Object}
     * @property {string} [kind]
     * @property {0} [nullValue]
     * @property {number} [numberValue]
     * @property {string} [stringValue]
     * @property {boolean} [boolValue]
     * @property {IStruct} [structValue]
     * @property {IListValue} [listValue]
     * @memberof common
     */
    Value: {
        oneofs: {
            kind: {
                oneof: [
                    "nullValue",
                    "numberValue",
                    "stringValue",
                    "boolValue",
                    "structValue",
                    "listValue"
                ]
            }
        },
        fields: {
            nullValue: {
                type: "NullValue",
                id: 1
            },
            numberValue: {
                type: "double",
                id: 2
            },
            stringValue: {
                type: "string",
                id: 3
            },
            boolValue: {
                type: "bool",
                id: 4
            },
            structValue: {
                type: "Struct",
                id: 5
            },
            listValue: {
                type: "ListValue",
                id: 6
            }
        }
    },

    NullValue: {
        values: {
            NULL_VALUE: 0
        }
    },

    /**
     * Properties of a google.protobuf.ListValue message.
     * @interface IListValue
     * @type {Object}
     * @property {Array.<IValue>} [values]
     * @memberof common
     */
    ListValue: {
        fields: {
            values: {
                rule: "repeated",
                type: "Value",
                id: 1
            }
        }
    }
});

common("wrappers", {

    /**
     * Properties of a google.protobuf.DoubleValue message.
     * @interface IDoubleValue
     * @type {Object}
     * @property {number} [value]
     * @memberof common
     */
    DoubleValue: {
        fields: {
            value: {
                type: "double",
                id: 1
            }
        }
    },

    /**
     * Properties of a google.protobuf.FloatValue message.
     * @interface IFloatValue
     * @type {Object}
     * @property {number} [value]
     * @memberof common
     */
    FloatValue: {
        fields: {
            value: {
                type: "float",
                id: 1
            }
        }
    },

    /**
     * Properties of a google.protobuf.Int64Value message.
     * @interface IInt64Value
     * @type {Object}
     * @property {number|Long} [value]
     * @memberof common
     */
    Int64Value: {
        fields: {
            value: {
                type: "int64",
                id: 1
            }
        }
    },

    /**
     * Properties of a google.protobuf.UInt64Value message.
     * @interface IUInt64Value
     * @type {Object}
     * @property {number|Long} [value]
     * @memberof common
     */
    UInt64Value: {
        fields: {
            value: {
                type: "uint64",
                id: 1
            }
        }
    },

    /**
     * Properties of a google.protobuf.Int32Value message.
     * @interface IInt32Value
     * @type {Object}
     * @property {number} [value]
     * @memberof common
     */
    Int32Value: {
        fields: {
            value: {
                type: "int32",
                id: 1
            }
        }
    },

    /**
     * Properties of a google.protobuf.UInt32Value message.
     * @interface IUInt32Value
     * @type {Object}
     * @property {number} [value]
     * @memberof common
     */
    UInt32Value: {
        fields: {
            value: {
                type: "uint32",
                id: 1
            }
        }
    },

    /**
     * Properties of a google.protobuf.BoolValue message.
     * @interface IBoolValue
     * @type {Object}
     * @property {boolean} [value]
     * @memberof common
     */
    BoolValue: {
        fields: {
            value: {
                type: "bool",
                id: 1
            }
        }
    },

    /**
     * Properties of a google.protobuf.StringValue message.
     * @interface IStringValue
     * @type {Object}
     * @property {string} [value]
     * @memberof common
     */
    StringValue: {
        fields: {
            value: {
                type: "string",
                id: 1
            }
        }
    },

    /**
     * Properties of a google.protobuf.BytesValue message.
     * @interface IBytesValue
     * @type {Object}
     * @property {Uint8Array} [value]
     * @memberof common
     */
    BytesValue: {
        fields: {
            value: {
                type: "bytes",
                id: 1
            }
        }
    }
});

common("field_mask", {

    /**
     * Properties of a google.protobuf.FieldMask message.
     * @interface IDoubleValue
     * @type {Object}
     * @property {number} [value]
     * @memberof common
     */
    FieldMask: {
        fields: {
            paths: {
                rule: "repeated",
                type: "string",
                id: 1
            }
        }
    }
});

/**
 * Gets the root definition of the specified common proto file.
 *
 * Bundled definitions are:
 * - google/protobuf/any.proto
 * - google/protobuf/duration.proto
 * - google/protobuf/empty.proto
 * - google/protobuf/field_mask.proto
 * - google/protobuf/struct.proto
 * - google/protobuf/timestamp.proto
 * - google/protobuf/wrappers.proto
 *
 * @param {string} file Proto file name
 * @returns {INamespace|null} Root definition or `null` if not defined
 */
common.get = function get(file) {
    return common[file] || null;
};

},{}],12:[function(require,module,exports){
"use strict";
/**
 * Runtime message from/to plain object converters.
 * @namespace
 */
var converter = exports;

var Enum = require(15),
    util = require(37);

/**
 * Generates a partial value fromObject conveter.
 * @param {Codegen} gen Codegen instance
 * @param {Field} field Reflected field
 * @param {number} fieldIndex Field index
 * @param {string} prop Property reference
 * @returns {Codegen} Codegen instance
 * @ignore
 */
function genValuePartial_fromObject(gen, field, fieldIndex, prop) {
    /* eslint-disable no-unexpected-multiline, block-scoped-var, no-redeclare */
    if (field.resolvedType) {
        if (field.resolvedType instanceof Enum) { gen
            ("switch(d%s){", prop);
            for (var values = field.resolvedType.values, keys = Object.keys(values), i = 0; i < keys.length; ++i) {
                if (field.repeated && values[keys[i]] === field.typeDefault) gen
                ("default:");
                gen
                ("case%j:", keys[i])
                ("case %i:", values[keys[i]])
                    ("m%s=%j", prop, values[keys[i]])
                    ("break");
            } gen
            ("}");
        } else gen
            ("if(typeof d%s!==\"object\")", prop)
                ("throw TypeError(%j)", field.fullName + ": object expected")
            ("m%s=types[%i].fromObject(d%s)", prop, fieldIndex, prop);
    } else {
        var isUnsigned = false;
        switch (field.type) {
            case "double":
            case "float": gen
                ("m%s=Number(d%s)", prop, prop); // also catches "NaN", "Infinity"
                break;
            case "uint32":
            case "fixed32": gen
                ("m%s=d%s>>>0", prop, prop);
                break;
            case "int32":
            case "sint32":
            case "sfixed32": gen
                ("m%s=d%s|0", prop, prop);
                break;
            case "uint64":
                isUnsigned = true;
                // eslint-disable-line no-fallthrough
            case "int64":
            case "sint64":
            case "fixed64":
            case "sfixed64": gen
                ("if(util.Long)")
                    ("(m%s=util.Long.fromValue(d%s)).unsigned=%j", prop, prop, isUnsigned)
                ("else if(typeof d%s===\"string\")", prop)
                    ("m%s=parseInt(d%s,10)", prop, prop)
                ("else if(typeof d%s===\"number\")", prop)
                    ("m%s=d%s", prop, prop)
                ("else if(typeof d%s===\"object\")", prop)
                    ("m%s=new util.LongBits(d%s.low>>>0,d%s.high>>>0).toNumber(%s)", prop, prop, prop, isUnsigned ? "true" : "");
                break;
            case "bytes": gen
                ("if(typeof d%s===\"string\")", prop)
                    ("util.base64.decode(d%s,m%s=util.newBuffer(util.base64.length(d%s)),0)", prop, prop, prop)
                ("else if(d%s.length)", prop)
                    ("m%s=d%s", prop, prop);
                break;
            case "string": gen
                ("m%s=String(d%s)", prop, prop);
                break;
            case "bool": gen
                ("m%s=Boolean(d%s)", prop, prop);
                break;
            /* default: gen
                ("m%s=d%s", prop, prop);
                break; */
        }
    }
    return gen;
    /* eslint-enable no-unexpected-multiline, block-scoped-var, no-redeclare */
}

/**
 * Generates a plain object to runtime message converter specific to the specified message type.
 * @param {Type} mtype Message type
 * @returns {Codegen} Codegen instance
 */
converter.fromObject = function fromObject(mtype) {
    /* eslint-disable no-unexpected-multiline, block-scoped-var, no-redeclare */
    var fields = mtype.fieldsArray;
    var gen = util.codegen(["d"], mtype.name + "$fromObject")
    ("if(d instanceof this.ctor)")
        ("return d");
    if (!fields.length) return gen
    ("return new this.ctor");
    gen
    ("var m=new this.ctor");
    for (var i = 0; i < fields.length; ++i) {
        var field  = fields[i].resolve(),
            prop   = util.safeProp(field.name);

        // Map fields
        if (field.map) { gen
    ("if(d%s){", prop)
        ("if(typeof d%s!==\"object\")", prop)
            ("throw TypeError(%j)", field.fullName + ": object expected")
        ("m%s={}", prop)
        ("for(var ks=Object.keys(d%s),i=0;i<ks.length;++i){", prop);
            genValuePartial_fromObject(gen, field, /* not sorted */ i, prop + "[ks[i]]")
        ("}")
    ("}");

        // Repeated fields
        } else if (field.repeated) { gen
    ("if(d%s){", prop)
        ("if(!Array.isArray(d%s))", prop)
            ("throw TypeError(%j)", field.fullName + ": array expected")
        ("m%s=[]", prop)
        ("for(var i=0;i<d%s.length;++i){", prop);
            genValuePartial_fromObject(gen, field, /* not sorted */ i, prop + "[i]")
        ("}")
    ("}");

        // Non-repeated fields
        } else {
            if (!(field.resolvedType instanceof Enum)) gen // no need to test for null/undefined if an enum (uses switch)
    ("if(d%s!=null){", prop); // !== undefined && !== null
        genValuePartial_fromObject(gen, field, /* not sorted */ i, prop);
            if (!(field.resolvedType instanceof Enum)) gen
    ("}");
        }
    } return gen
    ("return m");
    /* eslint-enable no-unexpected-multiline, block-scoped-var, no-redeclare */
};

/**
 * Generates a partial value toObject converter.
 * @param {Codegen} gen Codegen instance
 * @param {Field} field Reflected field
 * @param {number} fieldIndex Field index
 * @param {string} prop Property reference
 * @returns {Codegen} Codegen instance
 * @ignore
 */
function genValuePartial_toObject(gen, field, fieldIndex, prop) {
    /* eslint-disable no-unexpected-multiline, block-scoped-var, no-redeclare */
    if (field.resolvedType) {
        if (field.resolvedType instanceof Enum) gen
            ("d%s=o.enums===String?types[%i].values[m%s]:m%s", prop, fieldIndex, prop, prop);
        else gen
            ("d%s=types[%i].toObject(m%s,o)", prop, fieldIndex, prop);
    } else {
        var isUnsigned = false;
        switch (field.type) {
            case "double":
            case "float": gen
            ("d%s=o.json&&!isFinite(m%s)?String(m%s):m%s", prop, prop, prop, prop);
                break;
            case "uint64":
                isUnsigned = true;
                // eslint-disable-line no-fallthrough
            case "int64":
            case "sint64":
            case "fixed64":
            case "sfixed64": gen
            ("if(typeof m%s===\"number\")", prop)
                ("d%s=o.longs===String?String(m%s):m%s", prop, prop, prop)
            ("else") // Long-like
                ("d%s=o.longs===String?util.Long.prototype.toString.call(m%s):o.longs===Number?new util.LongBits(m%s.low>>>0,m%s.high>>>0).toNumber(%s):m%s", prop, prop, prop, prop, isUnsigned ? "true": "", prop);
                break;
            case "bytes": gen
            ("d%s=o.bytes===String?util.base64.encode(m%s,0,m%s.length):o.bytes===Array?Array.prototype.slice.call(m%s):m%s", prop, prop, prop, prop, prop);
                break;
            default: gen
            ("d%s=m%s", prop, prop);
                break;
        }
    }
    return gen;
    /* eslint-enable no-unexpected-multiline, block-scoped-var, no-redeclare */
}

/**
 * Generates a runtime message to plain object converter specific to the specified message type.
 * @param {Type} mtype Message type
 * @returns {Codegen} Codegen instance
 */
converter.toObject = function toObject(mtype) {
    /* eslint-disable no-unexpected-multiline, block-scoped-var, no-redeclare */
    var fields = mtype.fieldsArray.slice().sort(util.compareFieldsById);
    if (!fields.length)
        return util.codegen()("return {}");
    var gen = util.codegen(["m", "o"], mtype.name + "$toObject")
    ("if(!o)")
        ("o={}")
    ("var d={}");

    var repeatedFields = [],
        mapFields = [],
        normalFields = [],
        i = 0;
    for (; i < fields.length; ++i)
        if (!fields[i].partOf)
            ( fields[i].resolve().repeated ? repeatedFields
            : fields[i].map ? mapFields
            : normalFields).push(fields[i]);

    if (repeatedFields.length) { gen
    ("if(o.arrays||o.defaults){");
        for (i = 0; i < repeatedFields.length; ++i) gen
        ("d%s=[]", util.safeProp(repeatedFields[i].name));
        gen
    ("}");
    }

    if (mapFields.length) { gen
    ("if(o.objects||o.defaults){");
        for (i = 0; i < mapFields.length; ++i) gen
        ("d%s={}", util.safeProp(mapFields[i].name));
        gen
    ("}");
    }

    if (normalFields.length) { gen
    ("if(o.defaults){");
        for (i = 0; i < normalFields.length; ++i) {
            var field = normalFields[i],
                prop  = util.safeProp(field.name);
            if (field.resolvedType instanceof Enum) gen
        ("d%s=o.enums===String?%j:%j", prop, field.resolvedType.valuesById[field.typeDefault], field.typeDefault);
            else if (field.long) gen
        ("if(util.Long){")
            ("var n=new util.Long(%i,%i,%j)", field.typeDefault.low, field.typeDefault.high, field.typeDefault.unsigned)
            ("d%s=o.longs===String?n.toString():o.longs===Number?n.toNumber():n", prop)
        ("}else")
            ("d%s=o.longs===String?%j:%i", prop, field.typeDefault.toString(), field.typeDefault.toNumber());
            else if (field.bytes) {
                var arrayDefault = "[" + Array.prototype.slice.call(field.typeDefault).join(",") + "]";
                gen
        ("if(o.bytes===String)d%s=%j", prop, String.fromCharCode.apply(String, field.typeDefault))
        ("else{")
            ("d%s=%s", prop, arrayDefault)
            ("if(o.bytes!==Array)d%s=util.newBuffer(d%s)", prop, prop)
        ("}");
            } else gen
        ("d%s=%j", prop, field.typeDefault); // also messages (=null)
        } gen
    ("}");
    }
    var hasKs2 = false;
    for (i = 0; i < fields.length; ++i) {
        var field = fields[i],
            index = mtype._fieldsArray.indexOf(field),
            prop  = util.safeProp(field.name);
        if (field.map) {
            if (!hasKs2) { hasKs2 = true; gen
    ("var ks2");
            } gen
    ("if(m%s&&(ks2=Object.keys(m%s)).length){", prop, prop)
        ("d%s={}", prop)
        ("for(var j=0;j<ks2.length;++j){");
            genValuePartial_toObject(gen, field, /* sorted */ index, prop + "[ks2[j]]")
        ("}");
        } else if (field.repeated) { gen
    ("if(m%s&&m%s.length){", prop, prop)
        ("d%s=[]", prop)
        ("for(var j=0;j<m%s.length;++j){", prop);
            genValuePartial_toObject(gen, field, /* sorted */ index, prop + "[j]")
        ("}");
        } else { gen
    ("if(m%s!=null&&m.hasOwnProperty(%j)){", prop, field.name); // !== undefined && !== null
        genValuePartial_toObject(gen, field, /* sorted */ index, prop);
        if (field.partOf) gen
        ("if(o.oneofs)")
            ("d%s=%j", util.safeProp(field.partOf.name), field.name);
        }
        gen
    ("}");
    }
    return gen
    ("return d");
    /* eslint-enable no-unexpected-multiline, block-scoped-var, no-redeclare */
};

},{"15":15,"37":37}],13:[function(require,module,exports){
"use strict";
module.exports = decoder;

<<<<<<< HEAD
},{"15":15,"36":36,"37":37}],14:[function(require,module,exports){
"use strict";
module.exports = encoder;

var Enum     = require(15),
    types    = require(36),
    util     = require(37);

/**
 * Generates a partial message type encoder.
 * @param {Codegen} gen Codegen instance
 * @param {Field} field Reflected field
 * @param {number} fieldIndex Field index
 * @param {string} ref Variable reference
 * @returns {Codegen} Codegen instance
 * @ignore
 */
function genTypePartial(gen, field, fieldIndex, ref) {
    return field.resolvedType.group
        ? gen("types[%i].encode(%s,w.uint32(%i)).uint32(%i)", fieldIndex, ref, (field.id << 3 | 3) >>> 0, (field.id << 3 | 4) >>> 0)
        : gen("types[%i].encode(%s,w.uint32(%i).fork()).ldelim()", fieldIndex, ref, (field.id << 3 | 2) >>> 0);
}

/**
 * Generates an encoder specific to the specified message type.
 * @param {Type} mtype Message type
 * @returns {Codegen} Codegen instance
 */
function encoder(mtype) {
    /* eslint-disable no-unexpected-multiline, block-scoped-var, no-redeclare */
    var gen = util.codegen(["m", "w"], mtype.name + "$encode")
    ("if(!w)")
        ("w=Writer.create()");

    var i, ref;

    // "when a message is serialized its known fields should be written sequentially by field number"
    var fields = /* initializes */ mtype.fieldsArray.slice().sort(util.compareFieldsById);

    for (var i = 0; i < fields.length; ++i) {
        var field    = fields[i].resolve(),
            index    = mtype._fieldsArray.indexOf(field),
            type     = field.resolvedType instanceof Enum ? "int32" : field.type,
            wireType = types.basic[type];
            ref      = "m" + util.safeProp(field.name);

        // Map fields
        if (field.map) {
            gen
    ("if(%s!=null&&Object.hasOwnProperty.call(m,%j)){", ref, field.name) // !== undefined && !== null
        ("for(var ks=Object.keys(%s),i=0;i<ks.length;++i){", ref)
            ("w.uint32(%i).fork().uint32(%i).%s(ks[i])", (field.id << 3 | 2) >>> 0, 8 | types.mapKey[field.keyType], field.keyType);
            if (wireType === undefined) gen
            ("types[%i].encode(%s[ks[i]],w.uint32(18).fork()).ldelim().ldelim()", index, ref); // can't be groups
            else gen
            (".uint32(%i).%s(%s[ks[i]]).ldelim()", 16 | wireType, type, ref);
            gen
        ("}")
    ("}");

            // Repeated fields
        } else if (field.repeated) { gen
    ("if(%s!=null&&%s.length){", ref, ref); // !== undefined && !== null

            // Packed repeated
            if (field.packed && types.packed[type] !== undefined) { gen

        ("w.uint32(%i).fork()", (field.id << 3 | 2) >>> 0)
        ("for(var i=0;i<%s.length;++i)", ref)
            ("w.%s(%s[i])", type, ref)
        ("w.ldelim()");

            // Non-packed
            } else { gen

        ("for(var i=0;i<%s.length;++i)", ref);
                if (wireType === undefined)
            genTypePartial(gen, field, index, ref + "[i]");
                else gen
            ("w.uint32(%i).%s(%s[i])", (field.id << 3 | wireType) >>> 0, type, ref);

            } gen
    ("}");

        // Non-repeated
        } else {
            if (field.optional) gen
    ("if(%s!=null&&Object.hasOwnProperty.call(m,%j))", ref, field.name); // !== undefined && !== null

            if (wireType === undefined)
        genTypePartial(gen, field, index, ref);
            else gen
        ("w.uint32(%i).%s(%s)", (field.id << 3 | wireType) >>> 0, type, ref);

        }
    }

    return gen
    ("return w");
    /* eslint-enable no-unexpected-multiline, block-scoped-var, no-redeclare */
}

=======
var Enum    = require(15),
    types   = require(36),
    util    = require(37);

function missing(field) {
    return "missing required '" + field.name + "'";
}

/**
 * Generates a decoder specific to the specified message type.
 * @param {Type} mtype Message type
 * @returns {Codegen} Codegen instance
 */
function decoder(mtype) {
    /* eslint-disable no-unexpected-multiline */
    var gen = util.codegen(["r", "l"], mtype.name + "$decode")
    ("if(!(r instanceof Reader))")
        ("r=Reader.create(r)")
    ("var c=l===undefined?r.len:r.pos+l,m=new this.ctor" + (mtype.fieldsArray.filter(function(field) { return field.map; }).length ? ",k" : ""))
    ("while(r.pos<c){")
        ("var t=r.uint32()");
    if (mtype.group) gen
        ("if((t&7)===4)")
            ("break");
    gen
        ("switch(t>>>3){");

    var i = 0;
    for (; i < /* initializes */ mtype.fieldsArray.length; ++i) {
        var field = mtype._fieldsArray[i].resolve(),
            type  = field.resolvedType instanceof Enum ? "int32" : field.type,
            ref   = "m" + util.safeProp(field.name); gen
            ("case %i:", field.id);

        // Map fields
        if (field.map) { gen
                ("r.skip().pos++") // assumes id 1 + key wireType
                ("if(%s===util.emptyObject)", ref)
                    ("%s={}", ref)
                ("k=r.%s()", field.keyType)
                ("r.pos++"); // assumes id 2 + value wireType
            if (types.long[field.keyType] !== undefined) {
                if (types.basic[type] === undefined) gen
                ("%s[typeof k===\"object\"?util.longToHash(k):k]=types[%i].decode(r,r.uint32())", ref, i); // can't be groups
                else gen
                ("%s[typeof k===\"object\"?util.longToHash(k):k]=r.%s()", ref, type);
            } else {
                if (types.basic[type] === undefined) gen
                ("%s[k]=types[%i].decode(r,r.uint32())", ref, i); // can't be groups
                else gen
                ("%s[k]=r.%s()", ref, type);
            }

        // Repeated fields
        } else if (field.repeated) { gen

                ("if(!(%s&&%s.length))", ref, ref)
                    ("%s=[]", ref);

            // Packable (always check for forward and backward compatiblity)
            if (types.packed[type] !== undefined) gen
                ("if((t&7)===2){")
                    ("var c2=r.uint32()+r.pos")
                    ("while(r.pos<c2)")
                        ("%s.push(r.%s())", ref, type)
                ("}else");

            // Non-packed
            if (types.basic[type] === undefined) gen(field.resolvedType.group
                    ? "%s.push(types[%i].decode(r))"
                    : "%s.push(types[%i].decode(r,r.uint32()))", ref, i);
            else gen
                    ("%s.push(r.%s())", ref, type);

        // Non-repeated
        } else if (types.basic[type] === undefined) gen(field.resolvedType.group
                ? "%s=types[%i].decode(r)"
                : "%s=types[%i].decode(r,r.uint32())", ref, i);
        else gen
                ("%s=r.%s()", ref, type);
        gen
                ("break");
    // Unknown fields
    } gen
            ("default:")
                ("r.skipType(t&7)")
                ("break")

        ("}")
    ("}");

    // Field presence
    for (i = 0; i < mtype._fieldsArray.length; ++i) {
        var rfield = mtype._fieldsArray[i];
        if (rfield.required) gen
    ("if(!m.hasOwnProperty(%j))", rfield.name)
        ("throw util.ProtocolError(%j,{instance:m})", missing(rfield));
    }

    return gen
    ("return m");
    /* eslint-enable no-unexpected-multiline */
}

},{"15":15,"36":36,"37":37}],14:[function(require,module,exports){
"use strict";
module.exports = encoder;

var Enum     = require(15),
    types    = require(36),
    util     = require(37);

/**
 * Generates a partial message type encoder.
 * @param {Codegen} gen Codegen instance
 * @param {Field} field Reflected field
 * @param {number} fieldIndex Field index
 * @param {string} ref Variable reference
 * @returns {Codegen} Codegen instance
 * @ignore
 */
function genTypePartial(gen, field, fieldIndex, ref) {
    return field.resolvedType.group
        ? gen("types[%i].encode(%s,w.uint32(%i)).uint32(%i)", fieldIndex, ref, (field.id << 3 | 3) >>> 0, (field.id << 3 | 4) >>> 0)
        : gen("types[%i].encode(%s,w.uint32(%i).fork()).ldelim()", fieldIndex, ref, (field.id << 3 | 2) >>> 0);
}

/**
 * Generates an encoder specific to the specified message type.
 * @param {Type} mtype Message type
 * @returns {Codegen} Codegen instance
 */
function encoder(mtype) {
    /* eslint-disable no-unexpected-multiline, block-scoped-var, no-redeclare */
    var gen = util.codegen(["m", "w"], mtype.name + "$encode")
    ("if(!w)")
        ("w=Writer.create()");

    var i, ref;

    // "when a message is serialized its known fields should be written sequentially by field number"
    var fields = /* initializes */ mtype.fieldsArray.slice().sort(util.compareFieldsById);

    for (var i = 0; i < fields.length; ++i) {
        var field    = fields[i].resolve(),
            index    = mtype._fieldsArray.indexOf(field),
            type     = field.resolvedType instanceof Enum ? "int32" : field.type,
            wireType = types.basic[type];
            ref      = "m" + util.safeProp(field.name);

        // Map fields
        if (field.map) {
            gen
    ("if(%s!=null&&m.hasOwnProperty(%j)){", ref, field.name) // !== undefined && !== null
        ("for(var ks=Object.keys(%s),i=0;i<ks.length;++i){", ref)
            ("w.uint32(%i).fork().uint32(%i).%s(ks[i])", (field.id << 3 | 2) >>> 0, 8 | types.mapKey[field.keyType], field.keyType);
            if (wireType === undefined) gen
            ("types[%i].encode(%s[ks[i]],w.uint32(18).fork()).ldelim().ldelim()", index, ref); // can't be groups
            else gen
            (".uint32(%i).%s(%s[ks[i]]).ldelim()", 16 | wireType, type, ref);
            gen
        ("}")
    ("}");

            // Repeated fields
        } else if (field.repeated) { gen
    ("if(%s!=null&&%s.length){", ref, ref); // !== undefined && !== null

            // Packed repeated
            if (field.packed && types.packed[type] !== undefined) { gen

        ("w.uint32(%i).fork()", (field.id << 3 | 2) >>> 0)
        ("for(var i=0;i<%s.length;++i)", ref)
            ("w.%s(%s[i])", type, ref)
        ("w.ldelim()");

            // Non-packed
            } else { gen

        ("for(var i=0;i<%s.length;++i)", ref);
                if (wireType === undefined)
            genTypePartial(gen, field, index, ref + "[i]");
                else gen
            ("w.uint32(%i).%s(%s[i])", (field.id << 3 | wireType) >>> 0, type, ref);

            } gen
    ("}");

        // Non-repeated
        } else {
            if (field.optional) gen
    ("if(%s!=null&&m.hasOwnProperty(%j))", ref, field.name); // !== undefined && !== null

            if (wireType === undefined)
        genTypePartial(gen, field, index, ref);
            else gen
        ("w.uint32(%i).%s(%s)", (field.id << 3 | wireType) >>> 0, type, ref);

        }
    }

    return gen
    ("return w");
    /* eslint-enable no-unexpected-multiline, block-scoped-var, no-redeclare */
}
>>>>>>> 0f8008c9
},{"15":15,"36":36,"37":37}],15:[function(require,module,exports){
"use strict";
module.exports = Enum;

// extends ReflectionObject
var ReflectionObject = require(24);
((Enum.prototype = Object.create(ReflectionObject.prototype)).constructor = Enum).className = "Enum";

var Namespace = require(23),
    util = require(37);

/**
 * Constructs a new enum instance.
 * @classdesc Reflected enum.
 * @extends ReflectionObject
 * @constructor
 * @param {string} name Unique name within its namespace
 * @param {Object.<string,number>} [values] Enum values as an object, by name
 * @param {Object.<string,*>} [options] Declared options
 * @param {string} [comment] The comment for this enum
 * @param {Object.<string,string>} [comments] The value comments for this enum
 */
function Enum(name, values, options, comment, comments) {
    ReflectionObject.call(this, name, options);

    if (values && typeof values !== "object")
        throw TypeError("values must be an object");

    /**
     * Enum values by id.
     * @type {Object.<number,string>}
     */
    this.valuesById = {};

    /**
     * Enum values by name.
     * @type {Object.<string,number>}
     */
    this.values = Object.create(this.valuesById); // toJSON, marker

    /**
     * Enum comment text.
     * @type {string|null}
     */
    this.comment = comment;

    /**
     * Value comment texts, if any.
     * @type {Object.<string,string>}
     */
    this.comments = comments || {};

    /**
     * Reserved ranges, if any.
     * @type {Array.<number[]|string>}
     */
    this.reserved = undefined; // toJSON

    // Note that values inherit valuesById on their prototype which makes them a TypeScript-
    // compatible enum. This is used by pbts to write actual enum definitions that work for
    // static and reflection code alike instead of emitting generic object definitions.

    if (values)
        for (var keys = Object.keys(values), i = 0; i < keys.length; ++i)
            if (typeof values[keys[i]] === "number") // use forward entries only
                this.valuesById[ this.values[keys[i]] = values[keys[i]] ] = keys[i];
}

/**
 * Enum descriptor.
 * @interface IEnum
 * @property {Object.<string,number>} values Enum values
 * @property {Object.<string,*>} [options] Enum options
 */

/**
 * Constructs an enum from an enum descriptor.
 * @param {string} name Enum name
 * @param {IEnum} json Enum descriptor
 * @returns {Enum} Created enum
 * @throws {TypeError} If arguments are invalid
 */
Enum.fromJSON = function fromJSON(name, json) {
    var enm = new Enum(name, json.values, json.options, json.comment, json.comments);
    enm.reserved = json.reserved;
    return enm;
};

/**
 * Converts this enum to an enum descriptor.
 * @param {IToJSONOptions} [toJSONOptions] JSON conversion options
 * @returns {IEnum} Enum descriptor
 */
Enum.prototype.toJSON = function toJSON(toJSONOptions) {
    var keepComments = toJSONOptions ? Boolean(toJSONOptions.keepComments) : false;
    return util.toObject([
        "options"  , this.options,
        "values"   , this.values,
        "reserved" , this.reserved && this.reserved.length ? this.reserved : undefined,
        "comment"  , keepComments ? this.comment : undefined,
        "comments" , keepComments ? this.comments : undefined
    ]);
};

/**
 * Adds a value to this enum.
 * @param {string} name Value name
 * @param {number} id Value id
 * @param {string} [comment] Comment, if any
 * @returns {Enum} `this`
 * @throws {TypeError} If arguments are invalid
 * @throws {Error} If there is already a value with this name or id
 */
Enum.prototype.add = function add(name, id, comment) {
    // utilized by the parser but not by .fromJSON

    if (!util.isString(name))
        throw TypeError("name must be a string");

    if (!util.isInteger(id))
        throw TypeError("id must be an integer");

    if (this.values[name] !== undefined)
        throw Error("duplicate name '" + name + "' in " + this);

    if (this.isReservedId(id))
        throw Error("id " + id + " is reserved in " + this);

    if (this.isReservedName(name))
        throw Error("name '" + name + "' is reserved in " + this);

    if (this.valuesById[id] !== undefined) {
        if (!(this.options && this.options.allow_alias))
            throw Error("duplicate id " + id + " in " + this);
        this.values[name] = id;
    } else
        this.valuesById[this.values[name] = id] = name;

    this.comments[name] = comment || null;
    return this;
};

/**
 * Removes a value from this enum
 * @param {string} name Value name
 * @returns {Enum} `this`
 * @throws {TypeError} If arguments are invalid
 * @throws {Error} If `name` is not a name of this enum
 */
Enum.prototype.remove = function remove(name) {

    if (!util.isString(name))
        throw TypeError("name must be a string");

    var val = this.values[name];
    if (val == null)
        throw Error("name '" + name + "' does not exist in " + this);

    delete this.valuesById[val];
    delete this.values[name];
    delete this.comments[name];

    return this;
};

/**
 * Tests if the specified id is reserved.
 * @param {number} id Id to test
 * @returns {boolean} `true` if reserved, otherwise `false`
 */
Enum.prototype.isReservedId = function isReservedId(id) {
    return Namespace.isReservedId(this.reserved, id);
};

/**
 * Tests if the specified name is reserved.
 * @param {string} name Name to test
 * @returns {boolean} `true` if reserved, otherwise `false`
 */
Enum.prototype.isReservedName = function isReservedName(name) {
    return Namespace.isReservedName(this.reserved, name);
};

},{"23":23,"24":24,"37":37}],16:[function(require,module,exports){
"use strict";
module.exports = Field;

// extends ReflectionObject
var ReflectionObject = require(24);
((Field.prototype = Object.create(ReflectionObject.prototype)).constructor = Field).className = "Field";

var Enum  = require(15),
    types = require(36),
    util  = require(37);

var Type; // cyclic

var ruleRe = /^required|optional|repeated$/;

/**
 * Constructs a new message field instance. Note that {@link MapField|map fields} have their own class.
 * @name Field
 * @classdesc Reflected message field.
 * @extends FieldBase
 * @constructor
 * @param {string} name Unique name within its namespace
 * @param {number} id Unique id within its namespace
 * @param {string} type Value type
 * @param {string|Object.<string,*>} [rule="optional"] Field rule
 * @param {string|Object.<string,*>} [extend] Extended type if different from parent
 * @param {Object.<string,*>} [options] Declared options
 */

/**
 * Constructs a field from a field descriptor.
 * @param {string} name Field name
 * @param {IField} json Field descriptor
 * @returns {Field} Created field
 * @throws {TypeError} If arguments are invalid
 */
Field.fromJSON = function fromJSON(name, json) {
    return new Field(name, json.id, json.type, json.rule, json.extend, json.options, json.comment);
};

/**
 * Not an actual constructor. Use {@link Field} instead.
 * @classdesc Base class of all reflected message fields. This is not an actual class but here for the sake of having consistent type definitions.
 * @exports FieldBase
 * @extends ReflectionObject
 * @constructor
 * @param {string} name Unique name within its namespace
 * @param {number} id Unique id within its namespace
 * @param {string} type Value type
 * @param {string|Object.<string,*>} [rule="optional"] Field rule
 * @param {string|Object.<string,*>} [extend] Extended type if different from parent
 * @param {Object.<string,*>} [options] Declared options
 * @param {string} [comment] Comment associated with this field
 */
function Field(name, id, type, rule, extend, options, comment) {

    if (util.isObject(rule)) {
        comment = extend;
        options = rule;
        rule = extend = undefined;
    } else if (util.isObject(extend)) {
        comment = options;
        options = extend;
        extend = undefined;
    }

    ReflectionObject.call(this, name, options);

    if (!util.isInteger(id) || id < 0)
        throw TypeError("id must be a non-negative integer");

    if (!util.isString(type))
        throw TypeError("type must be a string");

    if (rule !== undefined && !ruleRe.test(rule = rule.toString().toLowerCase()))
        throw TypeError("rule must be a string rule");

    if (extend !== undefined && !util.isString(extend))
        throw TypeError("extend must be a string");

    /**
     * Field rule, if any.
     * @type {string|undefined}
     */
    this.rule = rule && rule !== "optional" ? rule : undefined; // toJSON

    /**
     * Field type.
     * @type {string}
     */
    this.type = type; // toJSON

    /**
     * Unique field id.
     * @type {number}
     */
    this.id = id; // toJSON, marker

    /**
     * Extended type if different from parent.
     * @type {string|undefined}
     */
    this.extend = extend || undefined; // toJSON

    /**
     * Whether this field is required.
     * @type {boolean}
     */
    this.required = rule === "required";

    /**
     * Whether this field is optional.
     * @type {boolean}
     */
    this.optional = !this.required;

    /**
     * Whether this field is repeated.
     * @type {boolean}
     */
    this.repeated = rule === "repeated";

    /**
     * Whether this field is a map or not.
     * @type {boolean}
     */
    this.map = false;

    /**
     * Message this field belongs to.
     * @type {Type|null}
     */
    this.message = null;

    /**
     * OneOf this field belongs to, if any,
     * @type {OneOf|null}
     */
    this.partOf = null;

    /**
     * The field type's default value.
     * @type {*}
     */
    this.typeDefault = null;

    /**
     * The field's default value on prototypes.
     * @type {*}
     */
    this.defaultValue = null;

    /**
     * Whether this field's value should be treated as a long.
     * @type {boolean}
     */
    this.long = util.Long ? types.long[type] !== undefined : /* istanbul ignore next */ false;

    /**
     * Whether this field's value is a buffer.
     * @type {boolean}
     */
    this.bytes = type === "bytes";

    /**
     * Resolved type if not a basic type.
     * @type {Type|Enum|null}
     */
    this.resolvedType = null;

    /**
     * Sister-field within the extended type if a declaring extension field.
     * @type {Field|null}
     */
    this.extensionField = null;

    /**
     * Sister-field within the declaring namespace if an extended field.
     * @type {Field|null}
     */
    this.declaringField = null;

    /**
     * Internally remembers whether this field is packed.
     * @type {boolean|null}
     * @private
     */
    this._packed = null;

    /**
     * Comment for this field.
     * @type {string|null}
     */
    this.comment = comment;
}

/**
 * Determines whether this field is packed. Only relevant when repeated and working with proto2.
 * @name Field#packed
 * @type {boolean}
 * @readonly
 */
Object.defineProperty(Field.prototype, "packed", {
    get: function() {
        // defaults to packed=true if not explicity set to false
        if (this._packed === null)
            this._packed = this.getOption("packed") !== false;
        return this._packed;
    }
});

/**
 * @override
 */
Field.prototype.setOption = function setOption(name, value, ifNotSet) {
    if (name === "packed") // clear cached before setting
        this._packed = null;
    return ReflectionObject.prototype.setOption.call(this, name, value, ifNotSet);
};

/**
 * Field descriptor.
 * @interface IField
 * @property {string} [rule="optional"] Field rule
 * @property {string} type Field type
 * @property {number} id Field id
 * @property {Object.<string,*>} [options] Field options
 */

/**
 * Extension field descriptor.
 * @interface IExtensionField
 * @extends IField
 * @property {string} extend Extended type
 */

/**
 * Converts this field to a field descriptor.
 * @param {IToJSONOptions} [toJSONOptions] JSON conversion options
 * @returns {IField} Field descriptor
 */
Field.prototype.toJSON = function toJSON(toJSONOptions) {
    var keepComments = toJSONOptions ? Boolean(toJSONOptions.keepComments) : false;
    return util.toObject([
        "rule"    , this.rule !== "optional" && this.rule || undefined,
        "type"    , this.type,
        "id"      , this.id,
        "extend"  , this.extend,
        "options" , this.options,
        "comment" , keepComments ? this.comment : undefined
    ]);
};

/**
 * Resolves this field's type references.
 * @returns {Field} `this`
 * @throws {Error} If any reference cannot be resolved
 */
Field.prototype.resolve = function resolve() {

    if (this.resolved)
        return this;

    if ((this.typeDefault = types.defaults[this.type]) === undefined) { // if not a basic type, resolve it
        this.resolvedType = (this.declaringField ? this.declaringField.parent : this.parent).lookupTypeOrEnum(this.type);
        if (this.resolvedType instanceof Type)
            this.typeDefault = null;
        else // instanceof Enum
            this.typeDefault = this.resolvedType.values[Object.keys(this.resolvedType.values)[0]]; // first defined
    }

    // use explicitly set default value if present
    if (this.options && this.options["default"] != null) {
        this.typeDefault = this.options["default"];
        if (this.resolvedType instanceof Enum && typeof this.typeDefault === "string")
            this.typeDefault = this.resolvedType.values[this.typeDefault];
    }

    // remove unnecessary options
    if (this.options) {
        if (this.options.packed === true || this.options.packed !== undefined && this.resolvedType && !(this.resolvedType instanceof Enum))
            delete this.options.packed;
        if (!Object.keys(this.options).length)
            this.options = undefined;
    }

    // convert to internal data type if necesssary
    if (this.long) {
        this.typeDefault = util.Long.fromNumber(this.typeDefault, this.type.charAt(0) === "u");

        /* istanbul ignore else */
        if (Object.freeze)
            Object.freeze(this.typeDefault); // long instances are meant to be immutable anyway (i.e. use small int cache that even requires it)

    } else if (this.bytes && typeof this.typeDefault === "string") {
        var buf;
        if (util.base64.test(this.typeDefault))
            util.base64.decode(this.typeDefault, buf = util.newBuffer(util.base64.length(this.typeDefault)), 0);
        else
            util.utf8.write(this.typeDefault, buf = util.newBuffer(util.utf8.length(this.typeDefault)), 0);
        this.typeDefault = buf;
    }

    // take special care of maps and repeated fields
    if (this.map)
        this.defaultValue = util.emptyObject;
    else if (this.repeated)
        this.defaultValue = util.emptyArray;
    else
        this.defaultValue = this.typeDefault;

    // ensure proper value on prototype
    if (this.parent instanceof Type)
        this.parent.ctor.prototype[this.name] = this.defaultValue;

    return ReflectionObject.prototype.resolve.call(this);
};

/**
 * Decorator function as returned by {@link Field.d} and {@link MapField.d} (TypeScript).
 * @typedef FieldDecorator
 * @type {function}
 * @param {Object} prototype Target prototype
 * @param {string} fieldName Field name
 * @returns {undefined}
 */

/**
 * Field decorator (TypeScript).
 * @name Field.d
 * @function
 * @param {number} fieldId Field id
 * @param {"double"|"float"|"int32"|"uint32"|"sint32"|"fixed32"|"sfixed32"|"int64"|"uint64"|"sint64"|"fixed64"|"sfixed64"|"string"|"bool"|"bytes"|Object} fieldType Field type
 * @param {"optional"|"required"|"repeated"} [fieldRule="optional"] Field rule
 * @param {T} [defaultValue] Default value
 * @returns {FieldDecorator} Decorator function
 * @template T extends number | number[] | Long | Long[] | string | string[] | boolean | boolean[] | Uint8Array | Uint8Array[] | Buffer | Buffer[]
 */
Field.d = function decorateField(fieldId, fieldType, fieldRule, defaultValue) {

    // submessage: decorate the submessage and use its name as the type
    if (typeof fieldType === "function")
        fieldType = util.decorateType(fieldType).name;

    // enum reference: create a reflected copy of the enum and keep reuseing it
    else if (fieldType && typeof fieldType === "object")
        fieldType = util.decorateEnum(fieldType).name;

    return function fieldDecorator(prototype, fieldName) {
        util.decorateType(prototype.constructor)
            .add(new Field(fieldName, fieldId, fieldType, fieldRule, { "default": defaultValue }));
    };
};

/**
 * Field decorator (TypeScript).
 * @name Field.d
 * @function
 * @param {number} fieldId Field id
 * @param {Constructor<T>|string} fieldType Field type
 * @param {"optional"|"required"|"repeated"} [fieldRule="optional"] Field rule
 * @returns {FieldDecorator} Decorator function
 * @template T extends Message<T>
 * @variation 2
 */
// like Field.d but without a default value

// Sets up cyclic dependencies (called in index-light)
Field._configure = function configure(Type_) {
    Type = Type_;
};

},{"15":15,"24":24,"36":36,"37":37}],17:[function(require,module,exports){
"use strict";
var protobuf = module.exports = require(18);

protobuf.build = "light";

/**
 * A node-style callback as used by {@link load} and {@link Root#load}.
 * @typedef LoadCallback
 * @type {function}
 * @param {Error|null} error Error, if any, otherwise `null`
 * @param {Root} [root] Root, if there hasn't been an error
 * @returns {undefined}
 */

/**
 * Loads one or multiple .proto or preprocessed .json files into a common root namespace and calls the callback.
 * @param {string|string[]} filename One or multiple files to load
 * @param {Root} root Root namespace, defaults to create a new one if omitted.
 * @param {LoadCallback} callback Callback function
 * @returns {undefined}
 * @see {@link Root#load}
 */
function load(filename, root, callback) {
    if (typeof root === "function") {
        callback = root;
        root = new protobuf.Root();
    } else if (!root)
        root = new protobuf.Root();
    return root.load(filename, callback);
}

/**
 * Loads one or multiple .proto or preprocessed .json files into a common root namespace and calls the callback.
 * @name load
 * @function
 * @param {string|string[]} filename One or multiple files to load
 * @param {LoadCallback} callback Callback function
 * @returns {undefined}
 * @see {@link Root#load}
 * @variation 2
 */
// function load(filename:string, callback:LoadCallback):undefined

/**
 * Loads one or multiple .proto or preprocessed .json files into a common root namespace and returns a promise.
 * @name load
 * @function
 * @param {string|string[]} filename One or multiple files to load
 * @param {Root} [root] Root namespace, defaults to create a new one if omitted.
 * @returns {Promise<Root>} Promise
 * @see {@link Root#load}
 * @variation 3
 */
// function load(filename:string, [root:Root]):Promise<Root>

protobuf.load = load;

/**
 * Synchronously loads one or multiple .proto or preprocessed .json files into a common root namespace (node only).
 * @param {string|string[]} filename One or multiple files to load
 * @param {Root} [root] Root namespace, defaults to create a new one if omitted.
 * @returns {Root} Root namespace
 * @throws {Error} If synchronous fetching is not supported (i.e. in browsers) or if a file's syntax is invalid
 * @see {@link Root#loadSync}
 */
function loadSync(filename, root) {
    if (!root)
        root = new protobuf.Root();
    return root.loadSync(filename);
}

protobuf.loadSync = loadSync;

// Serialization
protobuf.encoder          = require(14);
protobuf.decoder          = require(13);
protobuf.verifier         = require(40);
protobuf.converter        = require(12);

// Reflection
protobuf.ReflectionObject = require(24);
protobuf.Namespace        = require(23);
protobuf.Root             = require(29);
protobuf.Enum             = require(15);
protobuf.Type             = require(35);
protobuf.Field            = require(16);
protobuf.OneOf            = require(25);
protobuf.MapField         = require(20);
protobuf.Service          = require(33);
protobuf.Method           = require(22);

// Runtime
protobuf.Message          = require(21);
protobuf.wrappers         = require(41);

// Utility
protobuf.types            = require(36);
protobuf.util             = require(37);

// Set up possibly cyclic reflection dependencies
protobuf.ReflectionObject._configure(protobuf.Root);
protobuf.Namespace._configure(protobuf.Type, protobuf.Service, protobuf.Enum);
protobuf.Root._configure(protobuf.Type);
protobuf.Field._configure(protobuf.Type);

},{"12":12,"13":13,"14":14,"15":15,"16":16,"18":18,"20":20,"21":21,"22":22,"23":23,"24":24,"25":25,"29":29,"33":33,"35":35,"36":36,"37":37,"40":40,"41":41}],18:[function(require,module,exports){
<<<<<<< HEAD
"use strict";
var protobuf = exports;

/**
 * Build type, one of `"full"`, `"light"` or `"minimal"`.
 * @name build
 * @type {string}
 * @const
 */
protobuf.build = "minimal";

// Serialization
protobuf.Writer       = require(42);
protobuf.BufferWriter = require(43);
protobuf.Reader       = require(27);
protobuf.BufferReader = require(28);

// Utility
protobuf.util         = require(39);
protobuf.rpc          = require(31);
protobuf.roots        = require(30);
protobuf.configure    = configure;

/* istanbul ignore next */
/**
 * Reconfigures the library according to the environment.
 * @returns {undefined}
 */
function configure() {
    protobuf.util._configure();
    protobuf.Writer._configure(protobuf.BufferWriter);
    protobuf.Reader._configure(protobuf.BufferReader);
}

// Set up buffer utility according to the environment
configure();
=======
"use strict";
var protobuf = exports;

/**
 * Build type, one of `"full"`, `"light"` or `"minimal"`.
 * @name build
 * @type {string}
 * @const
 */
protobuf.build = "minimal";

// Serialization
protobuf.Writer       = require(42);
protobuf.BufferWriter = require(43);
protobuf.Reader       = require(27);
protobuf.BufferReader = require(28);

// Utility
protobuf.util         = require(39);
protobuf.rpc          = require(31);
protobuf.roots        = require(30);
protobuf.configure    = configure;

/* istanbul ignore next */
/**
 * Reconfigures the library according to the environment.
 * @returns {undefined}
 */
function configure() {
    protobuf.Reader._configure(protobuf.BufferReader);
    protobuf.util._configure();
}

// Set up buffer utility according to the environment
protobuf.Writer._configure(protobuf.BufferWriter);
configure();
>>>>>>> 0f8008c9

},{"27":27,"28":28,"30":30,"31":31,"39":39,"42":42,"43":43}],19:[function(require,module,exports){
"use strict";
var protobuf = module.exports = require(17);

protobuf.build = "full";

// Parser
protobuf.tokenize         = require(34);
protobuf.parse            = require(26);
protobuf.common           = require(11);

// Configure parser
protobuf.Root._configure(protobuf.Type, protobuf.parse, protobuf.common);

},{"11":11,"17":17,"26":26,"34":34}],20:[function(require,module,exports){
"use strict";
module.exports = MapField;

// extends Field
var Field = require(16);
((MapField.prototype = Object.create(Field.prototype)).constructor = MapField).className = "MapField";

var types   = require(36),
    util    = require(37);

/**
 * Constructs a new map field instance.
 * @classdesc Reflected map field.
 * @extends FieldBase
 * @constructor
 * @param {string} name Unique name within its namespace
 * @param {number} id Unique id within its namespace
 * @param {string} keyType Key type
 * @param {string} type Value type
 * @param {Object.<string,*>} [options] Declared options
 * @param {string} [comment] Comment associated with this field
 */
function MapField(name, id, keyType, type, options, comment) {
    Field.call(this, name, id, type, undefined, undefined, options, comment);

    /* istanbul ignore if */
    if (!util.isString(keyType))
        throw TypeError("keyType must be a string");

    /**
     * Key type.
     * @type {string}
     */
    this.keyType = keyType; // toJSON, marker

    /**
     * Resolved key type if not a basic type.
     * @type {ReflectionObject|null}
     */
    this.resolvedKeyType = null;

    // Overrides Field#map
    this.map = true;
}

/**
 * Map field descriptor.
 * @interface IMapField
 * @extends {IField}
 * @property {string} keyType Key type
 */

/**
 * Extension map field descriptor.
 * @interface IExtensionMapField
 * @extends IMapField
 * @property {string} extend Extended type
 */

/**
 * Constructs a map field from a map field descriptor.
 * @param {string} name Field name
 * @param {IMapField} json Map field descriptor
 * @returns {MapField} Created map field
 * @throws {TypeError} If arguments are invalid
 */
MapField.fromJSON = function fromJSON(name, json) {
    return new MapField(name, json.id, json.keyType, json.type, json.options, json.comment);
};

/**
 * Converts this map field to a map field descriptor.
 * @param {IToJSONOptions} [toJSONOptions] JSON conversion options
 * @returns {IMapField} Map field descriptor
 */
MapField.prototype.toJSON = function toJSON(toJSONOptions) {
    var keepComments = toJSONOptions ? Boolean(toJSONOptions.keepComments) : false;
    return util.toObject([
        "keyType" , this.keyType,
        "type"    , this.type,
        "id"      , this.id,
        "extend"  , this.extend,
        "options" , this.options,
        "comment" , keepComments ? this.comment : undefined
    ]);
};

/**
 * @override
 */
MapField.prototype.resolve = function resolve() {
    if (this.resolved)
        return this;

    // Besides a value type, map fields have a key type that may be "any scalar type except for floating point types and bytes"
    if (types.mapKey[this.keyType] === undefined)
        throw Error("invalid key type: " + this.keyType);

    return Field.prototype.resolve.call(this);
};

/**
 * Map field decorator (TypeScript).
 * @name MapField.d
 * @function
 * @param {number} fieldId Field id
 * @param {"int32"|"uint32"|"sint32"|"fixed32"|"sfixed32"|"int64"|"uint64"|"sint64"|"fixed64"|"sfixed64"|"bool"|"string"} fieldKeyType Field key type
 * @param {"double"|"float"|"int32"|"uint32"|"sint32"|"fixed32"|"sfixed32"|"int64"|"uint64"|"sint64"|"fixed64"|"sfixed64"|"bool"|"string"|"bytes"|Object|Constructor<{}>} fieldValueType Field value type
 * @returns {FieldDecorator} Decorator function
 * @template T extends { [key: string]: number | Long | string | boolean | Uint8Array | Buffer | number[] | Message<{}> }
 */
MapField.d = function decorateMapField(fieldId, fieldKeyType, fieldValueType) {

    // submessage value: decorate the submessage and use its name as the type
    if (typeof fieldValueType === "function")
        fieldValueType = util.decorateType(fieldValueType).name;

    // enum reference value: create a reflected copy of the enum and keep reuseing it
    else if (fieldValueType && typeof fieldValueType === "object")
        fieldValueType = util.decorateEnum(fieldValueType).name;

    return function mapFieldDecorator(prototype, fieldName) {
        util.decorateType(prototype.constructor)
            .add(new MapField(fieldName, fieldId, fieldKeyType, fieldValueType));
    };
};

},{"16":16,"36":36,"37":37}],21:[function(require,module,exports){
"use strict";
module.exports = Message;

var util = require(39);

/**
 * Constructs a new message instance.
 * @classdesc Abstract runtime message.
 * @constructor
 * @param {Properties<T>} [properties] Properties to set
 * @template T extends object = object
 */
function Message(properties) {
    // not used internally
    if (properties)
        for (var keys = Object.keys(properties), i = 0; i < keys.length; ++i)
            this[keys[i]] = properties[keys[i]];
}

/**
 * Reference to the reflected type.
 * @name Message.$type
 * @type {Type}
 * @readonly
 */

/**
 * Reference to the reflected type.
 * @name Message#$type
 * @type {Type}
 * @readonly
 */

/*eslint-disable valid-jsdoc*/

/**
 * Creates a new message of this type using the specified properties.
 * @param {Object.<string,*>} [properties] Properties to set
 * @returns {Message<T>} Message instance
 * @template T extends Message<T>
 * @this Constructor<T>
 */
Message.create = function create(properties) {
    return this.$type.create(properties);
};

/**
 * Encodes a message of this type.
 * @param {T|Object.<string,*>} message Message to encode
 * @param {Writer} [writer] Writer to use
 * @returns {Writer} Writer
 * @template T extends Message<T>
 * @this Constructor<T>
 */
Message.encode = function encode(message, writer) {
    return this.$type.encode(message, writer);
};

/**
 * Encodes a message of this type preceeded by its length as a varint.
 * @param {T|Object.<string,*>} message Message to encode
 * @param {Writer} [writer] Writer to use
 * @returns {Writer} Writer
 * @template T extends Message<T>
 * @this Constructor<T>
 */
Message.encodeDelimited = function encodeDelimited(message, writer) {
    return this.$type.encodeDelimited(message, writer);
};

/**
 * Decodes a message of this type.
 * @name Message.decode
 * @function
 * @param {Reader|Uint8Array} reader Reader or buffer to decode
 * @returns {T} Decoded message
 * @template T extends Message<T>
 * @this Constructor<T>
 */
Message.decode = function decode(reader) {
    return this.$type.decode(reader);
};

/**
 * Decodes a message of this type preceeded by its length as a varint.
 * @name Message.decodeDelimited
 * @function
 * @param {Reader|Uint8Array} reader Reader or buffer to decode
 * @returns {T} Decoded message
 * @template T extends Message<T>
 * @this Constructor<T>
 */
Message.decodeDelimited = function decodeDelimited(reader) {
    return this.$type.decodeDelimited(reader);
};

/**
 * Verifies a message of this type.
 * @name Message.verify
 * @function
 * @param {Object.<string,*>} message Plain object to verify
 * @returns {string|null} `null` if valid, otherwise the reason why it is not
 */
Message.verify = function verify(message) {
    return this.$type.verify(message);
};

/**
 * Creates a new message of this type from a plain object. Also converts values to their respective internal types.
 * @param {Object.<string,*>} object Plain object
 * @returns {T} Message instance
 * @template T extends Message<T>
 * @this Constructor<T>
 */
Message.fromObject = function fromObject(object) {
    return this.$type.fromObject(object);
};

/**
 * Creates a plain object from a message of this type. Also converts values to other types if specified.
 * @param {T} message Message instance
 * @param {IConversionOptions} [options] Conversion options
 * @returns {Object.<string,*>} Plain object
 * @template T extends Message<T>
 * @this Constructor<T>
 */
Message.toObject = function toObject(message, options) {
    return this.$type.toObject(message, options);
};

/**
 * Converts this message to JSON.
 * @returns {Object.<string,*>} JSON object
 */
Message.prototype.toJSON = function toJSON() {
    return this.$type.toObject(this, util.toJSONOptions);
};

/*eslint-enable valid-jsdoc*/
},{"39":39}],22:[function(require,module,exports){
"use strict";
module.exports = Method;

// extends ReflectionObject
var ReflectionObject = require(24);
((Method.prototype = Object.create(ReflectionObject.prototype)).constructor = Method).className = "Method";

var util = require(37);

/**
 * Constructs a new service method instance.
 * @classdesc Reflected service method.
 * @extends ReflectionObject
 * @constructor
 * @param {string} name Method name
 * @param {string|undefined} type Method type, usually `"rpc"`
 * @param {string} requestType Request message type
 * @param {string} responseType Response message type
 * @param {boolean|Object.<string,*>} [requestStream] Whether the request is streamed
 * @param {boolean|Object.<string,*>} [responseStream] Whether the response is streamed
 * @param {Object.<string,*>} [options] Declared options
 * @param {string} [comment] The comment for this method
 */
function Method(name, type, requestType, responseType, requestStream, responseStream, options, comment) {

    /* istanbul ignore next */
    if (util.isObject(requestStream)) {
        options = requestStream;
        requestStream = responseStream = undefined;
    } else if (util.isObject(responseStream)) {
        options = responseStream;
        responseStream = undefined;
    }

    /* istanbul ignore if */
    if (!(type === undefined || util.isString(type)))
        throw TypeError("type must be a string");

    /* istanbul ignore if */
    if (!util.isString(requestType))
        throw TypeError("requestType must be a string");

    /* istanbul ignore if */
    if (!util.isString(responseType))
        throw TypeError("responseType must be a string");

    ReflectionObject.call(this, name, options);

    /**
     * Method type.
     * @type {string}
     */
    this.type = type || "rpc"; // toJSON

    /**
     * Request type.
     * @type {string}
     */
    this.requestType = requestType; // toJSON, marker

    /**
     * Whether requests are streamed or not.
     * @type {boolean|undefined}
     */
    this.requestStream = requestStream ? true : undefined; // toJSON

    /**
     * Response type.
     * @type {string}
     */
    this.responseType = responseType; // toJSON

    /**
     * Whether responses are streamed or not.
     * @type {boolean|undefined}
     */
    this.responseStream = responseStream ? true : undefined; // toJSON

    /**
     * Resolved request type.
     * @type {Type|null}
     */
    this.resolvedRequestType = null;

    /**
     * Resolved response type.
     * @type {Type|null}
     */
    this.resolvedResponseType = null;

    /**
     * Comment for this method
     * @type {string|null}
     */
    this.comment = comment;
}

/**
 * Method descriptor.
 * @interface IMethod
 * @property {string} [type="rpc"] Method type
 * @property {string} requestType Request type
 * @property {string} responseType Response type
 * @property {boolean} [requestStream=false] Whether requests are streamed
 * @property {boolean} [responseStream=false] Whether responses are streamed
 * @property {Object.<string,*>} [options] Method options
 */

/**
 * Constructs a method from a method descriptor.
 * @param {string} name Method name
 * @param {IMethod} json Method descriptor
 * @returns {Method} Created method
 * @throws {TypeError} If arguments are invalid
 */
Method.fromJSON = function fromJSON(name, json) {
    return new Method(name, json.type, json.requestType, json.responseType, json.requestStream, json.responseStream, json.options, json.comment);
};

/**
 * Converts this method to a method descriptor.
 * @param {IToJSONOptions} [toJSONOptions] JSON conversion options
 * @returns {IMethod} Method descriptor
 */
Method.prototype.toJSON = function toJSON(toJSONOptions) {
    var keepComments = toJSONOptions ? Boolean(toJSONOptions.keepComments) : false;
    return util.toObject([
        "type"           , this.type !== "rpc" && /* istanbul ignore next */ this.type || undefined,
        "requestType"    , this.requestType,
        "requestStream"  , this.requestStream,
        "responseType"   , this.responseType,
        "responseStream" , this.responseStream,
        "options"        , this.options,
        "comment"        , keepComments ? this.comment : undefined
    ]);
};

/**
 * @override
 */
Method.prototype.resolve = function resolve() {

    /* istanbul ignore if */
    if (this.resolved)
        return this;

    this.resolvedRequestType = this.parent.lookupType(this.requestType);
    this.resolvedResponseType = this.parent.lookupType(this.responseType);

    return ReflectionObject.prototype.resolve.call(this);
};

},{"24":24,"37":37}],23:[function(require,module,exports){
<<<<<<< HEAD
"use strict";
module.exports = Namespace;

// extends ReflectionObject
var ReflectionObject = require(24);
((Namespace.prototype = Object.create(ReflectionObject.prototype)).constructor = Namespace).className = "Namespace";

var Field    = require(16),
    util     = require(37);

var Type,    // cyclic
    Service,
    Enum;

/**
 * Constructs a new namespace instance.
 * @name Namespace
 * @classdesc Reflected namespace.
 * @extends NamespaceBase
 * @constructor
 * @param {string} name Namespace name
 * @param {Object.<string,*>} [options] Declared options
 */

/**
 * Constructs a namespace from JSON.
 * @memberof Namespace
 * @function
 * @param {string} name Namespace name
 * @param {Object.<string,*>} json JSON object
 * @returns {Namespace} Created namespace
 * @throws {TypeError} If arguments are invalid
 */
Namespace.fromJSON = function fromJSON(name, json) {
    return new Namespace(name, json.options).addJSON(json.nested);
};

/**
 * Converts an array of reflection objects to JSON.
 * @memberof Namespace
 * @param {ReflectionObject[]} array Object array
 * @param {IToJSONOptions} [toJSONOptions] JSON conversion options
 * @returns {Object.<string,*>|undefined} JSON object or `undefined` when array is empty
 */
function arrayToJSON(array, toJSONOptions) {
    if (!(array && array.length))
        return undefined;
    var obj = {};
    for (var i = 0; i < array.length; ++i)
        obj[array[i].name] = array[i].toJSON(toJSONOptions);
    return obj;
}

Namespace.arrayToJSON = arrayToJSON;

/**
 * Tests if the specified id is reserved.
 * @param {Array.<number[]|string>|undefined} reserved Array of reserved ranges and names
 * @param {number} id Id to test
 * @returns {boolean} `true` if reserved, otherwise `false`
 */
Namespace.isReservedId = function isReservedId(reserved, id) {
    if (reserved)
        for (var i = 0; i < reserved.length; ++i)
            if (typeof reserved[i] !== "string" && reserved[i][0] <= id && reserved[i][1] > id)
                return true;
    return false;
};

/**
 * Tests if the specified name is reserved.
 * @param {Array.<number[]|string>|undefined} reserved Array of reserved ranges and names
 * @param {string} name Name to test
 * @returns {boolean} `true` if reserved, otherwise `false`
 */
Namespace.isReservedName = function isReservedName(reserved, name) {
    if (reserved)
        for (var i = 0; i < reserved.length; ++i)
            if (reserved[i] === name)
                return true;
    return false;
};

/**
 * Not an actual constructor. Use {@link Namespace} instead.
 * @classdesc Base class of all reflection objects containing nested objects. This is not an actual class but here for the sake of having consistent type definitions.
 * @exports NamespaceBase
 * @extends ReflectionObject
 * @abstract
 * @constructor
 * @param {string} name Namespace name
 * @param {Object.<string,*>} [options] Declared options
 * @see {@link Namespace}
 */
function Namespace(name, options) {
    ReflectionObject.call(this, name, options);

    /**
     * Nested objects by name.
     * @type {Object.<string,ReflectionObject>|undefined}
     */
    this.nested = undefined; // toJSON

    /**
     * Cached nested objects as an array.
     * @type {ReflectionObject[]|null}
     * @private
     */
    this._nestedArray = null;
}

function clearCache(namespace) {
    namespace._nestedArray = null;
    return namespace;
}

/**
 * Nested objects of this namespace as an array for iteration.
 * @name NamespaceBase#nestedArray
 * @type {ReflectionObject[]}
 * @readonly
 */
Object.defineProperty(Namespace.prototype, "nestedArray", {
    get: function() {
        return this._nestedArray || (this._nestedArray = util.toArray(this.nested));
    }
});

/**
 * Namespace descriptor.
 * @interface INamespace
 * @property {Object.<string,*>} [options] Namespace options
 * @property {Object.<string,AnyNestedObject>} [nested] Nested object descriptors
 */

/**
 * Any extension field descriptor.
 * @typedef AnyExtensionField
 * @type {IExtensionField|IExtensionMapField}
 */

/**
 * Any nested object descriptor.
 * @typedef AnyNestedObject
 * @type {IEnum|IType|IService|AnyExtensionField|INamespace}
 */
// ^ BEWARE: VSCode hangs forever when using more than 5 types (that's why AnyExtensionField exists in the first place)

/**
 * Converts this namespace to a namespace descriptor.
 * @param {IToJSONOptions} [toJSONOptions] JSON conversion options
 * @returns {INamespace} Namespace descriptor
 */
Namespace.prototype.toJSON = function toJSON(toJSONOptions) {
    return util.toObject([
        "options" , this.options,
        "nested"  , arrayToJSON(this.nestedArray, toJSONOptions)
    ]);
};

/**
 * Adds nested objects to this namespace from nested object descriptors.
 * @param {Object.<string,AnyNestedObject>} nestedJson Any nested object descriptors
 * @returns {Namespace} `this`
 */
Namespace.prototype.addJSON = function addJSON(nestedJson) {
    var ns = this;
    /* istanbul ignore else */
    if (nestedJson) {
        for (var names = Object.keys(nestedJson), i = 0, nested; i < names.length; ++i) {
            nested = nestedJson[names[i]];
            ns.add( // most to least likely
                ( nested.fields !== undefined
                ? Type.fromJSON
                : nested.values !== undefined
                ? Enum.fromJSON
                : nested.methods !== undefined
                ? Service.fromJSON
                : nested.id !== undefined
                ? Field.fromJSON
                : Namespace.fromJSON )(names[i], nested)
            );
        }
    }
    return this;
};

/**
 * Gets the nested object of the specified name.
 * @param {string} name Nested object name
 * @returns {ReflectionObject|null} The reflection object or `null` if it doesn't exist
 */
Namespace.prototype.get = function get(name) {
    return this.nested && this.nested[name]
        || null;
};

/**
 * Gets the values of the nested {@link Enum|enum} of the specified name.
 * This methods differs from {@link Namespace#get|get} in that it returns an enum's values directly and throws instead of returning `null`.
 * @param {string} name Nested enum name
 * @returns {Object.<string,number>} Enum values
 * @throws {Error} If there is no such enum
 */
Namespace.prototype.getEnum = function getEnum(name) {
    if (this.nested && this.nested[name] instanceof Enum)
        return this.nested[name].values;
    throw Error("no such enum: " + name);
};

/**
 * Adds a nested object to this namespace.
 * @param {ReflectionObject} object Nested object to add
 * @returns {Namespace} `this`
 * @throws {TypeError} If arguments are invalid
 * @throws {Error} If there is already a nested object with this name
 */
Namespace.prototype.add = function add(object) {

    if (!(object instanceof Field && object.extend !== undefined || object instanceof Type || object instanceof Enum || object instanceof Service || object instanceof Namespace))
        throw TypeError("object must be a valid nested object");

    if (!this.nested)
        this.nested = {};
    else {
        var prev = this.get(object.name);
        if (prev) {
            if (prev instanceof Namespace && object instanceof Namespace && !(prev instanceof Type || prev instanceof Service)) {
                // replace plain namespace but keep existing nested elements and options
                var nested = prev.nestedArray;
                for (var i = 0; i < nested.length; ++i)
                    object.add(nested[i]);
                this.remove(prev);
                if (!this.nested)
                    this.nested = {};
                object.setOptions(prev.options, true);

            } else
                throw Error("duplicate name '" + object.name + "' in " + this);
        }
    }
    this.nested[object.name] = object;
    object.onAdd(this);
    return clearCache(this);
};

/**
 * Removes a nested object from this namespace.
 * @param {ReflectionObject} object Nested object to remove
 * @returns {Namespace} `this`
 * @throws {TypeError} If arguments are invalid
 * @throws {Error} If `object` is not a member of this namespace
 */
Namespace.prototype.remove = function remove(object) {

    if (!(object instanceof ReflectionObject))
        throw TypeError("object must be a ReflectionObject");
    if (object.parent !== this)
        throw Error(object + " is not a member of " + this);

    delete this.nested[object.name];
    if (!Object.keys(this.nested).length)
        this.nested = undefined;

    object.onRemove(this);
    return clearCache(this);
};

/**
 * Defines additial namespaces within this one if not yet existing.
 * @param {string|string[]} path Path to create
 * @param {*} [json] Nested types to create from JSON
 * @returns {Namespace} Pointer to the last namespace created or `this` if path is empty
 */
Namespace.prototype.define = function define(path, json) {

    if (util.isString(path))
        path = path.split(".");
    else if (!Array.isArray(path))
        throw TypeError("illegal path");
    if (path && path.length && path[0] === "")
        throw Error("path must be relative");

    var ptr = this;
    while (path.length > 0) {
        var part = path.shift();
        if (ptr.nested && ptr.nested[part]) {
            ptr = ptr.nested[part];
            if (!(ptr instanceof Namespace))
                throw Error("path conflicts with non-namespace objects");
        } else
            ptr.add(ptr = new Namespace(part));
    }
    if (json)
        ptr.addJSON(json);
    return ptr;
};

/**
 * Resolves this namespace's and all its nested objects' type references. Useful to validate a reflection tree, but comes at a cost.
 * @returns {Namespace} `this`
 */
Namespace.prototype.resolveAll = function resolveAll() {
    var nested = this.nestedArray, i = 0;
    while (i < nested.length)
        if (nested[i] instanceof Namespace)
            nested[i++].resolveAll();
        else
            nested[i++].resolve();
    return this.resolve();
};

/**
 * Recursively looks up the reflection object matching the specified path in the scope of this namespace.
 * @param {string|string[]} path Path to look up
 * @param {*|Array.<*>} filterTypes Filter types, any combination of the constructors of `protobuf.Type`, `protobuf.Enum`, `protobuf.Service` etc.
 * @param {boolean} [parentAlreadyChecked=false] If known, whether the parent has already been checked
 * @returns {ReflectionObject|null} Looked up object or `null` if none could be found
 */
Namespace.prototype.lookup = function lookup(path, filterTypes, parentAlreadyChecked) {

    /* istanbul ignore next */
    if (typeof filterTypes === "boolean") {
        parentAlreadyChecked = filterTypes;
        filterTypes = undefined;
    } else if (filterTypes && !Array.isArray(filterTypes))
        filterTypes = [ filterTypes ];

    if (util.isString(path) && path.length) {
        if (path === ".")
            return this.root;
        path = path.split(".");
    } else if (!path.length)
        return this;

    // Start at root if path is absolute
    if (path[0] === "")
        return this.root.lookup(path.slice(1), filterTypes);

    // Test if the first part matches any nested object, and if so, traverse if path contains more
    var found = this.get(path[0]);
    if (found) {
        if (path.length === 1) {
            if (!filterTypes || filterTypes.indexOf(found.constructor) > -1)
                return found;
        } else if (found instanceof Namespace && (found = found.lookup(path.slice(1), filterTypes, true)))
            return found;

    // Otherwise try each nested namespace
    } else
        for (var i = 0; i < this.nestedArray.length; ++i)
            if (this._nestedArray[i] instanceof Namespace && (found = this._nestedArray[i].lookup(path, filterTypes, true)))
                return found;

    // If there hasn't been a match, try again at the parent
    if (this.parent === null || parentAlreadyChecked)
        return null;
    return this.parent.lookup(path, filterTypes);
};

/**
 * Looks up the reflection object at the specified path, relative to this namespace.
 * @name NamespaceBase#lookup
 * @function
 * @param {string|string[]} path Path to look up
 * @param {boolean} [parentAlreadyChecked=false] Whether the parent has already been checked
 * @returns {ReflectionObject|null} Looked up object or `null` if none could be found
 * @variation 2
 */
// lookup(path: string, [parentAlreadyChecked: boolean])

/**
 * Looks up the {@link Type|type} at the specified path, relative to this namespace.
 * Besides its signature, this methods differs from {@link Namespace#lookup|lookup} in that it throws instead of returning `null`.
 * @param {string|string[]} path Path to look up
 * @returns {Type} Looked up type
 * @throws {Error} If `path` does not point to a type
 */
Namespace.prototype.lookupType = function lookupType(path) {
    var found = this.lookup(path, [ Type ]);
    if (!found)
        throw Error("no such type: " + path);
    return found;
};

/**
 * Looks up the values of the {@link Enum|enum} at the specified path, relative to this namespace.
 * Besides its signature, this methods differs from {@link Namespace#lookup|lookup} in that it throws instead of returning `null`.
 * @param {string|string[]} path Path to look up
 * @returns {Enum} Looked up enum
 * @throws {Error} If `path` does not point to an enum
 */
Namespace.prototype.lookupEnum = function lookupEnum(path) {
    var found = this.lookup(path, [ Enum ]);
    if (!found)
        throw Error("no such Enum '" + path + "' in " + this);
    return found;
};

/**
 * Looks up the {@link Type|type} or {@link Enum|enum} at the specified path, relative to this namespace.
 * Besides its signature, this methods differs from {@link Namespace#lookup|lookup} in that it throws instead of returning `null`.
 * @param {string|string[]} path Path to look up
 * @returns {Type} Looked up type or enum
 * @throws {Error} If `path` does not point to a type or enum
 */
Namespace.prototype.lookupTypeOrEnum = function lookupTypeOrEnum(path) {
    var found = this.lookup(path, [ Type, Enum ]);
    if (!found)
        throw Error("no such Type or Enum '" + path + "' in " + this);
    return found;
};

/**
 * Looks up the {@link Service|service} at the specified path, relative to this namespace.
 * Besides its signature, this methods differs from {@link Namespace#lookup|lookup} in that it throws instead of returning `null`.
 * @param {string|string[]} path Path to look up
 * @returns {Service} Looked up service
 * @throws {Error} If `path` does not point to a service
 */
Namespace.prototype.lookupService = function lookupService(path) {
    var found = this.lookup(path, [ Service ]);
    if (!found)
        throw Error("no such Service '" + path + "' in " + this);
    return found;
};

// Sets up cyclic dependencies (called in index-light)
Namespace._configure = function(Type_, Service_, Enum_) {
    Type    = Type_;
    Service = Service_;
    Enum    = Enum_;
};
=======
"use strict";
module.exports = Namespace;

// extends ReflectionObject
var ReflectionObject = require(24);
((Namespace.prototype = Object.create(ReflectionObject.prototype)).constructor = Namespace).className = "Namespace";

var Field    = require(16),
    util     = require(37);

var Type,    // cyclic
    Service,
    Enum;

/**
 * Constructs a new namespace instance.
 * @name Namespace
 * @classdesc Reflected namespace.
 * @extends NamespaceBase
 * @constructor
 * @param {string} name Namespace name
 * @param {Object.<string,*>} [options] Declared options
 */

/**
 * Constructs a namespace from JSON.
 * @memberof Namespace
 * @function
 * @param {string} name Namespace name
 * @param {Object.<string,*>} json JSON object
 * @returns {Namespace} Created namespace
 * @throws {TypeError} If arguments are invalid
 */
Namespace.fromJSON = function fromJSON(name, json) {
    return new Namespace(name, json.options).addJSON(json.nested);
};

/**
 * Converts an array of reflection objects to JSON.
 * @memberof Namespace
 * @param {ReflectionObject[]} array Object array
 * @param {IToJSONOptions} [toJSONOptions] JSON conversion options
 * @returns {Object.<string,*>|undefined} JSON object or `undefined` when array is empty
 */
function arrayToJSON(array, toJSONOptions) {
    if (!(array && array.length))
        return undefined;
    var obj = {};
    for (var i = 0; i < array.length; ++i)
        obj[array[i].name] = array[i].toJSON(toJSONOptions);
    return obj;
}

Namespace.arrayToJSON = arrayToJSON;

/**
 * Tests if the specified id is reserved.
 * @param {Array.<number[]|string>|undefined} reserved Array of reserved ranges and names
 * @param {number} id Id to test
 * @returns {boolean} `true` if reserved, otherwise `false`
 */
Namespace.isReservedId = function isReservedId(reserved, id) {
    if (reserved)
        for (var i = 0; i < reserved.length; ++i)
            if (typeof reserved[i] !== "string" && reserved[i][0] <= id && reserved[i][1] >= id)
                return true;
    return false;
};

/**
 * Tests if the specified name is reserved.
 * @param {Array.<number[]|string>|undefined} reserved Array of reserved ranges and names
 * @param {string} name Name to test
 * @returns {boolean} `true` if reserved, otherwise `false`
 */
Namespace.isReservedName = function isReservedName(reserved, name) {
    if (reserved)
        for (var i = 0; i < reserved.length; ++i)
            if (reserved[i] === name)
                return true;
    return false;
};

/**
 * Not an actual constructor. Use {@link Namespace} instead.
 * @classdesc Base class of all reflection objects containing nested objects. This is not an actual class but here for the sake of having consistent type definitions.
 * @exports NamespaceBase
 * @extends ReflectionObject
 * @abstract
 * @constructor
 * @param {string} name Namespace name
 * @param {Object.<string,*>} [options] Declared options
 * @see {@link Namespace}
 */
function Namespace(name, options) {
    ReflectionObject.call(this, name, options);

    /**
     * Nested objects by name.
     * @type {Object.<string,ReflectionObject>|undefined}
     */
    this.nested = undefined; // toJSON

    /**
     * Cached nested objects as an array.
     * @type {ReflectionObject[]|null}
     * @private
     */
    this._nestedArray = null;
}

function clearCache(namespace) {
    namespace._nestedArray = null;
    return namespace;
}

/**
 * Nested objects of this namespace as an array for iteration.
 * @name NamespaceBase#nestedArray
 * @type {ReflectionObject[]}
 * @readonly
 */
Object.defineProperty(Namespace.prototype, "nestedArray", {
    get: function() {
        return this._nestedArray || (this._nestedArray = util.toArray(this.nested));
    }
});

/**
 * Namespace descriptor.
 * @interface INamespace
 * @property {Object.<string,*>} [options] Namespace options
 * @property {Object.<string,AnyNestedObject>} [nested] Nested object descriptors
 */

/**
 * Any extension field descriptor.
 * @typedef AnyExtensionField
 * @type {IExtensionField|IExtensionMapField}
 */

/**
 * Any nested object descriptor.
 * @typedef AnyNestedObject
 * @type {IEnum|IType|IService|AnyExtensionField|INamespace}
 */
// ^ BEWARE: VSCode hangs forever when using more than 5 types (that's why AnyExtensionField exists in the first place)

/**
 * Converts this namespace to a namespace descriptor.
 * @param {IToJSONOptions} [toJSONOptions] JSON conversion options
 * @returns {INamespace} Namespace descriptor
 */
Namespace.prototype.toJSON = function toJSON(toJSONOptions) {
    return util.toObject([
        "options" , this.options,
        "nested"  , arrayToJSON(this.nestedArray, toJSONOptions)
    ]);
};

/**
 * Adds nested objects to this namespace from nested object descriptors.
 * @param {Object.<string,AnyNestedObject>} nestedJson Any nested object descriptors
 * @returns {Namespace} `this`
 */
Namespace.prototype.addJSON = function addJSON(nestedJson) {
    var ns = this;
    /* istanbul ignore else */
    if (nestedJson) {
        for (var names = Object.keys(nestedJson), i = 0, nested; i < names.length; ++i) {
            nested = nestedJson[names[i]];
            ns.add( // most to least likely
                ( nested.fields !== undefined
                ? Type.fromJSON
                : nested.values !== undefined
                ? Enum.fromJSON
                : nested.methods !== undefined
                ? Service.fromJSON
                : nested.id !== undefined
                ? Field.fromJSON
                : Namespace.fromJSON )(names[i], nested)
            );
        }
    }
    return this;
};

/**
 * Gets the nested object of the specified name.
 * @param {string} name Nested object name
 * @returns {ReflectionObject|null} The reflection object or `null` if it doesn't exist
 */
Namespace.prototype.get = function get(name) {
    return this.nested && this.nested[name]
        || null;
};

/**
 * Gets the values of the nested {@link Enum|enum} of the specified name.
 * This methods differs from {@link Namespace#get|get} in that it returns an enum's values directly and throws instead of returning `null`.
 * @param {string} name Nested enum name
 * @returns {Object.<string,number>} Enum values
 * @throws {Error} If there is no such enum
 */
Namespace.prototype.getEnum = function getEnum(name) {
    if (this.nested && this.nested[name] instanceof Enum)
        return this.nested[name].values;
    throw Error("no such enum: " + name);
};

/**
 * Adds a nested object to this namespace.
 * @param {ReflectionObject} object Nested object to add
 * @returns {Namespace} `this`
 * @throws {TypeError} If arguments are invalid
 * @throws {Error} If there is already a nested object with this name
 */
Namespace.prototype.add = function add(object) {

    if (!(object instanceof Field && object.extend !== undefined || object instanceof Type || object instanceof Enum || object instanceof Service || object instanceof Namespace))
        throw TypeError("object must be a valid nested object");

    if (!this.nested)
        this.nested = {};
    else {
        var prev = this.get(object.name);
        if (prev) {
            if (prev instanceof Namespace && object instanceof Namespace && !(prev instanceof Type || prev instanceof Service)) {
                // replace plain namespace but keep existing nested elements and options
                var nested = prev.nestedArray;
                for (var i = 0; i < nested.length; ++i)
                    object.add(nested[i]);
                this.remove(prev);
                if (!this.nested)
                    this.nested = {};
                object.setOptions(prev.options, true);

            } else
                throw Error("duplicate name '" + object.name + "' in " + this);
        }
    }
    this.nested[object.name] = object;
    object.onAdd(this);
    return clearCache(this);
};

/**
 * Removes a nested object from this namespace.
 * @param {ReflectionObject} object Nested object to remove
 * @returns {Namespace} `this`
 * @throws {TypeError} If arguments are invalid
 * @throws {Error} If `object` is not a member of this namespace
 */
Namespace.prototype.remove = function remove(object) {

    if (!(object instanceof ReflectionObject))
        throw TypeError("object must be a ReflectionObject");
    if (object.parent !== this)
        throw Error(object + " is not a member of " + this);

    delete this.nested[object.name];
    if (!Object.keys(this.nested).length)
        this.nested = undefined;

    object.onRemove(this);
    return clearCache(this);
};

/**
 * Defines additial namespaces within this one if not yet existing.
 * @param {string|string[]} path Path to create
 * @param {*} [json] Nested types to create from JSON
 * @returns {Namespace} Pointer to the last namespace created or `this` if path is empty
 */
Namespace.prototype.define = function define(path, json) {

    if (util.isString(path))
        path = path.split(".");
    else if (!Array.isArray(path))
        throw TypeError("illegal path");
    if (path && path.length && path[0] === "")
        throw Error("path must be relative");

    var ptr = this;
    while (path.length > 0) {
        var part = path.shift();
        if (ptr.nested && ptr.nested[part]) {
            ptr = ptr.nested[part];
            if (!(ptr instanceof Namespace))
                throw Error("path conflicts with non-namespace objects");
        } else
            ptr.add(ptr = new Namespace(part));
    }
    if (json)
        ptr.addJSON(json);
    return ptr;
};

/**
 * Resolves this namespace's and all its nested objects' type references. Useful to validate a reflection tree, but comes at a cost.
 * @returns {Namespace} `this`
 */
Namespace.prototype.resolveAll = function resolveAll() {
    var nested = this.nestedArray, i = 0;
    while (i < nested.length)
        if (nested[i] instanceof Namespace)
            nested[i++].resolveAll();
        else
            nested[i++].resolve();
    return this.resolve();
};

/**
 * Recursively looks up the reflection object matching the specified path in the scope of this namespace.
 * @param {string|string[]} path Path to look up
 * @param {*|Array.<*>} filterTypes Filter types, any combination of the constructors of `protobuf.Type`, `protobuf.Enum`, `protobuf.Service` etc.
 * @param {boolean} [parentAlreadyChecked=false] If known, whether the parent has already been checked
 * @returns {ReflectionObject|null} Looked up object or `null` if none could be found
 */
Namespace.prototype.lookup = function lookup(path, filterTypes, parentAlreadyChecked) {

    /* istanbul ignore next */
    if (typeof filterTypes === "boolean") {
        parentAlreadyChecked = filterTypes;
        filterTypes = undefined;
    } else if (filterTypes && !Array.isArray(filterTypes))
        filterTypes = [ filterTypes ];

    if (util.isString(path) && path.length) {
        if (path === ".")
            return this.root;
        path = path.split(".");
    } else if (!path.length)
        return this;

    // Start at root if path is absolute
    if (path[0] === "")
        return this.root.lookup(path.slice(1), filterTypes);

    // Test if the first part matches any nested object, and if so, traverse if path contains more
    var found = this.get(path[0]);
    if (found) {
        if (path.length === 1) {
            if (!filterTypes || filterTypes.indexOf(found.constructor) > -1)
                return found;
        } else if (found instanceof Namespace && (found = found.lookup(path.slice(1), filterTypes, true)))
            return found;

    // Otherwise try each nested namespace
    } else
        for (var i = 0; i < this.nestedArray.length; ++i)
            if (this._nestedArray[i] instanceof Namespace && (found = this._nestedArray[i].lookup(path, filterTypes, true)))
                return found;

    // If there hasn't been a match, try again at the parent
    if (this.parent === null || parentAlreadyChecked)
        return null;
    return this.parent.lookup(path, filterTypes);
};

/**
 * Looks up the reflection object at the specified path, relative to this namespace.
 * @name NamespaceBase#lookup
 * @function
 * @param {string|string[]} path Path to look up
 * @param {boolean} [parentAlreadyChecked=false] Whether the parent has already been checked
 * @returns {ReflectionObject|null} Looked up object or `null` if none could be found
 * @variation 2
 */
// lookup(path: string, [parentAlreadyChecked: boolean])

/**
 * Looks up the {@link Type|type} at the specified path, relative to this namespace.
 * Besides its signature, this methods differs from {@link Namespace#lookup|lookup} in that it throws instead of returning `null`.
 * @param {string|string[]} path Path to look up
 * @returns {Type} Looked up type
 * @throws {Error} If `path` does not point to a type
 */
Namespace.prototype.lookupType = function lookupType(path) {
    var found = this.lookup(path, [ Type ]);
    if (!found)
        throw Error("no such type: " + path);
    return found;
};

/**
 * Looks up the values of the {@link Enum|enum} at the specified path, relative to this namespace.
 * Besides its signature, this methods differs from {@link Namespace#lookup|lookup} in that it throws instead of returning `null`.
 * @param {string|string[]} path Path to look up
 * @returns {Enum} Looked up enum
 * @throws {Error} If `path` does not point to an enum
 */
Namespace.prototype.lookupEnum = function lookupEnum(path) {
    var found = this.lookup(path, [ Enum ]);
    if (!found)
        throw Error("no such Enum '" + path + "' in " + this);
    return found;
};

/**
 * Looks up the {@link Type|type} or {@link Enum|enum} at the specified path, relative to this namespace.
 * Besides its signature, this methods differs from {@link Namespace#lookup|lookup} in that it throws instead of returning `null`.
 * @param {string|string[]} path Path to look up
 * @returns {Type} Looked up type or enum
 * @throws {Error} If `path` does not point to a type or enum
 */
Namespace.prototype.lookupTypeOrEnum = function lookupTypeOrEnum(path) {
    var found = this.lookup(path, [ Type, Enum ]);
    if (!found)
        throw Error("no such Type or Enum '" + path + "' in " + this);
    return found;
};

/**
 * Looks up the {@link Service|service} at the specified path, relative to this namespace.
 * Besides its signature, this methods differs from {@link Namespace#lookup|lookup} in that it throws instead of returning `null`.
 * @param {string|string[]} path Path to look up
 * @returns {Service} Looked up service
 * @throws {Error} If `path` does not point to a service
 */
Namespace.prototype.lookupService = function lookupService(path) {
    var found = this.lookup(path, [ Service ]);
    if (!found)
        throw Error("no such Service '" + path + "' in " + this);
    return found;
};

// Sets up cyclic dependencies (called in index-light)
Namespace._configure = function(Type_, Service_, Enum_) {
    Type    = Type_;
    Service = Service_;
    Enum    = Enum_;
};
>>>>>>> 0f8008c9

},{"16":16,"24":24,"37":37}],24:[function(require,module,exports){
"use strict";
module.exports = ReflectionObject;

ReflectionObject.className = "ReflectionObject";

var util = require(37);

var Root; // cyclic

/**
 * Constructs a new reflection object instance.
 * @classdesc Base class of all reflection objects.
 * @constructor
 * @param {string} name Object name
 * @param {Object.<string,*>} [options] Declared options
 * @abstract
 */
function ReflectionObject(name, options) {

    if (!util.isString(name))
        throw TypeError("name must be a string");

    if (options && !util.isObject(options))
        throw TypeError("options must be an object");

    /**
     * Options.
     * @type {Object.<string,*>|undefined}
     */
    this.options = options; // toJSON

    /**
     * Unique name within its namespace.
     * @type {string}
     */
    this.name = name;

    /**
     * Parent namespace.
     * @type {Namespace|null}
     */
    this.parent = null;

    /**
     * Whether already resolved or not.
     * @type {boolean}
     */
    this.resolved = false;

    /**
     * Comment text, if any.
     * @type {string|null}
     */
    this.comment = null;

    /**
     * Defining file name.
     * @type {string|null}
     */
    this.filename = null;
}

Object.defineProperties(ReflectionObject.prototype, {

    /**
     * Reference to the root namespace.
     * @name ReflectionObject#root
     * @type {Root}
     * @readonly
     */
    root: {
        get: function() {
            var ptr = this;
            while (ptr.parent !== null)
                ptr = ptr.parent;
            return ptr;
        }
    },

    /**
     * Full name including leading dot.
     * @name ReflectionObject#fullName
     * @type {string}
     * @readonly
     */
    fullName: {
        get: function() {
            var path = [ this.name ],
                ptr = this.parent;
            while (ptr) {
                path.unshift(ptr.name);
                ptr = ptr.parent;
            }
            return path.join(".");
        }
    }
});

/**
 * Converts this reflection object to its descriptor representation.
 * @returns {Object.<string,*>} Descriptor
 * @abstract
 */
ReflectionObject.prototype.toJSON = /* istanbul ignore next */ function toJSON() {
    throw Error(); // not implemented, shouldn't happen
};

/**
 * Called when this object is added to a parent.
 * @param {ReflectionObject} parent Parent added to
 * @returns {undefined}
 */
ReflectionObject.prototype.onAdd = function onAdd(parent) {
    if (this.parent && this.parent !== parent)
        this.parent.remove(this);
    this.parent = parent;
    this.resolved = false;
    var root = parent.root;
    if (root instanceof Root)
        root._handleAdd(this);
};

/**
 * Called when this object is removed from a parent.
 * @param {ReflectionObject} parent Parent removed from
 * @returns {undefined}
 */
ReflectionObject.prototype.onRemove = function onRemove(parent) {
    var root = parent.root;
    if (root instanceof Root)
        root._handleRemove(this);
    this.parent = null;
    this.resolved = false;
};

/**
 * Resolves this objects type references.
 * @returns {ReflectionObject} `this`
 */
ReflectionObject.prototype.resolve = function resolve() {
    if (this.resolved)
        return this;
    if (this.root instanceof Root)
        this.resolved = true; // only if part of a root
    return this;
};

/**
 * Gets an option value.
 * @param {string} name Option name
 * @returns {*} Option value or `undefined` if not set
 */
ReflectionObject.prototype.getOption = function getOption(name) {
    if (this.options)
        return this.options[name];
    return undefined;
};

/**
 * Sets an option.
 * @param {string} name Option name
 * @param {*} value Option value
 * @param {boolean} [ifNotSet] Sets the option only if it isn't currently set
 * @returns {ReflectionObject} `this`
 */
ReflectionObject.prototype.setOption = function setOption(name, value, ifNotSet) {
    if (!ifNotSet || !this.options || this.options[name] === undefined)
        (this.options || (this.options = {}))[name] = value;
    return this;
};

/**
 * Sets multiple options.
 * @param {Object.<string,*>} options Options to set
 * @param {boolean} [ifNotSet] Sets an option only if it isn't currently set
 * @returns {ReflectionObject} `this`
 */
ReflectionObject.prototype.setOptions = function setOptions(options, ifNotSet) {
    if (options)
        for (var keys = Object.keys(options), i = 0; i < keys.length; ++i)
            this.setOption(keys[i], options[keys[i]], ifNotSet);
    return this;
};

/**
 * Converts this instance to its string representation.
 * @returns {string} Class name[, space, full name]
 */
ReflectionObject.prototype.toString = function toString() {
    var className = this.constructor.className,
        fullName  = this.fullName;
    if (fullName.length)
        return className + " " + fullName;
    return className;
};

// Sets up cyclic dependencies (called in index-light)
ReflectionObject._configure = function(Root_) {
    Root = Root_;
};

},{"37":37}],25:[function(require,module,exports){
"use strict";
module.exports = OneOf;

// extends ReflectionObject
var ReflectionObject = require(24);
((OneOf.prototype = Object.create(ReflectionObject.prototype)).constructor = OneOf).className = "OneOf";

var Field = require(16),
    util  = require(37);

/**
 * Constructs a new oneof instance.
 * @classdesc Reflected oneof.
 * @extends ReflectionObject
 * @constructor
 * @param {string} name Oneof name
 * @param {string[]|Object.<string,*>} [fieldNames] Field names
 * @param {Object.<string,*>} [options] Declared options
 * @param {string} [comment] Comment associated with this field
 */
function OneOf(name, fieldNames, options, comment) {
    if (!Array.isArray(fieldNames)) {
        options = fieldNames;
        fieldNames = undefined;
    }
    ReflectionObject.call(this, name, options);

    /* istanbul ignore if */
    if (!(fieldNames === undefined || Array.isArray(fieldNames)))
        throw TypeError("fieldNames must be an Array");

    /**
     * Field names that belong to this oneof.
     * @type {string[]}
     */
    this.oneof = fieldNames || []; // toJSON, marker

    /**
     * Fields that belong to this oneof as an array for iteration.
     * @type {Field[]}
     * @readonly
     */
    this.fieldsArray = []; // declared readonly for conformance, possibly not yet added to parent

    /**
     * Comment for this field.
     * @type {string|null}
     */
    this.comment = comment;
}

/**
 * Oneof descriptor.
 * @interface IOneOf
 * @property {Array.<string>} oneof Oneof field names
 * @property {Object.<string,*>} [options] Oneof options
 */

/**
 * Constructs a oneof from a oneof descriptor.
 * @param {string} name Oneof name
 * @param {IOneOf} json Oneof descriptor
 * @returns {OneOf} Created oneof
 * @throws {TypeError} If arguments are invalid
 */
OneOf.fromJSON = function fromJSON(name, json) {
    return new OneOf(name, json.oneof, json.options, json.comment);
};

/**
 * Converts this oneof to a oneof descriptor.
 * @param {IToJSONOptions} [toJSONOptions] JSON conversion options
 * @returns {IOneOf} Oneof descriptor
 */
OneOf.prototype.toJSON = function toJSON(toJSONOptions) {
    var keepComments = toJSONOptions ? Boolean(toJSONOptions.keepComments) : false;
    return util.toObject([
        "options" , this.options,
        "oneof"   , this.oneof,
        "comment" , keepComments ? this.comment : undefined
    ]);
};

/**
 * Adds the fields of the specified oneof to the parent if not already done so.
 * @param {OneOf} oneof The oneof
 * @returns {undefined}
 * @inner
 * @ignore
 */
function addFieldsToParent(oneof) {
    if (oneof.parent)
        for (var i = 0; i < oneof.fieldsArray.length; ++i)
            if (!oneof.fieldsArray[i].parent)
                oneof.parent.add(oneof.fieldsArray[i]);
}

/**
 * Adds a field to this oneof and removes it from its current parent, if any.
 * @param {Field} field Field to add
 * @returns {OneOf} `this`
 */
OneOf.prototype.add = function add(field) {

    /* istanbul ignore if */
    if (!(field instanceof Field))
        throw TypeError("field must be a Field");

    if (field.parent && field.parent !== this.parent)
        field.parent.remove(field);
    this.oneof.push(field.name);
    this.fieldsArray.push(field);
    field.partOf = this; // field.parent remains null
    addFieldsToParent(this);
    return this;
};

/**
 * Removes a field from this oneof and puts it back to the oneof's parent.
 * @param {Field} field Field to remove
 * @returns {OneOf} `this`
 */
OneOf.prototype.remove = function remove(field) {

    /* istanbul ignore if */
    if (!(field instanceof Field))
        throw TypeError("field must be a Field");

    var index = this.fieldsArray.indexOf(field);

    /* istanbul ignore if */
    if (index < 0)
        throw Error(field + " is not a member of " + this);

    this.fieldsArray.splice(index, 1);
    index = this.oneof.indexOf(field.name);

    /* istanbul ignore else */
    if (index > -1) // theoretical
        this.oneof.splice(index, 1);

    field.partOf = null;
    return this;
};

/**
 * @override
 */
OneOf.prototype.onAdd = function onAdd(parent) {
    ReflectionObject.prototype.onAdd.call(this, parent);
    var self = this;
    // Collect present fields
    for (var i = 0; i < this.oneof.length; ++i) {
        var field = parent.get(this.oneof[i]);
        if (field && !field.partOf) {
            field.partOf = self;
            self.fieldsArray.push(field);
        }
    }
    // Add not yet present fields
    addFieldsToParent(this);
};

/**
 * @override
 */
OneOf.prototype.onRemove = function onRemove(parent) {
    for (var i = 0, field; i < this.fieldsArray.length; ++i)
        if ((field = this.fieldsArray[i]).parent)
            field.parent.remove(field);
    ReflectionObject.prototype.onRemove.call(this, parent);
};

/**
 * Decorator function as returned by {@link OneOf.d} (TypeScript).
 * @typedef OneOfDecorator
 * @type {function}
 * @param {Object} prototype Target prototype
 * @param {string} oneofName OneOf name
 * @returns {undefined}
 */

/**
 * OneOf decorator (TypeScript).
 * @function
 * @param {...string} fieldNames Field names
 * @returns {OneOfDecorator} Decorator function
 * @template T extends string
 */
OneOf.d = function decorateOneOf() {
    var fieldNames = new Array(arguments.length),
        index = 0;
    while (index < arguments.length)
        fieldNames[index] = arguments[index++];
    return function oneOfDecorator(prototype, oneofName) {
        util.decorateType(prototype.constructor)
            .add(new OneOf(oneofName, fieldNames));
        Object.defineProperty(prototype, oneofName, {
            get: util.oneOfGetter(fieldNames),
            set: util.oneOfSetter(fieldNames)
        });
    };
};

},{"16":16,"24":24,"37":37}],26:[function(require,module,exports){
<<<<<<< HEAD
"use strict";
module.exports = parse;

parse.filename = null;
parse.defaults = { keepCase: false };

var tokenize  = require(34),
    Root      = require(29),
    Type      = require(35),
    Field     = require(16),
    MapField  = require(20),
    OneOf     = require(25),
    Enum      = require(15),
    Service   = require(33),
    Method    = require(22),
    types     = require(36),
    util      = require(37);

var base10Re    = /^[1-9][0-9]*$/,
    base10NegRe = /^-?[1-9][0-9]*$/,
    base16Re    = /^0[x][0-9a-fA-F]+$/,
    base16NegRe = /^-?0[x][0-9a-fA-F]+$/,
    base8Re     = /^0[0-7]+$/,
    base8NegRe  = /^-?0[0-7]+$/,
    numberRe    = /^(?![eE])[0-9]*(?:\.[0-9]*)?(?:[eE][+-]?[0-9]+)?$/,
    nameRe      = /^[a-zA-Z_][a-zA-Z_0-9]*$/,
    typeRefRe   = /^(?:\.?[a-zA-Z_][a-zA-Z_0-9]*)(?:\.[a-zA-Z_][a-zA-Z_0-9]*)*$/,
    fqTypeRefRe = /^(?:\.[a-zA-Z_][a-zA-Z_0-9]*)+$/;

/**
 * Result object returned from {@link parse}.
 * @interface IParserResult
 * @property {string|undefined} package Package name, if declared
 * @property {string[]|undefined} imports Imports, if any
 * @property {string[]|undefined} weakImports Weak imports, if any
 * @property {string|undefined} syntax Syntax, if specified (either `"proto2"` or `"proto3"`)
 * @property {Root} root Populated root instance
 */

/**
 * Options modifying the behavior of {@link parse}.
 * @interface IParseOptions
 * @property {boolean} [keepCase=false] Keeps field casing instead of converting to camel case
 * @property {boolean} [alternateCommentMode=false] Recognize double-slash comments in addition to doc-block comments.
 */

/**
 * Options modifying the behavior of JSON serialization.
 * @interface IToJSONOptions
 * @property {boolean} [keepComments=false] Serializes comments.
 */

/**
 * Parses the given .proto source and returns an object with the parsed contents.
 * @param {string} source Source contents
 * @param {Root} root Root to populate
 * @param {IParseOptions} [options] Parse options. Defaults to {@link parse.defaults} when omitted.
 * @returns {IParserResult} Parser result
 * @property {string} filename=null Currently processing file name for error reporting, if known
 * @property {IParseOptions} defaults Default {@link IParseOptions}
 */
function parse(source, root, options) {
    /* eslint-disable callback-return */
    if (!(root instanceof Root)) {
        options = root;
        root = new Root();
    }
    if (!options)
        options = parse.defaults;

    var tn = tokenize(source, options.alternateCommentMode || false),
        next = tn.next,
        push = tn.push,
        peek = tn.peek,
        skip = tn.skip,
        cmnt = tn.cmnt;

    var head = true,
        pkg,
        imports,
        weakImports,
        syntax,
        isProto3 = false;

    var ptr = root;

    var applyCase = options.keepCase ? function(name) { return name; } : util.camelCase;

    /* istanbul ignore next */
    function illegal(token, name, insideTryCatch) {
        var filename = parse.filename;
        if (!insideTryCatch)
            parse.filename = null;
        return Error("illegal " + (name || "token") + " '" + token + "' (" + (filename ? filename + ", " : "") + "line " + tn.line + ")");
    }

    function readString() {
        var values = [],
            token;
        do {
            /* istanbul ignore if */
            if ((token = next()) !== "\"" && token !== "'")
                throw illegal(token);

            values.push(next());
            skip(token);
            token = peek();
        } while (token === "\"" || token === "'");
        return values.join("");
    }

    function readValue(acceptTypeRef) {
        var token = next();
        switch (token) {
            case "'":
            case "\"":
                push(token);
                return readString();
            case "true": case "TRUE":
                return true;
            case "false": case "FALSE":
                return false;
        }
        try {
            return parseNumber(token, /* insideTryCatch */ true);
        } catch (e) {

            /* istanbul ignore else */
            if (acceptTypeRef && typeRefRe.test(token))
                return token;

            /* istanbul ignore next */
            throw illegal(token, "value");
        }
    }

    function readRanges(target, acceptStrings) {
        var token, start;
        do {
            if (acceptStrings && ((token = peek()) === "\"" || token === "'"))
                target.push(readString());
            else
                target.push([ start = parseId(next()), skip("to", true) ? parseId(next()) : start ]);
        } while (skip(",", true));
        skip(";");
    }

    function parseNumber(token, insideTryCatch) {
        var sign = 1;
        if (token.charAt(0) === "-") {
            sign = -1;
            token = token.substring(1);
        }
        switch (token) {
            case "inf": case "INF": case "Inf":
                return sign * Infinity;
            case "nan": case "NAN": case "Nan": case "NaN":
                return NaN;
            case "0":
                return 0;
        }
        if (base10Re.test(token))
            return sign * parseInt(token, 10);
        if (base16Re.test(token))
            return sign * parseInt(token, 16);
        if (base8Re.test(token))
            return sign * parseInt(token, 8);

        /* istanbul ignore else */
        if (numberRe.test(token))
            return sign * parseFloat(token);

        /* istanbul ignore next */
        throw illegal(token, "number", insideTryCatch);
    }

    function parseId(token, acceptNegative) {
        switch (token) {
            case "max": case "MAX": case "Max":
                return 536870911;
            case "0":
                return 0;
        }

        /* istanbul ignore if */
        if (!acceptNegative && token.charAt(0) === "-")
            throw illegal(token, "id");

        if (base10NegRe.test(token))
            return parseInt(token, 10);
        if (base16NegRe.test(token))
            return parseInt(token, 16);

        /* istanbul ignore else */
        if (base8NegRe.test(token))
            return parseInt(token, 8);

        /* istanbul ignore next */
        throw illegal(token, "id");
    }

    function parsePackage() {

        /* istanbul ignore if */
        if (pkg !== undefined)
            throw illegal("package");

        pkg = next();

        /* istanbul ignore if */
        if (!typeRefRe.test(pkg))
            throw illegal(pkg, "name");

        ptr = ptr.define(pkg);
        skip(";");
    }

    function parseImport() {
        var token = peek();
        var whichImports;
        switch (token) {
            case "weak":
                whichImports = weakImports || (weakImports = []);
                next();
                break;
            case "public":
                next();
                // eslint-disable-line no-fallthrough
            default:
                whichImports = imports || (imports = []);
                break;
        }
        token = readString();
        skip(";");
        whichImports.push(token);
    }

    function parseSyntax() {
        skip("=");
        syntax = readString();
        isProto3 = syntax === "proto3";

        /* istanbul ignore if */
        if (!isProto3 && syntax !== "proto2")
            throw illegal(syntax, "syntax");

        skip(";");
    }

    function parseCommon(parent, token) {
        switch (token) {

            case "option":
                parseOption(parent, token);
                skip(";");
                return true;

            case "message":
                parseType(parent, token);
                return true;

            case "enum":
                parseEnum(parent, token);
                return true;

            case "service":
                parseService(parent, token);
                return true;

            case "extend":
                parseExtension(parent, token);
                return true;
        }
        return false;
    }

    function ifBlock(obj, fnIf, fnElse) {
        var trailingLine = tn.line;
        if (obj) {
            if(typeof obj.comment !== "string") {
              obj.comment = cmnt(); // try block-type comment
            }
            obj.filename = parse.filename;
        }
        if (skip("{", true)) {
            var token;
            while ((token = next()) !== "}")
                fnIf(token);
            skip(";", true);
        } else {
            if (fnElse)
                fnElse();
            skip(";");
            if (obj && typeof obj.comment !== "string")
                obj.comment = cmnt(trailingLine); // try line-type comment if no block
        }
    }

    function parseType(parent, token) {

        /* istanbul ignore if */
        if (!nameRe.test(token = next()))
            throw illegal(token, "type name");

        var type = new Type(token);
        ifBlock(type, function parseType_block(token) {
            if (parseCommon(type, token))
                return;

            switch (token) {

                case "map":
                    parseMapField(type, token);
                    break;

                case "required":
                case "optional":
                case "repeated":
                    parseField(type, token);
                    break;

                case "oneof":
                    parseOneOf(type, token);
                    break;

                case "extensions":
                    readRanges(type.extensions || (type.extensions = []));
                    break;

                case "reserved":
                    readRanges(type.reserved || (type.reserved = []), true);
                    break;

                default:
                    /* istanbul ignore if */
                    if (!isProto3 || !typeRefRe.test(token))
                        throw illegal(token);

                    push(token);
                    parseField(type, "optional");
                    break;
            }
        });
        parent.add(type);
    }

    function parseField(parent, rule, extend) {
        var type = next();
        if (type === "group") {
            parseGroup(parent, rule);
            return;
        }

        /* istanbul ignore if */
        if (!typeRefRe.test(type))
            throw illegal(type, "type");

        var name = next();

        /* istanbul ignore if */
        if (!nameRe.test(name))
            throw illegal(name, "name");

        name = applyCase(name);
        skip("=");

        var field = new Field(name, parseId(next()), type, rule, extend);
        ifBlock(field, function parseField_block(token) {

            /* istanbul ignore else */
            if (token === "option") {
                parseOption(field, token);
                skip(";");
            } else
                throw illegal(token);

        }, function parseField_line() {
            parseInlineOptions(field);
        });
        parent.add(field);

        // JSON defaults to packed=true if not set so we have to set packed=false explicity when
        // parsing proto2 descriptors without the option, where applicable. This must be done for
        // all known packable types and anything that could be an enum (= is not a basic type).
        if (!isProto3 && field.repeated && (types.packed[type] !== undefined || types.basic[type] === undefined))
            field.setOption("packed", false, /* ifNotSet */ true);
    }

    function parseGroup(parent, rule) {
        var name = next();

        /* istanbul ignore if */
        if (!nameRe.test(name))
            throw illegal(name, "name");

        var fieldName = util.lcFirst(name);
        if (name === fieldName)
            name = util.ucFirst(name);
        skip("=");
        var id = parseId(next());
        var type = new Type(name);
        type.group = true;
        var field = new Field(fieldName, id, name, rule);
        field.filename = parse.filename;
        ifBlock(type, function parseGroup_block(token) {
            switch (token) {

                case "option":
                    parseOption(type, token);
                    skip(";");
                    break;

                case "required":
                case "optional":
                case "repeated":
                    parseField(type, token);
                    break;

                /* istanbul ignore next */
                default:
                    throw illegal(token); // there are no groups with proto3 semantics
            }
        });
        parent.add(type)
              .add(field);
    }

    function parseMapField(parent) {
        skip("<");
        var keyType = next();

        /* istanbul ignore if */
        if (types.mapKey[keyType] === undefined)
            throw illegal(keyType, "type");

        skip(",");
        var valueType = next();

        /* istanbul ignore if */
        if (!typeRefRe.test(valueType))
            throw illegal(valueType, "type");

        skip(">");
        var name = next();

        /* istanbul ignore if */
        if (!nameRe.test(name))
            throw illegal(name, "name");

        skip("=");
        var field = new MapField(applyCase(name), parseId(next()), keyType, valueType);
        ifBlock(field, function parseMapField_block(token) {

            /* istanbul ignore else */
            if (token === "option") {
                parseOption(field, token);
                skip(";");
            } else
                throw illegal(token);

        }, function parseMapField_line() {
            parseInlineOptions(field);
        });
        parent.add(field);
    }

    function parseOneOf(parent, token) {

        /* istanbul ignore if */
        if (!nameRe.test(token = next()))
            throw illegal(token, "name");

        var oneof = new OneOf(applyCase(token));
        ifBlock(oneof, function parseOneOf_block(token) {
            if (token === "option") {
                parseOption(oneof, token);
                skip(";");
            } else {
                push(token);
                parseField(oneof, "optional");
            }
        });
        parent.add(oneof);
    }

    function parseEnum(parent, token) {

        /* istanbul ignore if */
        if (!nameRe.test(token = next()))
            throw illegal(token, "name");

        var enm = new Enum(token);
        ifBlock(enm, function parseEnum_block(token) {
          switch(token) {
            case "option":
              parseOption(enm, token);
              skip(";");
              break;

            case "reserved":
              readRanges(enm.reserved || (enm.reserved = []), true);
              break;

            default:
              parseEnumValue(enm, token);
          }
        });
        parent.add(enm);
    }

    function parseEnumValue(parent, token) {

        /* istanbul ignore if */
        if (!nameRe.test(token))
            throw illegal(token, "name");

        skip("=");
        var value = parseId(next(), true),
            dummy = {};
        ifBlock(dummy, function parseEnumValue_block(token) {

            /* istanbul ignore else */
            if (token === "option") {
                parseOption(dummy, token); // skip
                skip(";");
            } else
                throw illegal(token);

        }, function parseEnumValue_line() {
            parseInlineOptions(dummy); // skip
        });
        parent.add(token, value, dummy.comment);
    }

    function parseOption(parent, token) {
        var isCustom = skip("(", true);

        /* istanbul ignore if */
        if (!typeRefRe.test(token = next()))
            throw illegal(token, "name");

        var name = token;
        if (isCustom) {
            skip(")");
            name = "(" + name + ")";
            token = peek();
            if (fqTypeRefRe.test(token)) {
                name += token;
                next();
            }
        }
        skip("=");
        parseOptionValue(parent, name);
    }

    function parseOptionValue(parent, name) {
        if (skip("{", true)) { // { a: "foo" b { c: "bar" } }
            do {
                /* istanbul ignore if */
                if (!nameRe.test(token = next()))
                    throw illegal(token, "name");

                if (peek() === "{")
                    parseOptionValue(parent, name + "." + token);
                else {
                    skip(":");
                    if (peek() === "{")
                        parseOptionValue(parent, name + "." + token);
                    else
                        setOption(parent, name + "." + token, readValue(true));
                }
                skip(",", true);
            } while (!skip("}", true));
        } else
            setOption(parent, name, readValue(true));
        // Does not enforce a delimiter to be universal
    }

    function setOption(parent, name, value) {
        if (parent.setOption)
            parent.setOption(name, value);
    }

    function parseInlineOptions(parent) {
        if (skip("[", true)) {
            do {
                parseOption(parent, "option");
            } while (skip(",", true));
            skip("]");
        }
        return parent;
    }

    function parseService(parent, token) {

        /* istanbul ignore if */
        if (!nameRe.test(token = next()))
            throw illegal(token, "service name");

        var service = new Service(token);
        ifBlock(service, function parseService_block(token) {
            if (parseCommon(service, token))
                return;

            /* istanbul ignore else */
            if (token === "rpc")
                parseMethod(service, token);
            else
                throw illegal(token);
        });
        parent.add(service);
    }

    function parseMethod(parent, token) {
        // Get the comment of the preceding line now (if one exists) in case the
        // method is defined across multiple lines.
        var commentText = cmnt();

        var type = token;

        /* istanbul ignore if */
        if (!nameRe.test(token = next()))
            throw illegal(token, "name");

        var name = token,
            requestType, requestStream,
            responseType, responseStream;

        skip("(");
        if (skip("stream", true))
            requestStream = true;

        /* istanbul ignore if */
        if (!typeRefRe.test(token = next()))
            throw illegal(token);

        requestType = token;
        skip(")"); skip("returns"); skip("(");
        if (skip("stream", true))
            responseStream = true;

        /* istanbul ignore if */
        if (!typeRefRe.test(token = next()))
            throw illegal(token);

        responseType = token;
        skip(")");

        var method = new Method(name, type, requestType, responseType, requestStream, responseStream);
        method.comment = commentText;
        ifBlock(method, function parseMethod_block(token) {

            /* istanbul ignore else */
            if (token === "option") {
                parseOption(method, token);
                skip(";");
            } else
                throw illegal(token);

        });
        parent.add(method);
    }

    function parseExtension(parent, token) {

        /* istanbul ignore if */
        if (!typeRefRe.test(token = next()))
            throw illegal(token, "reference");

        var reference = token;
        ifBlock(null, function parseExtension_block(token) {
            switch (token) {

                case "required":
                case "repeated":
                case "optional":
                    parseField(parent, token, reference);
                    break;

                default:
                    /* istanbul ignore if */
                    if (!isProto3 || !typeRefRe.test(token))
                        throw illegal(token);
                    push(token);
                    parseField(parent, "optional", reference);
                    break;
            }
        });
    }

    var token;
    while ((token = next()) !== null) {
        switch (token) {

            case "package":

                /* istanbul ignore if */
                if (!head)
                    throw illegal(token);

                parsePackage();
                break;

            case "import":

                /* istanbul ignore if */
                if (!head)
                    throw illegal(token);

                parseImport();
                break;

            case "syntax":

                /* istanbul ignore if */
                if (!head)
                    throw illegal(token);

                parseSyntax();
                break;

            case "option":

                parseOption(ptr, token);
                skip(";");
                break;

            default:

                /* istanbul ignore else */
                if (parseCommon(ptr, token)) {
                    head = false;
                    continue;
                }

                /* istanbul ignore next */
                throw illegal(token);
        }
    }

    parse.filename = null;
    return {
        "package"     : pkg,
        "imports"     : imports,
         weakImports  : weakImports,
         syntax       : syntax,
         root         : root
    };
}

/**
 * Parses the given .proto source and returns an object with the parsed contents.
 * @name parse
 * @function
 * @param {string} source Source contents
 * @param {IParseOptions} [options] Parse options. Defaults to {@link parse.defaults} when omitted.
 * @returns {IParserResult} Parser result
 * @property {string} filename=null Currently processing file name for error reporting, if known
 * @property {IParseOptions} defaults Default {@link IParseOptions}
 * @variation 2
 */

},{"15":15,"16":16,"20":20,"22":22,"25":25,"29":29,"33":33,"34":34,"35":35,"36":36,"37":37}],27:[function(require,module,exports){
"use strict";
module.exports = Reader;

var util      = require(39);

var BufferReader; // cyclic

var LongBits  = util.LongBits,
    utf8      = util.utf8;

/* istanbul ignore next */
function indexOutOfRange(reader, writeLength) {
    return RangeError("index out of range: " + reader.pos + " + " + (writeLength || 1) + " > " + reader.len);
}

/**
 * Constructs a new reader instance using the specified buffer.
 * @classdesc Wire format reader using `Uint8Array` if available, otherwise `Array`.
 * @constructor
 * @param {Uint8Array} buffer Buffer to read from
 */
function Reader(buffer) {

    /**
     * Read buffer.
     * @type {Uint8Array}
     */
    this.buf = buffer;

    /**
     * Read buffer position.
     * @type {number}
     */
    this.pos = 0;

    /**
     * Read buffer length.
     * @type {number}
     */
    this.len = buffer.length;
}

var create_array = typeof Uint8Array !== "undefined"
    ? function create_typed_array(buffer) {
        if (buffer instanceof Uint8Array || Array.isArray(buffer))
            return new Reader(buffer);
        throw Error("illegal buffer");
    }
    /* istanbul ignore next */
    : function create_array(buffer) {
        if (Array.isArray(buffer))
            return new Reader(buffer);
        throw Error("illegal buffer");
    };

var create = function create() {
    return util.Buffer
        ? function create_buffer_setup(buffer) {
            return (Reader.create = function create_buffer(buffer) {
                return util.Buffer.isBuffer(buffer)
                    ? new BufferReader(buffer)
                    /* istanbul ignore next */
                    : create_array(buffer);
            })(buffer);
        }
        /* istanbul ignore next */
        : create_array;
};

/**
 * Creates a new reader using the specified buffer.
 * @function
 * @param {Uint8Array|Buffer} buffer Buffer to read from
 * @returns {Reader|BufferReader} A {@link BufferReader} if `buffer` is a Buffer, otherwise a {@link Reader}
 * @throws {Error} If `buffer` is not a valid buffer
 */
Reader.create = create();

Reader.prototype._slice = util.Array.prototype.subarray || /* istanbul ignore next */ util.Array.prototype.slice;

/**
 * Reads a varint as an unsigned 32 bit value.
 * @function
 * @returns {number} Value read
 */
Reader.prototype.uint32 = (function read_uint32_setup() {
    var value = 4294967295; // optimizer type-hint, tends to deopt otherwise (?!)
    return function read_uint32() {
        value = (         this.buf[this.pos] & 127       ) >>> 0; if (this.buf[this.pos++] < 128) return value;
        value = (value | (this.buf[this.pos] & 127) <<  7) >>> 0; if (this.buf[this.pos++] < 128) return value;
        value = (value | (this.buf[this.pos] & 127) << 14) >>> 0; if (this.buf[this.pos++] < 128) return value;
        value = (value | (this.buf[this.pos] & 127) << 21) >>> 0; if (this.buf[this.pos++] < 128) return value;
        value = (value | (this.buf[this.pos] &  15) << 28) >>> 0; if (this.buf[this.pos++] < 128) return value;

        /* istanbul ignore if */
        if ((this.pos += 5) > this.len) {
            this.pos = this.len;
            throw indexOutOfRange(this, 10);
        }
        return value;
    };
})();

/**
 * Reads a varint as a signed 32 bit value.
 * @returns {number} Value read
 */
Reader.prototype.int32 = function read_int32() {
    return this.uint32() | 0;
};

/**
 * Reads a zig-zag encoded varint as a signed 32 bit value.
 * @returns {number} Value read
 */
Reader.prototype.sint32 = function read_sint32() {
    var value = this.uint32();
    return value >>> 1 ^ -(value & 1) | 0;
};

/* eslint-disable no-invalid-this */

function readLongVarint() {
    // tends to deopt with local vars for octet etc.
    var bits = new LongBits(0, 0);
    var i = 0;
    if (this.len - this.pos > 4) { // fast route (lo)
        for (; i < 4; ++i) {
            // 1st..4th
            bits.lo = (bits.lo | (this.buf[this.pos] & 127) << i * 7) >>> 0;
            if (this.buf[this.pos++] < 128)
                return bits;
        }
        // 5th
        bits.lo = (bits.lo | (this.buf[this.pos] & 127) << 28) >>> 0;
        bits.hi = (bits.hi | (this.buf[this.pos] & 127) >>  4) >>> 0;
        if (this.buf[this.pos++] < 128)
            return bits;
        i = 0;
    } else {
        for (; i < 3; ++i) {
            /* istanbul ignore if */
            if (this.pos >= this.len)
                throw indexOutOfRange(this);
            // 1st..3th
            bits.lo = (bits.lo | (this.buf[this.pos] & 127) << i * 7) >>> 0;
            if (this.buf[this.pos++] < 128)
                return bits;
        }
        // 4th
        bits.lo = (bits.lo | (this.buf[this.pos++] & 127) << i * 7) >>> 0;
        return bits;
    }
    if (this.len - this.pos > 4) { // fast route (hi)
        for (; i < 5; ++i) {
            // 6th..10th
            bits.hi = (bits.hi | (this.buf[this.pos] & 127) << i * 7 + 3) >>> 0;
            if (this.buf[this.pos++] < 128)
                return bits;
        }
    } else {
        for (; i < 5; ++i) {
            /* istanbul ignore if */
            if (this.pos >= this.len)
                throw indexOutOfRange(this);
            // 6th..10th
            bits.hi = (bits.hi | (this.buf[this.pos] & 127) << i * 7 + 3) >>> 0;
            if (this.buf[this.pos++] < 128)
                return bits;
        }
    }
    /* istanbul ignore next */
    throw Error("invalid varint encoding");
}

/* eslint-enable no-invalid-this */

/**
 * Reads a varint as a signed 64 bit value.
 * @name Reader#int64
 * @function
 * @returns {Long} Value read
 */

/**
 * Reads a varint as an unsigned 64 bit value.
 * @name Reader#uint64
 * @function
 * @returns {Long} Value read
 */

/**
 * Reads a zig-zag encoded varint as a signed 64 bit value.
 * @name Reader#sint64
 * @function
 * @returns {Long} Value read
 */

/**
 * Reads a varint as a boolean.
 * @returns {boolean} Value read
 */
Reader.prototype.bool = function read_bool() {
    return this.uint32() !== 0;
};

function readFixed32_end(buf, end) { // note that this uses `end`, not `pos`
    return (buf[end - 4]
          | buf[end - 3] << 8
          | buf[end - 2] << 16
          | buf[end - 1] << 24) >>> 0;
}

/**
 * Reads fixed 32 bits as an unsigned 32 bit integer.
 * @returns {number} Value read
 */
Reader.prototype.fixed32 = function read_fixed32() {

    /* istanbul ignore if */
    if (this.pos + 4 > this.len)
        throw indexOutOfRange(this, 4);

    return readFixed32_end(this.buf, this.pos += 4);
};

/**
 * Reads fixed 32 bits as a signed 32 bit integer.
 * @returns {number} Value read
 */
Reader.prototype.sfixed32 = function read_sfixed32() {

    /* istanbul ignore if */
    if (this.pos + 4 > this.len)
        throw indexOutOfRange(this, 4);

    return readFixed32_end(this.buf, this.pos += 4) | 0;
};

/* eslint-disable no-invalid-this */

function readFixed64(/* this: Reader */) {

    /* istanbul ignore if */
    if (this.pos + 8 > this.len)
        throw indexOutOfRange(this, 8);

    return new LongBits(readFixed32_end(this.buf, this.pos += 4), readFixed32_end(this.buf, this.pos += 4));
}

/* eslint-enable no-invalid-this */

/**
 * Reads fixed 64 bits.
 * @name Reader#fixed64
 * @function
 * @returns {Long} Value read
 */

/**
 * Reads zig-zag encoded fixed 64 bits.
 * @name Reader#sfixed64
 * @function
 * @returns {Long} Value read
 */

/**
 * Reads a float (32 bit) as a number.
 * @function
 * @returns {number} Value read
 */
Reader.prototype.float = function read_float() {

    /* istanbul ignore if */
    if (this.pos + 4 > this.len)
        throw indexOutOfRange(this, 4);

    var value = util.float.readFloatLE(this.buf, this.pos);
    this.pos += 4;
    return value;
};

/**
 * Reads a double (64 bit float) as a number.
 * @function
 * @returns {number} Value read
 */
Reader.prototype.double = function read_double() {

    /* istanbul ignore if */
    if (this.pos + 8 > this.len)
        throw indexOutOfRange(this, 4);

    var value = util.float.readDoubleLE(this.buf, this.pos);
    this.pos += 8;
    return value;
};

/**
 * Reads a sequence of bytes preceeded by its length as a varint.
 * @returns {Uint8Array} Value read
 */
Reader.prototype.bytes = function read_bytes() {
    var length = this.uint32(),
        start  = this.pos,
        end    = this.pos + length;

    /* istanbul ignore if */
    if (end > this.len)
        throw indexOutOfRange(this, length);

    this.pos += length;
    if (Array.isArray(this.buf)) // plain array
        return this.buf.slice(start, end);
    return start === end // fix for IE 10/Win8 and others' subarray returning array of size 1
        ? new this.buf.constructor(0)
        : this._slice.call(this.buf, start, end);
};

/**
 * Reads a string preceeded by its byte length as a varint.
 * @returns {string} Value read
 */
Reader.prototype.string = function read_string() {
    var bytes = this.bytes();
    return utf8.read(bytes, 0, bytes.length);
};

/**
 * Skips the specified number of bytes if specified, otherwise skips a varint.
 * @param {number} [length] Length if known, otherwise a varint is assumed
 * @returns {Reader} `this`
 */
Reader.prototype.skip = function skip(length) {
    if (typeof length === "number") {
        /* istanbul ignore if */
        if (this.pos + length > this.len)
            throw indexOutOfRange(this, length);
        this.pos += length;
    } else {
        do {
            /* istanbul ignore if */
            if (this.pos >= this.len)
                throw indexOutOfRange(this);
        } while (this.buf[this.pos++] & 128);
    }
    return this;
};

/**
 * Skips the next element of the specified wire type.
 * @param {number} wireType Wire type received
 * @returns {Reader} `this`
 */
Reader.prototype.skipType = function(wireType) {
    switch (wireType) {
        case 0:
            this.skip();
            break;
        case 1:
            this.skip(8);
            break;
        case 2:
            this.skip(this.uint32());
            break;
        case 3:
            while ((wireType = this.uint32() & 7) !== 4) {
                this.skipType(wireType);
            }
            break;
        case 5:
            this.skip(4);
            break;

        /* istanbul ignore next */
        default:
            throw Error("invalid wire type " + wireType + " at offset " + this.pos);
    }
    return this;
};

Reader._configure = function(BufferReader_) {
    BufferReader = BufferReader_;
    Reader.create = create();
    BufferReader._configure();

    var fn = util.Long ? "toLong" : /* istanbul ignore next */ "toNumber";
    util.merge(Reader.prototype, {

        int64: function read_int64() {
            return readLongVarint.call(this)[fn](false);
        },

        uint64: function read_uint64() {
            return readLongVarint.call(this)[fn](true);
        },

        sint64: function read_sint64() {
            return readLongVarint.call(this).zzDecode()[fn](false);
        },

        fixed64: function read_fixed64() {
            return readFixed64.call(this)[fn](true);
        },

        sfixed64: function read_sfixed64() {
            return readFixed64.call(this)[fn](false);
        }

    });
};

},{"39":39}],28:[function(require,module,exports){
"use strict";
module.exports = BufferReader;

// extends Reader
var Reader = require(27);
(BufferReader.prototype = Object.create(Reader.prototype)).constructor = BufferReader;

var util = require(39);

/**
 * Constructs a new buffer reader instance.
 * @classdesc Wire format reader using node buffers.
 * @extends Reader
 * @constructor
 * @param {Buffer} buffer Buffer to read from
 */
function BufferReader(buffer) {
    Reader.call(this, buffer);

    /**
     * Read buffer.
     * @name BufferReader#buf
     * @type {Buffer}
     */
}

BufferReader._configure = function () {
    /* istanbul ignore else */
    if (util.Buffer)
        BufferReader.prototype._slice = util.Buffer.prototype.slice;
};


/**
 * @override
 */
BufferReader.prototype.string = function read_string_buffer() {
    var len = this.uint32(); // modifies pos
    return this.buf.utf8Slice
        ? this.buf.utf8Slice(this.pos, this.pos = Math.min(this.pos + len, this.len))
        : this.buf.toString("utf-8", this.pos, this.pos = Math.min(this.pos + len, this.len));
};

/**
 * Reads a sequence of bytes preceeded by its length as a varint.
 * @name BufferReader#bytes
 * @function
 * @returns {Buffer} Value read
 */

BufferReader._configure();

},{"27":27,"39":39}],29:[function(require,module,exports){
"use strict";
module.exports = Root;

// extends Namespace
var Namespace = require(23);
((Root.prototype = Object.create(Namespace.prototype)).constructor = Root).className = "Root";

var Field   = require(16),
    Enum    = require(15),
    OneOf   = require(25),
    util    = require(37);

var Type,   // cyclic
    parse,  // might be excluded
    common; // "

/**
 * Constructs a new root namespace instance.
 * @classdesc Root namespace wrapping all types, enums, services, sub-namespaces etc. that belong together.
 * @extends NamespaceBase
 * @constructor
 * @param {Object.<string,*>} [options] Top level options
 */
function Root(options) {
    Namespace.call(this, "", options);

    /**
     * Deferred extension fields.
     * @type {Field[]}
     */
    this.deferred = [];

    /**
     * Resolved file names of loaded files.
     * @type {string[]}
     */
    this.files = [];
}

/**
 * Loads a namespace descriptor into a root namespace.
 * @param {INamespace} json Nameespace descriptor
 * @param {Root} [root] Root namespace, defaults to create a new one if omitted
 * @returns {Root} Root namespace
 */
Root.fromJSON = function fromJSON(json, root) {
    if (!root)
        root = new Root();
    if (json.options)
        root.setOptions(json.options);
    return root.addJSON(json.nested);
};

/**
 * Resolves the path of an imported file, relative to the importing origin.
 * This method exists so you can override it with your own logic in case your imports are scattered over multiple directories.
 * @function
 * @param {string} origin The file name of the importing file
 * @param {string} target The file name being imported
 * @returns {string|null} Resolved path to `target` or `null` to skip the file
 */
Root.prototype.resolvePath = util.path.resolve;

// A symbol-like function to safely signal synchronous loading
/* istanbul ignore next */
function SYNC() {} // eslint-disable-line no-empty-function

/**
 * Loads one or multiple .proto or preprocessed .json files into this root namespace and calls the callback.
 * @param {string|string[]} filename Names of one or multiple files to load
 * @param {IParseOptions} options Parse options
 * @param {LoadCallback} callback Callback function
 * @returns {undefined}
 */
Root.prototype.load = function load(filename, options, callback) {
    if (typeof options === "function") {
        callback = options;
        options = undefined;
    }
    var self = this;
    if (!callback)
        return util.asPromise(load, self, filename, options);

    var sync = callback === SYNC; // undocumented

    // Finishes loading by calling the callback (exactly once)
    function finish(err, root) {
        /* istanbul ignore if */
        if (!callback)
            return;
        var cb = callback;
        callback = null;
        if (sync)
            throw err;
        cb(err, root);
    }

    // Bundled definition existence checking
    function getBundledFileName(filename) {
        var idx = filename.lastIndexOf("google/protobuf/");
        if (idx > -1) {
            var altname = filename.substring(idx);
            if (altname in common) return altname;
        }
        return null;
    }

    // Processes a single file
    function process(filename, source) {
        try {
            if (util.isString(source) && source.charAt(0) === "{")
                source = JSON.parse(source);
            if (!util.isString(source))
                self.setOptions(source.options).addJSON(source.nested);
            else {
                parse.filename = filename;
                var parsed = parse(source, self, options),
                    resolved,
                    i = 0;
                if (parsed.imports)
                    for (; i < parsed.imports.length; ++i)
                        if (resolved = getBundledFileName(parsed.imports[i]) || self.resolvePath(filename, parsed.imports[i]))
                            fetch(resolved);
                if (parsed.weakImports)
                    for (i = 0; i < parsed.weakImports.length; ++i)
                        if (resolved = getBundledFileName(parsed.weakImports[i]) || self.resolvePath(filename, parsed.weakImports[i]))
                            fetch(resolved, true);
            }
        } catch (err) {
            finish(err);
        }
        if (!sync && !queued)
            finish(null, self); // only once anyway
    }

    // Fetches a single file
    function fetch(filename, weak) {

        // Skip if already loaded / attempted
        if (self.files.indexOf(filename) > -1)
            return;
        self.files.push(filename);

        // Shortcut bundled definitions
        if (filename in common) {
            if (sync)
                process(filename, common[filename]);
            else {
                ++queued;
                setTimeout(function() {
                    --queued;
                    process(filename, common[filename]);
                });
            }
            return;
        }

        // Otherwise fetch from disk or network
        if (sync) {
            var source;
            try {
                source = util.fs.readFileSync(filename).toString("utf8");
            } catch (err) {
                if (!weak)
                    finish(err);
                return;
            }
            process(filename, source);
        } else {
            ++queued;
            util.fetch(filename, function(err, source) {
                --queued;
                /* istanbul ignore if */
                if (!callback)
                    return; // terminated meanwhile
                if (err) {
                    /* istanbul ignore else */
                    if (!weak)
                        finish(err);
                    else if (!queued) // can't be covered reliably
                        finish(null, self);
                    return;
                }
                process(filename, source);
            });
        }
    }
    var queued = 0;

    // Assembling the root namespace doesn't require working type
    // references anymore, so we can load everything in parallel
    if (util.isString(filename))
        filename = [ filename ];
    for (var i = 0, resolved; i < filename.length; ++i)
        if (resolved = self.resolvePath("", filename[i]))
            fetch(resolved);

    if (sync)
        return self;
    if (!queued)
        finish(null, self);
    return undefined;
};
// function load(filename:string, options:IParseOptions, callback:LoadCallback):undefined

/**
 * Loads one or multiple .proto or preprocessed .json files into this root namespace and calls the callback.
 * @function Root#load
 * @param {string|string[]} filename Names of one or multiple files to load
 * @param {LoadCallback} callback Callback function
 * @returns {undefined}
 * @variation 2
 */
// function load(filename:string, callback:LoadCallback):undefined

/**
 * Loads one or multiple .proto or preprocessed .json files into this root namespace and returns a promise.
 * @function Root#load
 * @param {string|string[]} filename Names of one or multiple files to load
 * @param {IParseOptions} [options] Parse options. Defaults to {@link parse.defaults} when omitted.
 * @returns {Promise<Root>} Promise
 * @variation 3
 */
// function load(filename:string, [options:IParseOptions]):Promise<Root>

/**
 * Synchronously loads one or multiple .proto or preprocessed .json files into this root namespace (node only).
 * @function Root#loadSync
 * @param {string|string[]} filename Names of one or multiple files to load
 * @param {IParseOptions} [options] Parse options. Defaults to {@link parse.defaults} when omitted.
 * @returns {Root} Root namespace
 * @throws {Error} If synchronous fetching is not supported (i.e. in browsers) or if a file's syntax is invalid
 */
Root.prototype.loadSync = function loadSync(filename, options) {
    if (!util.isNode)
        throw Error("not supported");
    return this.load(filename, options, SYNC);
};

/**
 * @override
 */
Root.prototype.resolveAll = function resolveAll() {
    if (this.deferred.length)
        throw Error("unresolvable extensions: " + this.deferred.map(function(field) {
            return "'extend " + field.extend + "' in " + field.parent.fullName;
        }).join(", "));
    return Namespace.prototype.resolveAll.call(this);
};

// only uppercased (and thus conflict-free) children are exposed, see below
var exposeRe = /^[A-Z]/;

/**
 * Handles a deferred declaring extension field by creating a sister field to represent it within its extended type.
 * @param {Root} root Root instance
 * @param {Field} field Declaring extension field witin the declaring type
 * @returns {boolean} `true` if successfully added to the extended type, `false` otherwise
 * @inner
 * @ignore
 */
function tryHandleExtension(root, field) {
    var extendedType = field.parent.lookup(field.extend);
    if (extendedType) {
        var sisterField = new Field(field.fullName, field.id, field.type, field.rule, undefined, field.options);
        sisterField.declaringField = field;
        field.extensionField = sisterField;
        extendedType.add(sisterField);
        return true;
    }
    return false;
}

/**
 * Called when any object is added to this root or its sub-namespaces.
 * @param {ReflectionObject} object Object added
 * @returns {undefined}
 * @private
 */
Root.prototype._handleAdd = function _handleAdd(object) {
    if (object instanceof Field) {

        if (/* an extension field (implies not part of a oneof) */ object.extend !== undefined && /* not already handled */ !object.extensionField)
            if (!tryHandleExtension(this, object))
                this.deferred.push(object);

    } else if (object instanceof Enum) {

        if (exposeRe.test(object.name))
            object.parent[object.name] = object.values; // expose enum values as property of its parent

    } else if (!(object instanceof OneOf)) /* everything else is a namespace */ {

        if (object instanceof Type) // Try to handle any deferred extensions
            for (var i = 0; i < this.deferred.length;)
                if (tryHandleExtension(this, this.deferred[i]))
                    this.deferred.splice(i, 1);
                else
                    ++i;
        for (var j = 0; j < /* initializes */ object.nestedArray.length; ++j) // recurse into the namespace
            this._handleAdd(object._nestedArray[j]);
        if (exposeRe.test(object.name))
            object.parent[object.name] = object; // expose namespace as property of its parent
    }

    // The above also adds uppercased (and thus conflict-free) nested types, services and enums as
    // properties of namespaces just like static code does. This allows using a .d.ts generated for
    // a static module with reflection-based solutions where the condition is met.
};

/**
 * Called when any object is removed from this root or its sub-namespaces.
 * @param {ReflectionObject} object Object removed
 * @returns {undefined}
 * @private
 */
Root.prototype._handleRemove = function _handleRemove(object) {
    if (object instanceof Field) {

        if (/* an extension field */ object.extend !== undefined) {
            if (/* already handled */ object.extensionField) { // remove its sister field
                object.extensionField.parent.remove(object.extensionField);
                object.extensionField = null;
            } else { // cancel the extension
                var index = this.deferred.indexOf(object);
                /* istanbul ignore else */
                if (index > -1)
                    this.deferred.splice(index, 1);
            }
        }

    } else if (object instanceof Enum) {

        if (exposeRe.test(object.name))
            delete object.parent[object.name]; // unexpose enum values

    } else if (object instanceof Namespace) {

        for (var i = 0; i < /* initializes */ object.nestedArray.length; ++i) // recurse into the namespace
            this._handleRemove(object._nestedArray[i]);

        if (exposeRe.test(object.name))
            delete object.parent[object.name]; // unexpose namespaces

    }
};

// Sets up cyclic dependencies (called in index-light)
Root._configure = function(Type_, parse_, common_) {
    Type   = Type_;
    parse  = parse_;
    common = common_;
};
=======
"use strict";
module.exports = parse;

parse.filename = null;
parse.defaults = { keepCase: false };

var tokenize  = require(34),
    Root      = require(29),
    Type      = require(35),
    Field     = require(16),
    MapField  = require(20),
    OneOf     = require(25),
    Enum      = require(15),
    Service   = require(33),
    Method    = require(22),
    types     = require(36),
    util      = require(37);

var base10Re    = /^[1-9][0-9]*$/,
    base10NegRe = /^-?[1-9][0-9]*$/,
    base16Re    = /^0[x][0-9a-fA-F]+$/,
    base16NegRe = /^-?0[x][0-9a-fA-F]+$/,
    base8Re     = /^0[0-7]+$/,
    base8NegRe  = /^-?0[0-7]+$/,
    numberRe    = /^(?![eE])[0-9]*(?:\.[0-9]*)?(?:[eE][+-]?[0-9]+)?$/,
    nameRe      = /^[a-zA-Z_][a-zA-Z_0-9]*$/,
    typeRefRe   = /^(?:\.?[a-zA-Z_][a-zA-Z_0-9]*)(?:\.[a-zA-Z_][a-zA-Z_0-9]*)*$/,
    fqTypeRefRe = /^(?:\.[a-zA-Z_][a-zA-Z_0-9]*)+$/;
>>>>>>> 0f8008c9

/**
 * Result object returned from {@link parse}.
 * @interface IParserResult
 * @property {string|undefined} package Package name, if declared
 * @property {string[]|undefined} imports Imports, if any
 * @property {string[]|undefined} weakImports Weak imports, if any
 * @property {string|undefined} syntax Syntax, if specified (either `"proto2"` or `"proto3"`)
 * @property {Root} root Populated root instance
 */

/**
 * Options modifying the behavior of {@link parse}.
 * @interface IParseOptions
 * @property {boolean} [keepCase=false] Keeps field casing instead of converting to camel case
 * @property {boolean} [alternateCommentMode=false] Recognize double-slash comments in addition to doc-block comments.
 */

/**
 * Options modifying the behavior of JSON serialization.
 * @interface IToJSONOptions
 * @property {boolean} [keepComments=false] Serializes comments.
 */

/**
 * Parses the given .proto source and returns an object with the parsed contents.
 * @param {string} source Source contents
 * @param {Root} root Root to populate
 * @param {IParseOptions} [options] Parse options. Defaults to {@link parse.defaults} when omitted.
 * @returns {IParserResult} Parser result
 * @property {string} filename=null Currently processing file name for error reporting, if known
 * @property {IParseOptions} defaults Default {@link IParseOptions}
 */
function parse(source, root, options) {
    /* eslint-disable callback-return */
    if (!(root instanceof Root)) {
        options = root;
        root = new Root();
    }
    if (!options)
        options = parse.defaults;

    var tn = tokenize(source, options.alternateCommentMode || false),
        next = tn.next,
        push = tn.push,
        peek = tn.peek,
        skip = tn.skip,
        cmnt = tn.cmnt;

    var head = true,
        pkg,
        imports,
        weakImports,
        syntax,
        isProto3 = false;

    var ptr = root;

    var applyCase = options.keepCase ? function(name) { return name; } : util.camelCase;

    /* istanbul ignore next */
    function illegal(token, name, insideTryCatch) {
        var filename = parse.filename;
        if (!insideTryCatch)
            parse.filename = null;
        return Error("illegal " + (name || "token") + " '" + token + "' (" + (filename ? filename + ", " : "") + "line " + tn.line + ")");
    }

    function readString() {
        var values = [],
            token;
        do {
            /* istanbul ignore if */
            if ((token = next()) !== "\"" && token !== "'")
                throw illegal(token);

            values.push(next());
            skip(token);
            token = peek();
        } while (token === "\"" || token === "'");
        return values.join("");
    }

    function readValue(acceptTypeRef) {
        var token = next();
        switch (token) {
            case "'":
            case "\"":
                push(token);
                return readString();
            case "true": case "TRUE":
                return true;
            case "false": case "FALSE":
                return false;
        }
        try {
            return parseNumber(token, /* insideTryCatch */ true);
        } catch (e) {

            /* istanbul ignore else */
            if (acceptTypeRef && typeRefRe.test(token))
                return token;

            /* istanbul ignore next */
            throw illegal(token, "value");
        }
    }

    function readRanges(target, acceptStrings) {
        var token, start;
        do {
            if (acceptStrings && ((token = peek()) === "\"" || token === "'"))
                target.push(readString());
            else
                target.push([ start = parseId(next()), skip("to", true) ? parseId(next()) : start ]);
        } while (skip(",", true));
        skip(";");
    }

    function parseNumber(token, insideTryCatch) {
        var sign = 1;
        if (token.charAt(0) === "-") {
            sign = -1;
            token = token.substring(1);
        }
        switch (token) {
            case "inf": case "INF": case "Inf":
                return sign * Infinity;
            case "nan": case "NAN": case "Nan": case "NaN":
                return NaN;
            case "0":
                return 0;
        }
        if (base10Re.test(token))
            return sign * parseInt(token, 10);
        if (base16Re.test(token))
            return sign * parseInt(token, 16);
        if (base8Re.test(token))
            return sign * parseInt(token, 8);

        /* istanbul ignore else */
        if (numberRe.test(token))
            return sign * parseFloat(token);

        /* istanbul ignore next */
        throw illegal(token, "number", insideTryCatch);
    }

    function parseId(token, acceptNegative) {
        switch (token) {
            case "max": case "MAX": case "Max":
                return 536870911;
            case "0":
                return 0;
        }

        /* istanbul ignore if */
        if (!acceptNegative && token.charAt(0) === "-")
            throw illegal(token, "id");

        if (base10NegRe.test(token))
            return parseInt(token, 10);
        if (base16NegRe.test(token))
            return parseInt(token, 16);

        /* istanbul ignore else */
        if (base8NegRe.test(token))
            return parseInt(token, 8);

        /* istanbul ignore next */
        throw illegal(token, "id");
    }

    function parsePackage() {

        /* istanbul ignore if */
        if (pkg !== undefined)
            throw illegal("package");

        pkg = next();

        /* istanbul ignore if */
        if (!typeRefRe.test(pkg))
            throw illegal(pkg, "name");

        ptr = ptr.define(pkg);
        skip(";");
    }

    function parseImport() {
        var token = peek();
        var whichImports;
        switch (token) {
            case "weak":
                whichImports = weakImports || (weakImports = []);
                next();
                break;
            case "public":
                next();
                // eslint-disable-line no-fallthrough
            default:
                whichImports = imports || (imports = []);
                break;
        }
        token = readString();
        skip(";");
        whichImports.push(token);
    }

    function parseSyntax() {
        skip("=");
        syntax = readString();
        isProto3 = syntax === "proto3";

        /* istanbul ignore if */
        if (!isProto3 && syntax !== "proto2")
            throw illegal(syntax, "syntax");

        skip(";");
    }

    function parseCommon(parent, token) {
        switch (token) {

            case "option":
                parseOption(parent, token);
                skip(";");
                return true;

            case "message":
                parseType(parent, token);
                return true;

            case "enum":
                parseEnum(parent, token);
                return true;

            case "service":
                parseService(parent, token);
                return true;

            case "extend":
                parseExtension(parent, token);
                return true;
        }
        return false;
    }

    function ifBlock(obj, fnIf, fnElse) {
        var trailingLine = tn.line;
        if (obj) {
            obj.comment = cmnt(); // try block-type comment
            obj.filename = parse.filename;
        }
        if (skip("{", true)) {
            var token;
            while ((token = next()) !== "}")
                fnIf(token);
            skip(";", true);
        } else {
            if (fnElse)
                fnElse();
            skip(";");
            if (obj && typeof obj.comment !== "string")
                obj.comment = cmnt(trailingLine); // try line-type comment if no block
        }
    }

    function parseType(parent, token) {

        /* istanbul ignore if */
        if (!nameRe.test(token = next()))
            throw illegal(token, "type name");

        var type = new Type(token);
        ifBlock(type, function parseType_block(token) {
            if (parseCommon(type, token))
                return;

            switch (token) {

                case "map":
                    parseMapField(type, token);
                    break;

                case "required":
                case "optional":
                case "repeated":
                    parseField(type, token);
                    break;

                case "oneof":
                    parseOneOf(type, token);
                    break;

                case "extensions":
                    readRanges(type.extensions || (type.extensions = []));
                    break;

                case "reserved":
                    readRanges(type.reserved || (type.reserved = []), true);
                    break;

                default:
                    /* istanbul ignore if */
                    if (!isProto3 || !typeRefRe.test(token))
                        throw illegal(token);

                    push(token);
                    parseField(type, "optional");
                    break;
            }
        });
        parent.add(type);
    }

    function parseField(parent, rule, extend) {
        var type = next();
        if (type === "group") {
            parseGroup(parent, rule);
            return;
        }

        /* istanbul ignore if */
        if (!typeRefRe.test(type))
            throw illegal(type, "type");

        var name = next();

        /* istanbul ignore if */
        if (!nameRe.test(name))
            throw illegal(name, "name");

        name = applyCase(name);
        skip("=");

        var field = new Field(name, parseId(next()), type, rule, extend);
        ifBlock(field, function parseField_block(token) {

            /* istanbul ignore else */
            if (token === "option") {
                parseOption(field, token);
                skip(";");
            } else
                throw illegal(token);

        }, function parseField_line() {
            parseInlineOptions(field);
        });
        parent.add(field);

        // JSON defaults to packed=true if not set so we have to set packed=false explicity when
        // parsing proto2 descriptors without the option, where applicable. This must be done for
        // all known packable types and anything that could be an enum (= is not a basic type).
        if (!isProto3 && field.repeated && (types.packed[type] !== undefined || types.basic[type] === undefined))
            field.setOption("packed", false, /* ifNotSet */ true);
    }

    function parseGroup(parent, rule) {
        var name = next();

        /* istanbul ignore if */
        if (!nameRe.test(name))
            throw illegal(name, "name");

        var fieldName = util.lcFirst(name);
        if (name === fieldName)
            name = util.ucFirst(name);
        skip("=");
        var id = parseId(next());
        var type = new Type(name);
        type.group = true;
        var field = new Field(fieldName, id, name, rule);
        field.filename = parse.filename;
        ifBlock(type, function parseGroup_block(token) {
            switch (token) {

                case "option":
                    parseOption(type, token);
                    skip(";");
                    break;

                case "required":
                case "optional":
                case "repeated":
                    parseField(type, token);
                    break;

                /* istanbul ignore next */
                default:
                    throw illegal(token); // there are no groups with proto3 semantics
            }
        });
        parent.add(type)
              .add(field);
    }

    function parseMapField(parent) {
        skip("<");
        var keyType = next();

        /* istanbul ignore if */
        if (types.mapKey[keyType] === undefined)
            throw illegal(keyType, "type");

        skip(",");
        var valueType = next();

        /* istanbul ignore if */
        if (!typeRefRe.test(valueType))
            throw illegal(valueType, "type");

        skip(">");
        var name = next();

        /* istanbul ignore if */
        if (!nameRe.test(name))
            throw illegal(name, "name");

        skip("=");
        var field = new MapField(applyCase(name), parseId(next()), keyType, valueType);
        ifBlock(field, function parseMapField_block(token) {

            /* istanbul ignore else */
            if (token === "option") {
                parseOption(field, token);
                skip(";");
            } else
                throw illegal(token);

        }, function parseMapField_line() {
            parseInlineOptions(field);
        });
        parent.add(field);
    }

    function parseOneOf(parent, token) {

        /* istanbul ignore if */
        if (!nameRe.test(token = next()))
            throw illegal(token, "name");

        var oneof = new OneOf(applyCase(token));
        ifBlock(oneof, function parseOneOf_block(token) {
            if (token === "option") {
                parseOption(oneof, token);
                skip(";");
            } else {
                push(token);
                parseField(oneof, "optional");
            }
        });
        parent.add(oneof);
    }

    function parseEnum(parent, token) {

        /* istanbul ignore if */
        if (!nameRe.test(token = next()))
            throw illegal(token, "name");

        var enm = new Enum(token);
        ifBlock(enm, function parseEnum_block(token) {
          switch(token) {
            case "option":
              parseOption(enm, token);
              skip(";");
              break;

            case "reserved":
              readRanges(enm.reserved || (enm.reserved = []), true);
              break;

            default:
              parseEnumValue(enm, token);
          }
        });
        parent.add(enm);
    }

    function parseEnumValue(parent, token) {

        /* istanbul ignore if */
        if (!nameRe.test(token))
            throw illegal(token, "name");

        skip("=");
        var value = parseId(next(), true),
            dummy = {};
        ifBlock(dummy, function parseEnumValue_block(token) {

            /* istanbul ignore else */
            if (token === "option") {
                parseOption(dummy, token); // skip
                skip(";");
            } else
                throw illegal(token);

        }, function parseEnumValue_line() {
            parseInlineOptions(dummy); // skip
        });
        parent.add(token, value, dummy.comment);
    }

    function parseOption(parent, token) {
        var isCustom = skip("(", true);

        /* istanbul ignore if */
        if (!typeRefRe.test(token = next()))
            throw illegal(token, "name");

        var name = token;
        if (isCustom) {
            skip(")");
            name = "(" + name + ")";
            token = peek();
            if (fqTypeRefRe.test(token)) {
                name += token;
                next();
            }
        }
        skip("=");
        parseOptionValue(parent, name);
    }

    function parseOptionValue(parent, name) {
        if (skip("{", true)) { // { a: "foo" b { c: "bar" } }
            do {
                /* istanbul ignore if */
                if (!nameRe.test(token = next()))
                    throw illegal(token, "name");

                if (peek() === "{")
                    parseOptionValue(parent, name + "." + token);
                else {
                    skip(":");
                    if (peek() === "{")
                        parseOptionValue(parent, name + "." + token);
                    else
                        setOption(parent, name + "." + token, readValue(true));
                }
                skip(",", true);
            } while (!skip("}", true));
        } else
            setOption(parent, name, readValue(true));
        // Does not enforce a delimiter to be universal
    }

    function setOption(parent, name, value) {
        if (parent.setOption)
            parent.setOption(name, value);
    }

    function parseInlineOptions(parent) {
        if (skip("[", true)) {
            do {
                parseOption(parent, "option");
            } while (skip(",", true));
            skip("]");
        }
        return parent;
    }

    function parseService(parent, token) {

        /* istanbul ignore if */
        if (!nameRe.test(token = next()))
            throw illegal(token, "service name");

        var service = new Service(token);
        ifBlock(service, function parseService_block(token) {
            if (parseCommon(service, token))
                return;

            /* istanbul ignore else */
            if (token === "rpc")
                parseMethod(service, token);
            else
                throw illegal(token);
        });
        parent.add(service);
    }

    function parseMethod(parent, token) {
        var type = token;

        /* istanbul ignore if */
        if (!nameRe.test(token = next()))
            throw illegal(token, "name");

        var name = token,
            requestType, requestStream,
            responseType, responseStream;

        skip("(");
        if (skip("stream", true))
            requestStream = true;

        /* istanbul ignore if */
        if (!typeRefRe.test(token = next()))
            throw illegal(token);

        requestType = token;
        skip(")"); skip("returns"); skip("(");
        if (skip("stream", true))
            responseStream = true;

        /* istanbul ignore if */
        if (!typeRefRe.test(token = next()))
            throw illegal(token);

        responseType = token;
        skip(")");

        var method = new Method(name, type, requestType, responseType, requestStream, responseStream);
        ifBlock(method, function parseMethod_block(token) {

            /* istanbul ignore else */
            if (token === "option") {
                parseOption(method, token);
                skip(";");
            } else
                throw illegal(token);

        });
        parent.add(method);
    }

    function parseExtension(parent, token) {

        /* istanbul ignore if */
        if (!typeRefRe.test(token = next()))
            throw illegal(token, "reference");

        var reference = token;
        ifBlock(null, function parseExtension_block(token) {
            switch (token) {

                case "required":
                case "repeated":
                case "optional":
                    parseField(parent, token, reference);
                    break;

                default:
                    /* istanbul ignore if */
                    if (!isProto3 || !typeRefRe.test(token))
                        throw illegal(token);
                    push(token);
                    parseField(parent, "optional", reference);
                    break;
            }
        });
    }

    var token;
    while ((token = next()) !== null) {
        switch (token) {

            case "package":

                /* istanbul ignore if */
                if (!head)
                    throw illegal(token);

                parsePackage();
                break;

            case "import":

                /* istanbul ignore if */
                if (!head)
                    throw illegal(token);

                parseImport();
                break;

            case "syntax":

                /* istanbul ignore if */
                if (!head)
                    throw illegal(token);

                parseSyntax();
                break;

            case "option":

                /* istanbul ignore if */
                if (!head)
                    throw illegal(token);

                parseOption(ptr, token);
                skip(";");
                break;

            default:

                /* istanbul ignore else */
                if (parseCommon(ptr, token)) {
                    head = false;
                    continue;
                }

                /* istanbul ignore next */
                throw illegal(token);
        }
    }

    parse.filename = null;
    return {
        "package"     : pkg,
        "imports"     : imports,
         weakImports  : weakImports,
         syntax       : syntax,
         root         : root
    };
}

/**
 * Parses the given .proto source and returns an object with the parsed contents.
 * @name parse
 * @function
 * @param {string} source Source contents
 * @param {IParseOptions} [options] Parse options. Defaults to {@link parse.defaults} when omitted.
 * @returns {IParserResult} Parser result
 * @property {string} filename=null Currently processing file name for error reporting, if known
 * @property {IParseOptions} defaults Default {@link IParseOptions}
 * @variation 2
 */

},{"15":15,"16":16,"20":20,"22":22,"25":25,"29":29,"33":33,"34":34,"35":35,"36":36,"37":37}],27:[function(require,module,exports){
"use strict";
module.exports = Reader;

var util      = require(39);

var BufferReader; // cyclic

var LongBits  = util.LongBits,
    utf8      = util.utf8;

/* istanbul ignore next */
function indexOutOfRange(reader, writeLength) {
    return RangeError("index out of range: " + reader.pos + " + " + (writeLength || 1) + " > " + reader.len);
}

/**
 * Constructs a new reader instance using the specified buffer.
 * @classdesc Wire format reader using `Uint8Array` if available, otherwise `Array`.
 * @constructor
 * @param {Uint8Array} buffer Buffer to read from
 */
function Reader(buffer) {

    /**
     * Read buffer.
     * @type {Uint8Array}
     */
    this.buf = buffer;

    /**
     * Read buffer position.
     * @type {number}
     */
    this.pos = 0;

    /**
     * Read buffer length.
     * @type {number}
     */
    this.len = buffer.length;
}

var create_array = typeof Uint8Array !== "undefined"
    ? function create_typed_array(buffer) {
        if (buffer instanceof Uint8Array || Array.isArray(buffer))
            return new Reader(buffer);
        throw Error("illegal buffer");
    }
    /* istanbul ignore next */
    : function create_array(buffer) {
        if (Array.isArray(buffer))
            return new Reader(buffer);
        throw Error("illegal buffer");
    };

/**
 * Creates a new reader using the specified buffer.
 * @function
 * @param {Uint8Array|Buffer} buffer Buffer to read from
 * @returns {Reader|BufferReader} A {@link BufferReader} if `buffer` is a Buffer, otherwise a {@link Reader}
 * @throws {Error} If `buffer` is not a valid buffer
 */
Reader.create = util.Buffer
    ? function create_buffer_setup(buffer) {
        return (Reader.create = function create_buffer(buffer) {
            return util.Buffer.isBuffer(buffer)
                ? new BufferReader(buffer)
                /* istanbul ignore next */
                : create_array(buffer);
        })(buffer);
    }
    /* istanbul ignore next */
    : create_array;

Reader.prototype._slice = util.Array.prototype.subarray || /* istanbul ignore next */ util.Array.prototype.slice;

/**
 * Reads a varint as an unsigned 32 bit value.
 * @function
 * @returns {number} Value read
 */
Reader.prototype.uint32 = (function read_uint32_setup() {
    var value = 4294967295; // optimizer type-hint, tends to deopt otherwise (?!)
    return function read_uint32() {
        value = (         this.buf[this.pos] & 127       ) >>> 0; if (this.buf[this.pos++] < 128) return value;
        value = (value | (this.buf[this.pos] & 127) <<  7) >>> 0; if (this.buf[this.pos++] < 128) return value;
        value = (value | (this.buf[this.pos] & 127) << 14) >>> 0; if (this.buf[this.pos++] < 128) return value;
        value = (value | (this.buf[this.pos] & 127) << 21) >>> 0; if (this.buf[this.pos++] < 128) return value;
        value = (value | (this.buf[this.pos] &  15) << 28) >>> 0; if (this.buf[this.pos++] < 128) return value;

        /* istanbul ignore if */
        if ((this.pos += 5) > this.len) {
            this.pos = this.len;
            throw indexOutOfRange(this, 10);
        }
        return value;
    };
})();

/**
 * Reads a varint as a signed 32 bit value.
 * @returns {number} Value read
 */
Reader.prototype.int32 = function read_int32() {
    return this.uint32() | 0;
};

/**
 * Reads a zig-zag encoded varint as a signed 32 bit value.
 * @returns {number} Value read
 */
Reader.prototype.sint32 = function read_sint32() {
    var value = this.uint32();
    return value >>> 1 ^ -(value & 1) | 0;
};

/* eslint-disable no-invalid-this */

function readLongVarint() {
    // tends to deopt with local vars for octet etc.
    var bits = new LongBits(0, 0);
    var i = 0;
    if (this.len - this.pos > 4) { // fast route (lo)
        for (; i < 4; ++i) {
            // 1st..4th
            bits.lo = (bits.lo | (this.buf[this.pos] & 127) << i * 7) >>> 0;
            if (this.buf[this.pos++] < 128)
                return bits;
        }
        // 5th
        bits.lo = (bits.lo | (this.buf[this.pos] & 127) << 28) >>> 0;
        bits.hi = (bits.hi | (this.buf[this.pos] & 127) >>  4) >>> 0;
        if (this.buf[this.pos++] < 128)
            return bits;
        i = 0;
    } else {
        for (; i < 3; ++i) {
            /* istanbul ignore if */
            if (this.pos >= this.len)
                throw indexOutOfRange(this);
            // 1st..3th
            bits.lo = (bits.lo | (this.buf[this.pos] & 127) << i * 7) >>> 0;
            if (this.buf[this.pos++] < 128)
                return bits;
        }
        // 4th
        bits.lo = (bits.lo | (this.buf[this.pos++] & 127) << i * 7) >>> 0;
        return bits;
    }
    if (this.len - this.pos > 4) { // fast route (hi)
        for (; i < 5; ++i) {
            // 6th..10th
            bits.hi = (bits.hi | (this.buf[this.pos] & 127) << i * 7 + 3) >>> 0;
            if (this.buf[this.pos++] < 128)
                return bits;
        }
    } else {
        for (; i < 5; ++i) {
            /* istanbul ignore if */
            if (this.pos >= this.len)
                throw indexOutOfRange(this);
            // 6th..10th
            bits.hi = (bits.hi | (this.buf[this.pos] & 127) << i * 7 + 3) >>> 0;
            if (this.buf[this.pos++] < 128)
                return bits;
        }
    }
    /* istanbul ignore next */
    throw Error("invalid varint encoding");
}

/* eslint-enable no-invalid-this */

/**
 * Reads a varint as a signed 64 bit value.
 * @name Reader#int64
 * @function
 * @returns {Long} Value read
 */

/**
 * Reads a varint as an unsigned 64 bit value.
 * @name Reader#uint64
 * @function
 * @returns {Long} Value read
 */

/**
 * Reads a zig-zag encoded varint as a signed 64 bit value.
 * @name Reader#sint64
 * @function
 * @returns {Long} Value read
 */

/**
 * Reads a varint as a boolean.
 * @returns {boolean} Value read
 */
Reader.prototype.bool = function read_bool() {
    return this.uint32() !== 0;
};

function readFixed32_end(buf, end) { // note that this uses `end`, not `pos`
    return (buf[end - 4]
          | buf[end - 3] << 8
          | buf[end - 2] << 16
          | buf[end - 1] << 24) >>> 0;
}

/**
 * Reads fixed 32 bits as an unsigned 32 bit integer.
 * @returns {number} Value read
 */
Reader.prototype.fixed32 = function read_fixed32() {

    /* istanbul ignore if */
    if (this.pos + 4 > this.len)
        throw indexOutOfRange(this, 4);

    return readFixed32_end(this.buf, this.pos += 4);
};

/**
 * Reads fixed 32 bits as a signed 32 bit integer.
 * @returns {number} Value read
 */
Reader.prototype.sfixed32 = function read_sfixed32() {

    /* istanbul ignore if */
    if (this.pos + 4 > this.len)
        throw indexOutOfRange(this, 4);

    return readFixed32_end(this.buf, this.pos += 4) | 0;
};

/* eslint-disable no-invalid-this */

function readFixed64(/* this: Reader */) {

    /* istanbul ignore if */
    if (this.pos + 8 > this.len)
        throw indexOutOfRange(this, 8);

    return new LongBits(readFixed32_end(this.buf, this.pos += 4), readFixed32_end(this.buf, this.pos += 4));
}

/* eslint-enable no-invalid-this */

/**
 * Reads fixed 64 bits.
 * @name Reader#fixed64
 * @function
 * @returns {Long} Value read
 */

/**
 * Reads zig-zag encoded fixed 64 bits.
 * @name Reader#sfixed64
 * @function
 * @returns {Long} Value read
 */

/**
 * Reads a float (32 bit) as a number.
 * @function
 * @returns {number} Value read
 */
Reader.prototype.float = function read_float() {

    /* istanbul ignore if */
    if (this.pos + 4 > this.len)
        throw indexOutOfRange(this, 4);

    var value = util.float.readFloatLE(this.buf, this.pos);
    this.pos += 4;
    return value;
};

/**
 * Reads a double (64 bit float) as a number.
 * @function
 * @returns {number} Value read
 */
Reader.prototype.double = function read_double() {

    /* istanbul ignore if */
    if (this.pos + 8 > this.len)
        throw indexOutOfRange(this, 4);

    var value = util.float.readDoubleLE(this.buf, this.pos);
    this.pos += 8;
    return value;
};

/**
 * Reads a sequence of bytes preceeded by its length as a varint.
 * @returns {Uint8Array} Value read
 */
Reader.prototype.bytes = function read_bytes() {
    var length = this.uint32(),
        start  = this.pos,
        end    = this.pos + length;

    /* istanbul ignore if */
    if (end > this.len)
        throw indexOutOfRange(this, length);

    this.pos += length;
    if (Array.isArray(this.buf)) // plain array
        return this.buf.slice(start, end);
    return start === end // fix for IE 10/Win8 and others' subarray returning array of size 1
        ? new this.buf.constructor(0)
        : this._slice.call(this.buf, start, end);
};

/**
 * Reads a string preceeded by its byte length as a varint.
 * @returns {string} Value read
 */
Reader.prototype.string = function read_string() {
    var bytes = this.bytes();
    return utf8.read(bytes, 0, bytes.length);
};

/**
 * Skips the specified number of bytes if specified, otherwise skips a varint.
 * @param {number} [length] Length if known, otherwise a varint is assumed
 * @returns {Reader} `this`
 */
Reader.prototype.skip = function skip(length) {
    if (typeof length === "number") {
        /* istanbul ignore if */
        if (this.pos + length > this.len)
            throw indexOutOfRange(this, length);
        this.pos += length;
    } else {
        do {
            /* istanbul ignore if */
            if (this.pos >= this.len)
                throw indexOutOfRange(this);
        } while (this.buf[this.pos++] & 128);
    }
    return this;
};

/**
 * Skips the next element of the specified wire type.
 * @param {number} wireType Wire type received
 * @returns {Reader} `this`
 */
Reader.prototype.skipType = function(wireType) {
    switch (wireType) {
        case 0:
            this.skip();
            break;
        case 1:
            this.skip(8);
            break;
        case 2:
            this.skip(this.uint32());
            break;
        case 3:
            while ((wireType = this.uint32() & 7) !== 4) {
                this.skipType(wireType);
            }
            break;
        case 5:
            this.skip(4);
            break;

        /* istanbul ignore next */
        default:
            throw Error("invalid wire type " + wireType + " at offset " + this.pos);
    }
    return this;
};

Reader._configure = function(BufferReader_) {
    BufferReader = BufferReader_;

    var fn = util.Long ? "toLong" : /* istanbul ignore next */ "toNumber";
    util.merge(Reader.prototype, {

        int64: function read_int64() {
            return readLongVarint.call(this)[fn](false);
        },

        uint64: function read_uint64() {
            return readLongVarint.call(this)[fn](true);
        },

        sint64: function read_sint64() {
            return readLongVarint.call(this).zzDecode()[fn](false);
        },

        fixed64: function read_fixed64() {
            return readFixed64.call(this)[fn](true);
        },

        sfixed64: function read_sfixed64() {
            return readFixed64.call(this)[fn](false);
        }

    });
};

},{"39":39}],28:[function(require,module,exports){
"use strict";
module.exports = BufferReader;

// extends Reader
var Reader = require(27);
(BufferReader.prototype = Object.create(Reader.prototype)).constructor = BufferReader;

var util = require(39);

/**
 * Constructs a new buffer reader instance.
 * @classdesc Wire format reader using node buffers.
 * @extends Reader
 * @constructor
 * @param {Buffer} buffer Buffer to read from
 */
function BufferReader(buffer) {
    Reader.call(this, buffer);

    /**
     * Read buffer.
     * @name BufferReader#buf
     * @type {Buffer}
     */
}

/* istanbul ignore else */
if (util.Buffer)
    BufferReader.prototype._slice = util.Buffer.prototype.slice;

/**
 * @override
 */
BufferReader.prototype.string = function read_string_buffer() {
    var len = this.uint32(); // modifies pos
    return this.buf.utf8Slice(this.pos, this.pos = Math.min(this.pos + len, this.len));
};

/**
 * Reads a sequence of bytes preceeded by its length as a varint.
 * @name BufferReader#bytes
 * @function
 * @returns {Buffer} Value read
 */

},{"27":27,"39":39}],29:[function(require,module,exports){
"use strict";
module.exports = Root;

// extends Namespace
var Namespace = require(23);
((Root.prototype = Object.create(Namespace.prototype)).constructor = Root).className = "Root";

var Field   = require(16),
    Enum    = require(15),
    OneOf   = require(25),
    util    = require(37);

var Type,   // cyclic
    parse,  // might be excluded
    common; // "

/**
 * Constructs a new root namespace instance.
 * @classdesc Root namespace wrapping all types, enums, services, sub-namespaces etc. that belong together.
 * @extends NamespaceBase
 * @constructor
 * @param {Object.<string,*>} [options] Top level options
 */
function Root(options) {
    Namespace.call(this, "", options);

    /**
     * Deferred extension fields.
     * @type {Field[]}
     */
    this.deferred = [];

    /**
     * Resolved file names of loaded files.
     * @type {string[]}
     */
    this.files = [];
}

/**
 * Loads a namespace descriptor into a root namespace.
 * @param {INamespace} json Nameespace descriptor
 * @param {Root} [root] Root namespace, defaults to create a new one if omitted
 * @returns {Root} Root namespace
 */
Root.fromJSON = function fromJSON(json, root) {
    if (!root)
        root = new Root();
    if (json.options)
        root.setOptions(json.options);
    return root.addJSON(json.nested);
};

/**
 * Resolves the path of an imported file, relative to the importing origin.
 * This method exists so you can override it with your own logic in case your imports are scattered over multiple directories.
 * @function
 * @param {string} origin The file name of the importing file
 * @param {string} target The file name being imported
 * @returns {string|null} Resolved path to `target` or `null` to skip the file
 */
Root.prototype.resolvePath = util.path.resolve;

// A symbol-like function to safely signal synchronous loading
/* istanbul ignore next */
function SYNC() {} // eslint-disable-line no-empty-function

/**
 * Loads one or multiple .proto or preprocessed .json files into this root namespace and calls the callback.
 * @param {string|string[]} filename Names of one or multiple files to load
 * @param {IParseOptions} options Parse options
 * @param {LoadCallback} callback Callback function
 * @returns {undefined}
 */
Root.prototype.load = function load(filename, options, callback) {
    if (typeof options === "function") {
        callback = options;
        options = undefined;
    }
    var self = this;
    if (!callback)
        return util.asPromise(load, self, filename, options);

    var sync = callback === SYNC; // undocumented

    // Finishes loading by calling the callback (exactly once)
    function finish(err, root) {
        /* istanbul ignore if */
        if (!callback)
            return;
        var cb = callback;
        callback = null;
        if (sync)
            throw err;
        cb(err, root);
    }

    // Processes a single file
    function process(filename, source) {
        try {
            if (util.isString(source) && source.charAt(0) === "{")
                source = JSON.parse(source);
            if (!util.isString(source))
                self.setOptions(source.options).addJSON(source.nested);
            else {
                parse.filename = filename;
                var parsed = parse(source, self, options),
                    resolved,
                    i = 0;
                if (parsed.imports)
                    for (; i < parsed.imports.length; ++i)
                        if (resolved = self.resolvePath(filename, parsed.imports[i]))
                            fetch(resolved);
                if (parsed.weakImports)
                    for (i = 0; i < parsed.weakImports.length; ++i)
                        if (resolved = self.resolvePath(filename, parsed.weakImports[i]))
                            fetch(resolved, true);
            }
        } catch (err) {
            finish(err);
        }
        if (!sync && !queued)
            finish(null, self); // only once anyway
    }

    // Fetches a single file
    function fetch(filename, weak) {

        // Strip path if this file references a bundled definition
        var idx = filename.lastIndexOf("google/protobuf/");
        if (idx > -1) {
            var altname = filename.substring(idx);
            if (altname in common)
                filename = altname;
        }

        // Skip if already loaded / attempted
        if (self.files.indexOf(filename) > -1)
            return;
        self.files.push(filename);

        // Shortcut bundled definitions
        if (filename in common) {
            if (sync)
                process(filename, common[filename]);
            else {
                ++queued;
                setTimeout(function() {
                    --queued;
                    process(filename, common[filename]);
                });
            }
            return;
        }

        // Otherwise fetch from disk or network
        if (sync) {
            var source;
            try {
                source = util.fs.readFileSync(filename).toString("utf8");
            } catch (err) {
                if (!weak)
                    finish(err);
                return;
            }
            process(filename, source);
        } else {
            ++queued;
            util.fetch(filename, function(err, source) {
                --queued;
                /* istanbul ignore if */
                if (!callback)
                    return; // terminated meanwhile
                if (err) {
                    /* istanbul ignore else */
                    if (!weak)
                        finish(err);
                    else if (!queued) // can't be covered reliably
                        finish(null, self);
                    return;
                }
                process(filename, source);
            });
        }
    }
    var queued = 0;

    // Assembling the root namespace doesn't require working type
    // references anymore, so we can load everything in parallel
    if (util.isString(filename))
        filename = [ filename ];
    for (var i = 0, resolved; i < filename.length; ++i)
        if (resolved = self.resolvePath("", filename[i]))
            fetch(resolved);

    if (sync)
        return self;
    if (!queued)
        finish(null, self);
    return undefined;
};
// function load(filename:string, options:IParseOptions, callback:LoadCallback):undefined

/**
 * Loads one or multiple .proto or preprocessed .json files into this root namespace and calls the callback.
 * @function Root#load
 * @param {string|string[]} filename Names of one or multiple files to load
 * @param {LoadCallback} callback Callback function
 * @returns {undefined}
 * @variation 2
 */
// function load(filename:string, callback:LoadCallback):undefined

/**
 * Loads one or multiple .proto or preprocessed .json files into this root namespace and returns a promise.
 * @function Root#load
 * @param {string|string[]} filename Names of one or multiple files to load
 * @param {IParseOptions} [options] Parse options. Defaults to {@link parse.defaults} when omitted.
 * @returns {Promise<Root>} Promise
 * @variation 3
 */
// function load(filename:string, [options:IParseOptions]):Promise<Root>

/**
 * Synchronously loads one or multiple .proto or preprocessed .json files into this root namespace (node only).
 * @function Root#loadSync
 * @param {string|string[]} filename Names of one or multiple files to load
 * @param {IParseOptions} [options] Parse options. Defaults to {@link parse.defaults} when omitted.
 * @returns {Root} Root namespace
 * @throws {Error} If synchronous fetching is not supported (i.e. in browsers) or if a file's syntax is invalid
 */
Root.prototype.loadSync = function loadSync(filename, options) {
    if (!util.isNode)
        throw Error("not supported");
    return this.load(filename, options, SYNC);
};

/**
 * @override
 */
Root.prototype.resolveAll = function resolveAll() {
    if (this.deferred.length)
        throw Error("unresolvable extensions: " + this.deferred.map(function(field) {
            return "'extend " + field.extend + "' in " + field.parent.fullName;
        }).join(", "));
    return Namespace.prototype.resolveAll.call(this);
};

// only uppercased (and thus conflict-free) children are exposed, see below
var exposeRe = /^[A-Z]/;

/**
 * Handles a deferred declaring extension field by creating a sister field to represent it within its extended type.
 * @param {Root} root Root instance
 * @param {Field} field Declaring extension field witin the declaring type
 * @returns {boolean} `true` if successfully added to the extended type, `false` otherwise
 * @inner
 * @ignore
 */
function tryHandleExtension(root, field) {
    var extendedType = field.parent.lookup(field.extend);
    if (extendedType) {
        var sisterField = new Field(field.fullName, field.id, field.type, field.rule, undefined, field.options);
        sisterField.declaringField = field;
        field.extensionField = sisterField;
        extendedType.add(sisterField);
        return true;
    }
    return false;
}

/**
 * Called when any object is added to this root or its sub-namespaces.
 * @param {ReflectionObject} object Object added
 * @returns {undefined}
 * @private
 */
Root.prototype._handleAdd = function _handleAdd(object) {
    if (object instanceof Field) {

        if (/* an extension field (implies not part of a oneof) */ object.extend !== undefined && /* not already handled */ !object.extensionField)
            if (!tryHandleExtension(this, object))
                this.deferred.push(object);

    } else if (object instanceof Enum) {

        if (exposeRe.test(object.name))
            object.parent[object.name] = object.values; // expose enum values as property of its parent

    } else if (!(object instanceof OneOf)) /* everything else is a namespace */ {

        if (object instanceof Type) // Try to handle any deferred extensions
            for (var i = 0; i < this.deferred.length;)
                if (tryHandleExtension(this, this.deferred[i]))
                    this.deferred.splice(i, 1);
                else
                    ++i;
        for (var j = 0; j < /* initializes */ object.nestedArray.length; ++j) // recurse into the namespace
            this._handleAdd(object._nestedArray[j]);
        if (exposeRe.test(object.name))
            object.parent[object.name] = object; // expose namespace as property of its parent
    }

    // The above also adds uppercased (and thus conflict-free) nested types, services and enums as
    // properties of namespaces just like static code does. This allows using a .d.ts generated for
    // a static module with reflection-based solutions where the condition is met.
};

/**
 * Called when any object is removed from this root or its sub-namespaces.
 * @param {ReflectionObject} object Object removed
 * @returns {undefined}
 * @private
 */
Root.prototype._handleRemove = function _handleRemove(object) {
    if (object instanceof Field) {

        if (/* an extension field */ object.extend !== undefined) {
            if (/* already handled */ object.extensionField) { // remove its sister field
                object.extensionField.parent.remove(object.extensionField);
                object.extensionField = null;
            } else { // cancel the extension
                var index = this.deferred.indexOf(object);
                /* istanbul ignore else */
                if (index > -1)
                    this.deferred.splice(index, 1);
            }
        }

    } else if (object instanceof Enum) {

        if (exposeRe.test(object.name))
            delete object.parent[object.name]; // unexpose enum values

    } else if (object instanceof Namespace) {

        for (var i = 0; i < /* initializes */ object.nestedArray.length; ++i) // recurse into the namespace
            this._handleRemove(object._nestedArray[i]);

        if (exposeRe.test(object.name))
            delete object.parent[object.name]; // unexpose namespaces

    }
};

// Sets up cyclic dependencies (called in index-light)
Root._configure = function(Type_, parse_, common_) {
    Type   = Type_;
    parse  = parse_;
    common = common_;
};

},{"15":15,"16":16,"23":23,"25":25,"37":37}],30:[function(require,module,exports){
"use strict";
module.exports = {};

/**
 * Named roots.
 * This is where pbjs stores generated structures (the option `-r, --root` specifies a name).
 * Can also be used manually to make roots available accross modules.
 * @name roots
 * @type {Object.<string,Root>}
 * @example
 * // pbjs -r myroot -o compiled.js ...
 *
 * // in another module:
 * require("./compiled.js");
 *
 * // in any subsequent module:
 * var root = protobuf.roots["myroot"];
 */

},{}],31:[function(require,module,exports){
"use strict";

/**
 * Streaming RPC helpers.
 * @namespace
 */
var rpc = exports;

/**
 * RPC implementation passed to {@link Service#create} performing a service request on network level, i.e. by utilizing http requests or websockets.
 * @typedef RPCImpl
 * @type {function}
 * @param {Method|rpc.ServiceMethod<Message<{}>,Message<{}>>} method Reflected or static method being called
 * @param {Uint8Array} requestData Request data
 * @param {RPCImplCallback} callback Callback function
 * @returns {undefined}
 * @example
 * function rpcImpl(method, requestData, callback) {
 *     if (protobuf.util.lcFirst(method.name) !== "myMethod") // compatible with static code
 *         throw Error("no such method");
 *     asynchronouslyObtainAResponse(requestData, function(err, responseData) {
 *         callback(err, responseData);
 *     });
 * }
 */

/**
 * Node-style callback as used by {@link RPCImpl}.
 * @typedef RPCImplCallback
 * @type {function}
 * @param {Error|null} error Error, if any, otherwise `null`
 * @param {Uint8Array|null} [response] Response data or `null` to signal end of stream, if there hasn't been an error
 * @returns {undefined}
 */

rpc.Service = require(32);

},{"32":32}],32:[function(require,module,exports){
"use strict";
module.exports = Service;

var util = require(39);

// Extends EventEmitter
(Service.prototype = Object.create(util.EventEmitter.prototype)).constructor = Service;

/**
 * A service method callback as used by {@link rpc.ServiceMethod|ServiceMethod}.
 *
 * Differs from {@link RPCImplCallback} in that it is an actual callback of a service method which may not return `response = null`.
 * @typedef rpc.ServiceMethodCallback
 * @template TRes extends Message<TRes>
 * @type {function}
 * @param {Error|null} error Error, if any
 * @param {TRes} [response] Response message
 * @returns {undefined}
 */

/**
 * A service method part of a {@link rpc.Service} as created by {@link Service.create}.
 * @typedef rpc.ServiceMethod
 * @template TReq extends Message<TReq>
 * @template TRes extends Message<TRes>
 * @type {function}
 * @param {TReq|Properties<TReq>} request Request message or plain object
 * @param {rpc.ServiceMethodCallback<TRes>} [callback] Node-style callback called with the error, if any, and the response message
 * @returns {Promise<Message<TRes>>} Promise if `callback` has been omitted, otherwise `undefined`
 */

/**
 * Constructs a new RPC service instance.
 * @classdesc An RPC service as returned by {@link Service#create}.
 * @exports rpc.Service
 * @extends util.EventEmitter
 * @constructor
 * @param {RPCImpl} rpcImpl RPC implementation
 * @param {boolean} [requestDelimited=false] Whether requests are length-delimited
 * @param {boolean} [responseDelimited=false] Whether responses are length-delimited
 */
function Service(rpcImpl, requestDelimited, responseDelimited) {

    if (typeof rpcImpl !== "function")
        throw TypeError("rpcImpl must be a function");

    util.EventEmitter.call(this);

    /**
     * RPC implementation. Becomes `null` once the service is ended.
     * @type {RPCImpl|null}
     */
    this.rpcImpl = rpcImpl;

    /**
     * Whether requests are length-delimited.
     * @type {boolean}
     */
    this.requestDelimited = Boolean(requestDelimited);

    /**
     * Whether responses are length-delimited.
     * @type {boolean}
     */
    this.responseDelimited = Boolean(responseDelimited);
}

/**
 * Calls a service method through {@link rpc.Service#rpcImpl|rpcImpl}.
 * @param {Method|rpc.ServiceMethod<TReq,TRes>} method Reflected or static method
 * @param {Constructor<TReq>} requestCtor Request constructor
 * @param {Constructor<TRes>} responseCtor Response constructor
 * @param {TReq|Properties<TReq>} request Request message or plain object
 * @param {rpc.ServiceMethodCallback<TRes>} callback Service callback
 * @returns {undefined}
 * @template TReq extends Message<TReq>
 * @template TRes extends Message<TRes>
 */
Service.prototype.rpcCall = function rpcCall(method, requestCtor, responseCtor, request, callback) {

    if (!request)
        throw TypeError("request must be specified");

    var self = this;
    if (!callback)
        return util.asPromise(rpcCall, self, method, requestCtor, responseCtor, request);

    if (!self.rpcImpl) {
        setTimeout(function() { callback(Error("already ended")); }, 0);
        return undefined;
    }

    try {
        return self.rpcImpl(
            method,
            requestCtor[self.requestDelimited ? "encodeDelimited" : "encode"](request).finish(),
            function rpcCallback(err, response) {

                if (err) {
                    self.emit("error", err, method);
                    return callback(err);
                }

                if (response === null) {
                    self.end(/* endedByRPC */ true);
                    return undefined;
                }

                if (!(response instanceof responseCtor)) {
                    try {
                        response = responseCtor[self.responseDelimited ? "decodeDelimited" : "decode"](response);
                    } catch (err) {
                        self.emit("error", err, method);
                        return callback(err);
                    }
                }

                self.emit("data", response, method);
                return callback(null, response);
            }
        );
    } catch (err) {
        self.emit("error", err, method);
        setTimeout(function() { callback(err); }, 0);
        return undefined;
    }
};

/**
 * Ends this service and emits the `end` event.
 * @param {boolean} [endedByRPC=false] Whether the service has been ended by the RPC implementation.
 * @returns {rpc.Service} `this`
 */
Service.prototype.end = function end(endedByRPC) {
    if (this.rpcImpl) {
        if (!endedByRPC) // signal end to rpcImpl
            this.rpcImpl(null, null, null);
        this.rpcImpl = null;
        this.emit("end").off();
    }
    return this;
};

},{"39":39}],33:[function(require,module,exports){
"use strict";
module.exports = Service;

// extends Namespace
var Namespace = require(23);
((Service.prototype = Object.create(Namespace.prototype)).constructor = Service).className = "Service";

var Method = require(22),
    util   = require(37),
    rpc    = require(31);

/**
 * Constructs a new service instance.
 * @classdesc Reflected service.
 * @extends NamespaceBase
 * @constructor
 * @param {string} name Service name
 * @param {Object.<string,*>} [options] Service options
 * @throws {TypeError} If arguments are invalid
 */
function Service(name, options) {
    Namespace.call(this, name, options);

    /**
     * Service methods.
     * @type {Object.<string,Method>}
     */
    this.methods = {}; // toJSON, marker

    /**
     * Cached methods as an array.
     * @type {Method[]|null}
     * @private
     */
    this._methodsArray = null;
}

/**
 * Service descriptor.
 * @interface IService
 * @extends INamespace
 * @property {Object.<string,IMethod>} methods Method descriptors
 */

/**
 * Constructs a service from a service descriptor.
 * @param {string} name Service name
 * @param {IService} json Service descriptor
 * @returns {Service} Created service
 * @throws {TypeError} If arguments are invalid
 */
Service.fromJSON = function fromJSON(name, json) {
    var service = new Service(name, json.options);
    /* istanbul ignore else */
    if (json.methods)
        for (var names = Object.keys(json.methods), i = 0; i < names.length; ++i)
            service.add(Method.fromJSON(names[i], json.methods[names[i]]));
    if (json.nested)
        service.addJSON(json.nested);
    service.comment = json.comment;
    return service;
};

/**
 * Converts this service to a service descriptor.
 * @param {IToJSONOptions} [toJSONOptions] JSON conversion options
 * @returns {IService} Service descriptor
 */
Service.prototype.toJSON = function toJSON(toJSONOptions) {
    var inherited = Namespace.prototype.toJSON.call(this, toJSONOptions);
    var keepComments = toJSONOptions ? Boolean(toJSONOptions.keepComments) : false;
    return util.toObject([
        "options" , inherited && inherited.options || undefined,
        "methods" , Namespace.arrayToJSON(this.methodsArray, toJSONOptions) || /* istanbul ignore next */ {},
        "nested"  , inherited && inherited.nested || undefined,
        "comment" , keepComments ? this.comment : undefined
    ]);
};

/**
 * Methods of this service as an array for iteration.
 * @name Service#methodsArray
 * @type {Method[]}
 * @readonly
 */
Object.defineProperty(Service.prototype, "methodsArray", {
    get: function() {
        return this._methodsArray || (this._methodsArray = util.toArray(this.methods));
    }
});

function clearCache(service) {
    service._methodsArray = null;
    return service;
}

/**
 * @override
 */
Service.prototype.get = function get(name) {
    return this.methods[name]
        || Namespace.prototype.get.call(this, name);
};

/**
 * @override
 */
Service.prototype.resolveAll = function resolveAll() {
    var methods = this.methodsArray;
    for (var i = 0; i < methods.length; ++i)
        methods[i].resolve();
    return Namespace.prototype.resolve.call(this);
};

/**
 * @override
 */
Service.prototype.add = function add(object) {

    /* istanbul ignore if */
    if (this.get(object.name))
        throw Error("duplicate name '" + object.name + "' in " + this);

    if (object instanceof Method) {
        this.methods[object.name] = object;
        object.parent = this;
        return clearCache(this);
    }
    return Namespace.prototype.add.call(this, object);
};

/**
 * @override
 */
Service.prototype.remove = function remove(object) {
    if (object instanceof Method) {

        /* istanbul ignore if */
        if (this.methods[object.name] !== object)
            throw Error(object + " is not a member of " + this);

        delete this.methods[object.name];
        object.parent = null;
        return clearCache(this);
    }
    return Namespace.prototype.remove.call(this, object);
};

/**
 * Creates a runtime service using the specified rpc implementation.
 * @param {RPCImpl} rpcImpl RPC implementation
 * @param {boolean} [requestDelimited=false] Whether requests are length-delimited
 * @param {boolean} [responseDelimited=false] Whether responses are length-delimited
 * @returns {rpc.Service} RPC service. Useful where requests and/or responses are streamed.
 */
Service.prototype.create = function create(rpcImpl, requestDelimited, responseDelimited) {
    var rpcService = new rpc.Service(rpcImpl, requestDelimited, responseDelimited);
    for (var i = 0, method; i < /* initializes */ this.methodsArray.length; ++i) {
        var methodName = util.lcFirst((method = this._methodsArray[i]).resolve().name).replace(/[^$\w_]/g, "");
        rpcService[methodName] = util.codegen(["r","c"], util.isReserved(methodName) ? methodName + "_" : methodName)("return this.rpcCall(m,q,s,r,c)")({
            m: method,
            q: method.resolvedRequestType.ctor,
            s: method.resolvedResponseType.ctor
        });
    }
    return rpcService;
};

},{"22":22,"23":23,"31":31,"37":37}],34:[function(require,module,exports){
"use strict";
module.exports = tokenize;

var delimRe        = /[\s{}=;:[\],'"()<>]/g,
    stringDoubleRe = /(?:"([^"\\]*(?:\\.[^"\\]*)*)")/g,
    stringSingleRe = /(?:'([^'\\]*(?:\\.[^'\\]*)*)')/g;

var setCommentRe = /^ *[*/]+ */,
    setCommentAltRe = /^\s*\*?\/*/,
    setCommentSplitRe = /\n/g,
    whitespaceRe = /\s/,
    unescapeRe = /\\(.?)/g;

var unescapeMap = {
    "0": "\0",
    "r": "\r",
    "n": "\n",
    "t": "\t"
};

/**
 * Unescapes a string.
 * @param {string} str String to unescape
 * @returns {string} Unescaped string
 * @property {Object.<string,string>} map Special characters map
 * @memberof tokenize
 */
function unescape(str) {
    return str.replace(unescapeRe, function($0, $1) {
        switch ($1) {
            case "\\":
            case "":
                return $1;
            default:
                return unescapeMap[$1] || "";
        }
    });
}

tokenize.unescape = unescape;

/**
 * Gets the next token and advances.
 * @typedef TokenizerHandleNext
 * @type {function}
 * @returns {string|null} Next token or `null` on eof
 */

/**
 * Peeks for the next token.
 * @typedef TokenizerHandlePeek
 * @type {function}
 * @returns {string|null} Next token or `null` on eof
 */

/**
 * Pushes a token back to the stack.
 * @typedef TokenizerHandlePush
 * @type {function}
 * @param {string} token Token
 * @returns {undefined}
 */

/**
 * Skips the next token.
 * @typedef TokenizerHandleSkip
 * @type {function}
 * @param {string} expected Expected token
 * @param {boolean} [optional=false] If optional
 * @returns {boolean} Whether the token matched
 * @throws {Error} If the token didn't match and is not optional
 */

/**
 * Gets the comment on the previous line or, alternatively, the line comment on the specified line.
 * @typedef TokenizerHandleCmnt
 * @type {function}
 * @param {number} [line] Line number
 * @returns {string|null} Comment text or `null` if none
 */

/**
 * Handle object returned from {@link tokenize}.
 * @interface ITokenizerHandle
 * @property {TokenizerHandleNext} next Gets the next token and advances (`null` on eof)
 * @property {TokenizerHandlePeek} peek Peeks for the next token (`null` on eof)
 * @property {TokenizerHandlePush} push Pushes a token back to the stack
 * @property {TokenizerHandleSkip} skip Skips a token, returns its presence and advances or, if non-optional and not present, throws
 * @property {TokenizerHandleCmnt} cmnt Gets the comment on the previous line or the line comment on the specified line, if any
 * @property {number} line Current line number
 */

/**
 * Tokenizes the given .proto source and returns an object with useful utility functions.
 * @param {string} source Source contents
 * @param {boolean} alternateCommentMode Whether we should activate alternate comment parsing mode.
 * @returns {ITokenizerHandle} Tokenizer handle
 */
function tokenize(source, alternateCommentMode) {
    /* eslint-disable callback-return */
    source = source.toString();

    var offset = 0,
        length = source.length,
        line = 1,
        commentType = null,
        commentText = null,
        commentLine = 0,
        commentLineEmpty = false;

    var stack = [];

    var stringDelim = null;

    /* istanbul ignore next */
    /**
     * Creates an error for illegal syntax.
     * @param {string} subject Subject
     * @returns {Error} Error created
     * @inner
     */
    function illegal(subject) {
        return Error("illegal " + subject + " (line " + line + ")");
    }

    /**
     * Reads a string till its end.
     * @returns {string} String read
     * @inner
     */
    function readString() {
        var re = stringDelim === "'" ? stringSingleRe : stringDoubleRe;
        re.lastIndex = offset - 1;
        var match = re.exec(source);
        if (!match)
            throw illegal("string");
        offset = re.lastIndex;
        push(stringDelim);
        stringDelim = null;
        return unescape(match[1]);
    }

    /**
     * Gets the character at `pos` within the source.
     * @param {number} pos Position
     * @returns {string} Character
     * @inner
     */
    function charAt(pos) {
        return source.charAt(pos);
    }

    /**
     * Sets the current comment text.
     * @param {number} start Start offset
     * @param {number} end End offset
     * @returns {undefined}
     * @inner
     */
    function setComment(start, end) {
        commentType = source.charAt(start++);
        commentLine = line;
        commentLineEmpty = false;
        var lookback;
        if (alternateCommentMode) {
            lookback = 2;  // alternate comment parsing: "//" or "/*"
        } else {
            lookback = 3;  // "///" or "/**"
        }
        var commentOffset = start - lookback,
            c;
        do {
            if (--commentOffset < 0 ||
                    (c = source.charAt(commentOffset)) === "\n") {
                commentLineEmpty = true;
                break;
            }
        } while (c === " " || c === "\t");
        var lines = source
            .substring(start, end)
            .split(setCommentSplitRe);
        for (var i = 0; i < lines.length; ++i)
            lines[i] = lines[i]
                .replace(alternateCommentMode ? setCommentAltRe : setCommentRe, "")
                .trim();
        commentText = lines
            .join("\n")
            .trim();
    }

    function isDoubleSlashCommentLine(startOffset) {
        var endOffset = findEndOfLine(startOffset);

        // see if remaining line matches comment pattern
        var lineText = source.substring(startOffset, endOffset);
        // look for 1 or 2 slashes since startOffset would already point past
        // the first slash that started the comment.
        var isComment = /^\s*\/{1,2}/.test(lineText);
        return isComment;
    }

    function findEndOfLine(cursor) {
        // find end of cursor's line
        var endOffset = cursor;
        while (endOffset < length && charAt(endOffset) !== "\n") {
            endOffset++;
        }
        return endOffset;
    }

    /**
     * Obtains the next token.
     * @returns {string|null} Next token or `null` on eof
     * @inner
     */
    function next() {
        if (stack.length > 0)
            return stack.shift();
        if (stringDelim)
            return readString();
        var repeat,
            prev,
            curr,
            start,
            isDoc;
        do {
            if (offset === length)
                return null;
            repeat = false;
            while (whitespaceRe.test(curr = charAt(offset))) {
                if (curr === "\n")
                    ++line;
                if (++offset === length)
                    return null;
            }

            if (charAt(offset) === "/") {
                if (++offset === length) {
                    throw illegal("comment");
                }
                if (charAt(offset) === "/") { // Line
                    if (!alternateCommentMode) {
                        // check for triple-slash comment
                        isDoc = charAt(start = offset + 1) === "/";

                        while (charAt(++offset) !== "\n") {
                            if (offset === length) {
                                return null;
                            }
                        }
                        ++offset;
                        if (isDoc) {
                            setComment(start, offset - 1);
                        }
                        ++line;
                        repeat = true;
                    } else {
                        // check for double-slash comments, consolidating consecutive lines
                        start = offset;
                        isDoc = false;
                        if (isDoubleSlashCommentLine(offset)) {
                            isDoc = true;
                            do {
                                offset = findEndOfLine(offset);
                                if (offset === length) {
                                    break;
                                }
                                offset++;
                            } while (isDoubleSlashCommentLine(offset));
                        } else {
                            offset = Math.min(length, findEndOfLine(offset) + 1);
                        }
                        if (isDoc) {
                            setComment(start, offset);
                        }
                        line++;
                        repeat = true;
                    }
                } else if ((curr = charAt(offset)) === "*") { /* Block */
                    // check for /** (regular comment mode) or /* (alternate comment mode)
                    start = offset + 1;
                    isDoc = alternateCommentMode || charAt(start) === "*";
                    do {
                        if (curr === "\n") {
                            ++line;
                        }
                        if (++offset === length) {
                            throw illegal("comment");
                        }
                        prev = curr;
                        curr = charAt(offset);
                    } while (prev !== "*" || curr !== "/");
                    ++offset;
                    if (isDoc) {
                        setComment(start, offset - 2);
                    }
                    repeat = true;
                } else {
                    return "/";
                }
            }
        } while (repeat);

        // offset !== length if we got here

        var end = offset;
        delimRe.lastIndex = 0;
        var delim = delimRe.test(charAt(end++));
        if (!delim)
            while (end < length && !delimRe.test(charAt(end)))
                ++end;
        var token = source.substring(offset, offset = end);
        if (token === "\"" || token === "'")
            stringDelim = token;
        return token;
    }

    /**
     * Pushes a token back to the stack.
     * @param {string} token Token
     * @returns {undefined}
     * @inner
     */
    function push(token) {
        stack.push(token);
    }

    /**
     * Peeks for the next token.
     * @returns {string|null} Token or `null` on eof
     * @inner
     */
    function peek() {
        if (!stack.length) {
            var token = next();
            if (token === null)
                return null;
            push(token);
        }
        return stack[0];
    }

    /**
     * Skips a token.
     * @param {string} expected Expected token
     * @param {boolean} [optional=false] Whether the token is optional
     * @returns {boolean} `true` when skipped, `false` if not
     * @throws {Error} When a required token is not present
     * @inner
     */
    function skip(expected, optional) {
        var actual = peek(),
            equals = actual === expected;
        if (equals) {
            next();
            return true;
        }
        if (!optional)
            throw illegal("token '" + actual + "', '" + expected + "' expected");
        return false;
    }

    /**
     * Gets a comment.
     * @param {number} [trailingLine] Line number if looking for a trailing comment
     * @returns {string|null} Comment text
     * @inner
     */
    function cmnt(trailingLine) {
        var ret = null;
        if (trailingLine === undefined) {
            if (commentLine === line - 1 && (alternateCommentMode || commentType === "*" || commentLineEmpty)) {
                ret = commentText;
            }
        } else {
            /* istanbul ignore else */
            if (commentLine < trailingLine) {
                peek();
            }
            if (commentLine === trailingLine && !commentLineEmpty && (alternateCommentMode || commentType === "/")) {
                ret = commentText;
            }
        }
        return ret;
    }

    return Object.defineProperty({
        next: next,
        peek: peek,
        push: push,
        skip: skip,
        cmnt: cmnt
    }, "line", {
        get: function() { return line; }
    });
    /* eslint-enable callback-return */
}

},{}],35:[function(require,module,exports){
"use strict";
module.exports = Type;

// extends Namespace
var Namespace = require(23);
((Type.prototype = Object.create(Namespace.prototype)).constructor = Type).className = "Type";

var Enum      = require(15),
    OneOf     = require(25),
    Field     = require(16),
    MapField  = require(20),
    Service   = require(33),
    Message   = require(21),
    Reader    = require(27),
    Writer    = require(42),
    util      = require(37),
    encoder   = require(14),
    decoder   = require(13),
    verifier  = require(40),
    converter = require(12),
    wrappers  = require(41);

/**
 * Constructs a new reflected message type instance.
 * @classdesc Reflected message type.
 * @extends NamespaceBase
 * @constructor
 * @param {string} name Message name
 * @param {Object.<string,*>} [options] Declared options
 */
function Type(name, options) {
    Namespace.call(this, name, options);

    /**
     * Message fields.
     * @type {Object.<string,Field>}
     */
    this.fields = {};  // toJSON, marker

    /**
     * Oneofs declared within this namespace, if any.
     * @type {Object.<string,OneOf>}
     */
    this.oneofs = undefined; // toJSON

    /**
     * Extension ranges, if any.
     * @type {number[][]}
     */
    this.extensions = undefined; // toJSON

    /**
     * Reserved ranges, if any.
     * @type {Array.<number[]|string>}
     */
    this.reserved = undefined; // toJSON

    /*?
     * Whether this type is a legacy group.
     * @type {boolean|undefined}
     */
    this.group = undefined; // toJSON

    /**
     * Cached fields by id.
     * @type {Object.<number,Field>|null}
     * @private
     */
    this._fieldsById = null;

    /**
     * Cached fields as an array.
     * @type {Field[]|null}
     * @private
     */
    this._fieldsArray = null;

    /**
     * Cached oneofs as an array.
     * @type {OneOf[]|null}
     * @private
     */
    this._oneofsArray = null;

    /**
     * Cached constructor.
     * @type {Constructor<{}>}
     * @private
     */
    this._ctor = null;
}

Object.defineProperties(Type.prototype, {

    /**
     * Message fields by id.
     * @name Type#fieldsById
     * @type {Object.<number,Field>}
     * @readonly
     */
    fieldsById: {
        get: function() {

            /* istanbul ignore if */
            if (this._fieldsById)
                return this._fieldsById;

            this._fieldsById = {};
            for (var names = Object.keys(this.fields), i = 0; i < names.length; ++i) {
                var field = this.fields[names[i]],
                    id = field.id;

                /* istanbul ignore if */
                if (this._fieldsById[id])
                    throw Error("duplicate id " + id + " in " + this);

                this._fieldsById[id] = field;
            }
            return this._fieldsById;
        }
    },

    /**
     * Fields of this message as an array for iteration.
     * @name Type#fieldsArray
     * @type {Field[]}
     * @readonly
     */
    fieldsArray: {
        get: function() {
            return this._fieldsArray || (this._fieldsArray = util.toArray(this.fields));
        }
    },

    /**
     * Oneofs of this message as an array for iteration.
     * @name Type#oneofsArray
     * @type {OneOf[]}
     * @readonly
     */
    oneofsArray: {
        get: function() {
            return this._oneofsArray || (this._oneofsArray = util.toArray(this.oneofs));
        }
    },

    /**
     * The registered constructor, if any registered, otherwise a generic constructor.
     * Assigning a function replaces the internal constructor. If the function does not extend {@link Message} yet, its prototype will be setup accordingly and static methods will be populated. If it already extends {@link Message}, it will just replace the internal constructor.
     * @name Type#ctor
     * @type {Constructor<{}>}
     */
    ctor: {
        get: function() {
            return this._ctor || (this.ctor = Type.generateConstructor(this)());
        },
        set: function(ctor) {

            // Ensure proper prototype
            var prototype = ctor.prototype;
            if (!(prototype instanceof Message)) {
                (ctor.prototype = new Message()).constructor = ctor;
                util.merge(ctor.prototype, prototype);
            }

            // Classes and messages reference their reflected type
            ctor.$type = ctor.prototype.$type = this;

            // Mix in static methods
            util.merge(ctor, Message, true);

            this._ctor = ctor;

            // Messages have non-enumerable default values on their prototype
            var i = 0;
            for (; i < /* initializes */ this.fieldsArray.length; ++i)
                this._fieldsArray[i].resolve(); // ensures a proper value

            // Messages have non-enumerable getters and setters for each virtual oneof field
            var ctorProperties = {};
            for (i = 0; i < /* initializes */ this.oneofsArray.length; ++i)
                ctorProperties[this._oneofsArray[i].resolve().name] = {
                    get: util.oneOfGetter(this._oneofsArray[i].oneof),
                    set: util.oneOfSetter(this._oneofsArray[i].oneof)
                };
            if (i)
                Object.defineProperties(ctor.prototype, ctorProperties);
        }
    }
});

/**
 * Generates a constructor function for the specified type.
 * @param {Type} mtype Message type
 * @returns {Codegen} Codegen instance
 */
Type.generateConstructor = function generateConstructor(mtype) {
    /* eslint-disable no-unexpected-multiline */
    var gen = util.codegen(["p"], mtype.name);
    // explicitly initialize mutable object/array fields so that these aren't just inherited from the prototype
    for (var i = 0, field; i < mtype.fieldsArray.length; ++i)
        if ((field = mtype._fieldsArray[i]).map) gen
            ("this%s={}", util.safeProp(field.name));
        else if (field.repeated) gen
            ("this%s=[]", util.safeProp(field.name));
    return gen
    ("if(p)for(var ks=Object.keys(p),i=0;i<ks.length;++i)if(p[ks[i]]!=null)") // omit undefined or null
        ("this[ks[i]]=p[ks[i]]");
    /* eslint-enable no-unexpected-multiline */
};

function clearCache(type) {
    type._fieldsById = type._fieldsArray = type._oneofsArray = null;
    delete type.encode;
    delete type.decode;
    delete type.verify;
    return type;
}

/**
 * Message type descriptor.
 * @interface IType
 * @extends INamespace
 * @property {Object.<string,IOneOf>} [oneofs] Oneof descriptors
 * @property {Object.<string,IField>} fields Field descriptors
 * @property {number[][]} [extensions] Extension ranges
 * @property {number[][]} [reserved] Reserved ranges
 * @property {boolean} [group=false] Whether a legacy group or not
 */

/**
 * Creates a message type from a message type descriptor.
 * @param {string} name Message name
 * @param {IType} json Message type descriptor
 * @returns {Type} Created message type
 */
Type.fromJSON = function fromJSON(name, json) {
    var type = new Type(name, json.options);
    type.extensions = json.extensions;
    type.reserved = json.reserved;
    var names = Object.keys(json.fields),
        i = 0;
    for (; i < names.length; ++i)
        type.add(
            ( typeof json.fields[names[i]].keyType !== "undefined"
            ? MapField.fromJSON
            : Field.fromJSON )(names[i], json.fields[names[i]])
        );
    if (json.oneofs)
        for (names = Object.keys(json.oneofs), i = 0; i < names.length; ++i)
            type.add(OneOf.fromJSON(names[i], json.oneofs[names[i]]));
    if (json.nested)
        for (names = Object.keys(json.nested), i = 0; i < names.length; ++i) {
            var nested = json.nested[names[i]];
            type.add( // most to least likely
                ( nested.id !== undefined
                ? Field.fromJSON
                : nested.fields !== undefined
                ? Type.fromJSON
                : nested.values !== undefined
                ? Enum.fromJSON
                : nested.methods !== undefined
                ? Service.fromJSON
                : Namespace.fromJSON )(names[i], nested)
            );
        }
    if (json.extensions && json.extensions.length)
        type.extensions = json.extensions;
    if (json.reserved && json.reserved.length)
        type.reserved = json.reserved;
    if (json.group)
        type.group = true;
    if (json.comment)
        type.comment = json.comment;
    return type;
};

/**
 * Converts this message type to a message type descriptor.
 * @param {IToJSONOptions} [toJSONOptions] JSON conversion options
 * @returns {IType} Message type descriptor
 */
Type.prototype.toJSON = function toJSON(toJSONOptions) {
    var inherited = Namespace.prototype.toJSON.call(this, toJSONOptions);
    var keepComments = toJSONOptions ? Boolean(toJSONOptions.keepComments) : false;
    return util.toObject([
        "options"    , inherited && inherited.options || undefined,
        "oneofs"     , Namespace.arrayToJSON(this.oneofsArray, toJSONOptions),
        "fields"     , Namespace.arrayToJSON(this.fieldsArray.filter(function(obj) { return !obj.declaringField; }), toJSONOptions) || {},
        "extensions" , this.extensions && this.extensions.length ? this.extensions : undefined,
        "reserved"   , this.reserved && this.reserved.length ? this.reserved : undefined,
        "group"      , this.group || undefined,
        "nested"     , inherited && inherited.nested || undefined,
        "comment"    , keepComments ? this.comment : undefined
    ]);
};

/**
 * @override
 */
Type.prototype.resolveAll = function resolveAll() {
    var fields = this.fieldsArray, i = 0;
    while (i < fields.length)
        fields[i++].resolve();
    var oneofs = this.oneofsArray; i = 0;
    while (i < oneofs.length)
        oneofs[i++].resolve();
    return Namespace.prototype.resolveAll.call(this);
};

/**
 * @override
 */
Type.prototype.get = function get(name) {
    return this.fields[name]
        || this.oneofs && this.oneofs[name]
        || this.nested && this.nested[name]
        || null;
};

/**
 * Adds a nested object to this type.
 * @param {ReflectionObject} object Nested object to add
 * @returns {Type} `this`
 * @throws {TypeError} If arguments are invalid
 * @throws {Error} If there is already a nested object with this name or, if a field, when there is already a field with this id
 */
Type.prototype.add = function add(object) {

    if (this.get(object.name))
        throw Error("duplicate name '" + object.name + "' in " + this);

    if (object instanceof Field && object.extend === undefined) {
        // NOTE: Extension fields aren't actual fields on the declaring type, but nested objects.
        // The root object takes care of adding distinct sister-fields to the respective extended
        // type instead.

        // avoids calling the getter if not absolutely necessary because it's called quite frequently
        if (this._fieldsById ? /* istanbul ignore next */ this._fieldsById[object.id] : this.fieldsById[object.id])
            throw Error("duplicate id " + object.id + " in " + this);
        if (this.isReservedId(object.id))
            throw Error("id " + object.id + " is reserved in " + this);
        if (this.isReservedName(object.name))
            throw Error("name '" + object.name + "' is reserved in " + this);

        if (object.parent)
            object.parent.remove(object);
        this.fields[object.name] = object;
        object.message = this;
        object.onAdd(this);
        return clearCache(this);
    }
    if (object instanceof OneOf) {
        if (!this.oneofs)
            this.oneofs = {};
        this.oneofs[object.name] = object;
        object.onAdd(this);
        return clearCache(this);
    }
    return Namespace.prototype.add.call(this, object);
};

/**
 * Removes a nested object from this type.
 * @param {ReflectionObject} object Nested object to remove
 * @returns {Type} `this`
 * @throws {TypeError} If arguments are invalid
 * @throws {Error} If `object` is not a member of this type
 */
Type.prototype.remove = function remove(object) {
    if (object instanceof Field && object.extend === undefined) {
        // See Type#add for the reason why extension fields are excluded here.

        /* istanbul ignore if */
        if (!this.fields || this.fields[object.name] !== object)
            throw Error(object + " is not a member of " + this);

        delete this.fields[object.name];
        object.parent = null;
        object.onRemove(this);
        return clearCache(this);
    }
    if (object instanceof OneOf) {

        /* istanbul ignore if */
        if (!this.oneofs || this.oneofs[object.name] !== object)
            throw Error(object + " is not a member of " + this);

        delete this.oneofs[object.name];
        object.parent = null;
        object.onRemove(this);
        return clearCache(this);
    }
    return Namespace.prototype.remove.call(this, object);
};

/**
 * Tests if the specified id is reserved.
 * @param {number} id Id to test
 * @returns {boolean} `true` if reserved, otherwise `false`
 */
Type.prototype.isReservedId = function isReservedId(id) {
    return Namespace.isReservedId(this.reserved, id);
};

/**
 * Tests if the specified name is reserved.
 * @param {string} name Name to test
 * @returns {boolean} `true` if reserved, otherwise `false`
 */
Type.prototype.isReservedName = function isReservedName(name) {
    return Namespace.isReservedName(this.reserved, name);
};

/**
 * Creates a new message of this type using the specified properties.
 * @param {Object.<string,*>} [properties] Properties to set
 * @returns {Message<{}>} Message instance
 */
Type.prototype.create = function create(properties) {
    return new this.ctor(properties);
};

/**
 * Sets up {@link Type#encode|encode}, {@link Type#decode|decode} and {@link Type#verify|verify}.
 * @returns {Type} `this`
 */
Type.prototype.setup = function setup() {
    // Sets up everything at once so that the prototype chain does not have to be re-evaluated
    // multiple times (V8, soft-deopt prototype-check).

    var fullName = this.fullName,
        types    = [];
    for (var i = 0; i < /* initializes */ this.fieldsArray.length; ++i)
        types.push(this._fieldsArray[i].resolve().resolvedType);

    // Replace setup methods with type-specific generated functions
    this.encode = encoder(this)({
        Writer : Writer,
        types  : types,
        util   : util
    });
    this.decode = decoder(this)({
        Reader : Reader,
        types  : types,
        util   : util
    });
    this.verify = verifier(this)({
        types : types,
        util  : util
    });
    this.fromObject = converter.fromObject(this)({
        types : types,
        util  : util
    });
    this.toObject = converter.toObject(this)({
        types : types,
        util  : util
    });

    // Inject custom wrappers for common types
    var wrapper = wrappers[fullName];
    if (wrapper) {
        var originalThis = Object.create(this);
        // if (wrapper.fromObject) {
            originalThis.fromObject = this.fromObject;
            this.fromObject = wrapper.fromObject.bind(originalThis);
        // }
        // if (wrapper.toObject) {
            originalThis.toObject = this.toObject;
            this.toObject = wrapper.toObject.bind(originalThis);
        // }
    }

    return this;
};

/**
 * Encodes a message of this type. Does not implicitly {@link Type#verify|verify} messages.
 * @param {Message<{}>|Object.<string,*>} message Message instance or plain object
 * @param {Writer} [writer] Writer to encode to
 * @returns {Writer} writer
 */
Type.prototype.encode = function encode_setup(message, writer) {
    return this.setup().encode(message, writer); // overrides this method
};

/**
 * Encodes a message of this type preceeded by its byte length as a varint. Does not implicitly {@link Type#verify|verify} messages.
 * @param {Message<{}>|Object.<string,*>} message Message instance or plain object
 * @param {Writer} [writer] Writer to encode to
 * @returns {Writer} writer
 */
Type.prototype.encodeDelimited = function encodeDelimited(message, writer) {
    return this.encode(message, writer && writer.len ? writer.fork() : writer).ldelim();
};

/**
 * Decodes a message of this type.
 * @param {Reader|Uint8Array} reader Reader or buffer to decode from
 * @param {number} [length] Length of the message, if known beforehand
 * @returns {Message<{}>} Decoded message
 * @throws {Error} If the payload is not a reader or valid buffer
 * @throws {util.ProtocolError<{}>} If required fields are missing
 */
Type.prototype.decode = function decode_setup(reader, length) {
    return this.setup().decode(reader, length); // overrides this method
};

/**
 * Decodes a message of this type preceeded by its byte length as a varint.
 * @param {Reader|Uint8Array} reader Reader or buffer to decode from
 * @returns {Message<{}>} Decoded message
 * @throws {Error} If the payload is not a reader or valid buffer
 * @throws {util.ProtocolError} If required fields are missing
 */
Type.prototype.decodeDelimited = function decodeDelimited(reader) {
    if (!(reader instanceof Reader))
        reader = Reader.create(reader);
    return this.decode(reader, reader.uint32());
};

/**
 * Verifies that field values are valid and that required fields are present.
 * @param {Object.<string,*>} message Plain object to verify
 * @returns {null|string} `null` if valid, otherwise the reason why it is not
 */
Type.prototype.verify = function verify_setup(message) {
    return this.setup().verify(message); // overrides this method
};

/**
 * Creates a new message of this type from a plain object. Also converts values to their respective internal types.
 * @param {Object.<string,*>} object Plain object to convert
 * @returns {Message<{}>} Message instance
 */
Type.prototype.fromObject = function fromObject(object) {
    return this.setup().fromObject(object);
};

/**
 * Conversion options as used by {@link Type#toObject} and {@link Message.toObject}.
 * @interface IConversionOptions
 * @property {Function} [longs] Long conversion type.
 * Valid values are `String` and `Number` (the global types).
 * Defaults to copy the present value, which is a possibly unsafe number without and a {@link Long} with a long library.
 * @property {Function} [enums] Enum value conversion type.
 * Only valid value is `String` (the global type).
 * Defaults to copy the present value, which is the numeric id.
 * @property {Function} [bytes] Bytes value conversion type.
 * Valid values are `Array` and (a base64 encoded) `String` (the global types).
 * Defaults to copy the present value, which usually is a Buffer under node and an Uint8Array in the browser.
 * @property {boolean} [defaults=false] Also sets default values on the resulting object
 * @property {boolean} [arrays=false] Sets empty arrays for missing repeated fields even if `defaults=false`
 * @property {boolean} [objects=false] Sets empty objects for missing map fields even if `defaults=false`
 * @property {boolean} [oneofs=false] Includes virtual oneof properties set to the present field's name, if any
 * @property {boolean} [json=false] Performs additional JSON compatibility conversions, i.e. NaN and Infinity to strings
 */

/**
 * Creates a plain object from a message of this type. Also converts values to other types if specified.
 * @param {Message<{}>} message Message instance
 * @param {IConversionOptions} [options] Conversion options
 * @returns {Object.<string,*>} Plain object
 */
Type.prototype.toObject = function toObject(message, options) {
    return this.setup().toObject(message, options);
};

/**
 * Decorator function as returned by {@link Type.d} (TypeScript).
 * @typedef TypeDecorator
 * @type {function}
 * @param {Constructor<T>} target Target constructor
 * @returns {undefined}
 * @template T extends Message<T>
 */

/**
 * Type decorator (TypeScript).
 * @param {string} [typeName] Type name, defaults to the constructor's name
 * @returns {TypeDecorator<T>} Decorator function
 * @template T extends Message<T>
 */
Type.d = function decorateType(typeName) {
    return function typeDecorator(target) {
        util.decorateType(target, typeName);
    };
};

},{"12":12,"13":13,"14":14,"15":15,"16":16,"20":20,"21":21,"23":23,"25":25,"27":27,"33":33,"37":37,"40":40,"41":41,"42":42}],36:[function(require,module,exports){
"use strict";

/**
 * Common type constants.
 * @namespace
 */
var types = exports;

var util = require(37);

var s = [
    "double",   // 0
    "float",    // 1
    "int32",    // 2
    "uint32",   // 3
    "sint32",   // 4
    "fixed32",  // 5
    "sfixed32", // 6
    "int64",    // 7
    "uint64",   // 8
    "sint64",   // 9
    "fixed64",  // 10
    "sfixed64", // 11
    "bool",     // 12
    "string",   // 13
    "bytes"     // 14
];

function bake(values, offset) {
    var i = 0, o = {};
    offset |= 0;
    while (i < values.length) o[s[i + offset]] = values[i++];
    return o;
}

/**
 * Basic type wire types.
 * @type {Object.<string,number>}
 * @const
 * @property {number} double=1 Fixed64 wire type
 * @property {number} float=5 Fixed32 wire type
 * @property {number} int32=0 Varint wire type
 * @property {number} uint32=0 Varint wire type
 * @property {number} sint32=0 Varint wire type
 * @property {number} fixed32=5 Fixed32 wire type
 * @property {number} sfixed32=5 Fixed32 wire type
 * @property {number} int64=0 Varint wire type
 * @property {number} uint64=0 Varint wire type
 * @property {number} sint64=0 Varint wire type
 * @property {number} fixed64=1 Fixed64 wire type
 * @property {number} sfixed64=1 Fixed64 wire type
 * @property {number} bool=0 Varint wire type
 * @property {number} string=2 Ldelim wire type
 * @property {number} bytes=2 Ldelim wire type
 */
types.basic = bake([
    /* double   */ 1,
    /* float    */ 5,
    /* int32    */ 0,
    /* uint32   */ 0,
    /* sint32   */ 0,
    /* fixed32  */ 5,
    /* sfixed32 */ 5,
    /* int64    */ 0,
    /* uint64   */ 0,
    /* sint64   */ 0,
    /* fixed64  */ 1,
    /* sfixed64 */ 1,
    /* bool     */ 0,
    /* string   */ 2,
    /* bytes    */ 2
]);

/**
 * Basic type defaults.
 * @type {Object.<string,*>}
 * @const
 * @property {number} double=0 Double default
 * @property {number} float=0 Float default
 * @property {number} int32=0 Int32 default
 * @property {number} uint32=0 Uint32 default
 * @property {number} sint32=0 Sint32 default
 * @property {number} fixed32=0 Fixed32 default
 * @property {number} sfixed32=0 Sfixed32 default
 * @property {number} int64=0 Int64 default
 * @property {number} uint64=0 Uint64 default
 * @property {number} sint64=0 Sint32 default
 * @property {number} fixed64=0 Fixed64 default
 * @property {number} sfixed64=0 Sfixed64 default
 * @property {boolean} bool=false Bool default
 * @property {string} string="" String default
 * @property {Array.<number>} bytes=Array(0) Bytes default
 * @property {null} message=null Message default
 */
types.defaults = bake([
    /* double   */ 0,
    /* float    */ 0,
    /* int32    */ 0,
    /* uint32   */ 0,
    /* sint32   */ 0,
    /* fixed32  */ 0,
    /* sfixed32 */ 0,
    /* int64    */ 0,
    /* uint64   */ 0,
    /* sint64   */ 0,
    /* fixed64  */ 0,
    /* sfixed64 */ 0,
    /* bool     */ false,
    /* string   */ "",
    /* bytes    */ util.emptyArray,
    /* message  */ null
]);

/**
 * Basic long type wire types.
 * @type {Object.<string,number>}
 * @const
 * @property {number} int64=0 Varint wire type
 * @property {number} uint64=0 Varint wire type
 * @property {number} sint64=0 Varint wire type
 * @property {number} fixed64=1 Fixed64 wire type
 * @property {number} sfixed64=1 Fixed64 wire type
 */
types.long = bake([
    /* int64    */ 0,
    /* uint64   */ 0,
    /* sint64   */ 0,
    /* fixed64  */ 1,
    /* sfixed64 */ 1
], 7);

/**
 * Allowed types for map keys with their associated wire type.
 * @type {Object.<string,number>}
 * @const
 * @property {number} int32=0 Varint wire type
 * @property {number} uint32=0 Varint wire type
 * @property {number} sint32=0 Varint wire type
 * @property {number} fixed32=5 Fixed32 wire type
 * @property {number} sfixed32=5 Fixed32 wire type
 * @property {number} int64=0 Varint wire type
 * @property {number} uint64=0 Varint wire type
 * @property {number} sint64=0 Varint wire type
 * @property {number} fixed64=1 Fixed64 wire type
 * @property {number} sfixed64=1 Fixed64 wire type
 * @property {number} bool=0 Varint wire type
 * @property {number} string=2 Ldelim wire type
 */
types.mapKey = bake([
    /* int32    */ 0,
    /* uint32   */ 0,
    /* sint32   */ 0,
    /* fixed32  */ 5,
    /* sfixed32 */ 5,
    /* int64    */ 0,
    /* uint64   */ 0,
    /* sint64   */ 0,
    /* fixed64  */ 1,
    /* sfixed64 */ 1,
    /* bool     */ 0,
    /* string   */ 2
], 2);

/**
 * Allowed types for packed repeated fields with their associated wire type.
 * @type {Object.<string,number>}
 * @const
 * @property {number} double=1 Fixed64 wire type
 * @property {number} float=5 Fixed32 wire type
 * @property {number} int32=0 Varint wire type
 * @property {number} uint32=0 Varint wire type
 * @property {number} sint32=0 Varint wire type
 * @property {number} fixed32=5 Fixed32 wire type
 * @property {number} sfixed32=5 Fixed32 wire type
 * @property {number} int64=0 Varint wire type
 * @property {number} uint64=0 Varint wire type
 * @property {number} sint64=0 Varint wire type
 * @property {number} fixed64=1 Fixed64 wire type
 * @property {number} sfixed64=1 Fixed64 wire type
 * @property {number} bool=0 Varint wire type
 */
types.packed = bake([
    /* double   */ 1,
    /* float    */ 5,
    /* int32    */ 0,
    /* uint32   */ 0,
    /* sint32   */ 0,
    /* fixed32  */ 5,
    /* sfixed32 */ 5,
    /* int64    */ 0,
    /* uint64   */ 0,
    /* sint64   */ 0,
    /* fixed64  */ 1,
    /* sfixed64 */ 1,
    /* bool     */ 0
]);

},{"37":37}],37:[function(require,module,exports){
"use strict";

/**
 * Various utility functions.
 * @namespace
 */
var util = module.exports = require(39);

var roots = require(30);

var Type, // cyclic
    Enum;

util.codegen = require(3);
util.fetch   = require(5);
util.path    = require(8);

/**
 * Node's fs module if available.
 * @type {Object.<string,*>}
 */
util.fs = util.inquire("fs");

/**
 * Converts an object's values to an array.
 * @param {Object.<string,*>} object Object to convert
 * @returns {Array.<*>} Converted array
 */
util.toArray = function toArray(object) {
    if (object) {
        var keys  = Object.keys(object),
            array = new Array(keys.length),
            index = 0;
        while (index < keys.length)
            array[index] = object[keys[index++]];
        return array;
    }
    return [];
};

/**
 * Converts an array of keys immediately followed by their respective value to an object, omitting undefined values.
 * @param {Array.<*>} array Array to convert
 * @returns {Object.<string,*>} Converted object
 */
util.toObject = function toObject(array) {
    var object = {},
        index  = 0;
    while (index < array.length) {
        var key = array[index++],
            val = array[index++];
        if (val !== undefined)
            object[key] = val;
    }
    return object;
};

var safePropBackslashRe = /\\/g,
    safePropQuoteRe     = /"/g;

/**
 * Tests whether the specified name is a reserved word in JS.
 * @param {string} name Name to test
 * @returns {boolean} `true` if reserved, otherwise `false`
 */
util.isReserved = function isReserved(name) {
    return /^(?:do|if|in|for|let|new|try|var|case|else|enum|eval|false|null|this|true|void|with|break|catch|class|const|super|throw|while|yield|delete|export|import|public|return|static|switch|typeof|default|extends|finally|package|private|continue|debugger|function|arguments|interface|protected|implements|instanceof)$/.test(name);
};

/**
 * Returns a safe property accessor for the specified property name.
 * @param {string} prop Property name
 * @returns {string} Safe accessor
 */
util.safeProp = function safeProp(prop) {
    if (!/^[$\w_]+$/.test(prop) || util.isReserved(prop))
        return "[\"" + prop.replace(safePropBackslashRe, "\\\\").replace(safePropQuoteRe, "\\\"") + "\"]";
    return "." + prop;
};

/**
 * Converts the first character of a string to upper case.
 * @param {string} str String to convert
 * @returns {string} Converted string
 */
util.ucFirst = function ucFirst(str) {
    return str.charAt(0).toUpperCase() + str.substring(1);
};

var camelCaseRe = /_([a-z])/g;

/**
 * Converts a string to camel case.
 * @param {string} str String to convert
 * @returns {string} Converted string
 */
util.camelCase = function camelCase(str) {
    return str.substring(0, 1)
         + str.substring(1)
               .replace(camelCaseRe, function($0, $1) { return $1.toUpperCase(); });
};

/**
 * Compares reflected fields by id.
 * @param {Field} a First field
 * @param {Field} b Second field
 * @returns {number} Comparison value
 */
util.compareFieldsById = function compareFieldsById(a, b) {
    return a.id - b.id;
};

/**
 * Decorator helper for types (TypeScript).
 * @param {Constructor<T>} ctor Constructor function
 * @param {string} [typeName] Type name, defaults to the constructor's name
 * @returns {Type} Reflected type
 * @template T extends Message<T>
 * @property {Root} root Decorators root
 */
util.decorateType = function decorateType(ctor, typeName) {

    /* istanbul ignore if */
    if (ctor.$type) {
        if (typeName && ctor.$type.name !== typeName) {
            util.decorateRoot.remove(ctor.$type);
            ctor.$type.name = typeName;
            util.decorateRoot.add(ctor.$type);
        }
        return ctor.$type;
    }

    /* istanbul ignore next */
    if (!Type)
        Type = require(35);

    var type = new Type(typeName || ctor.name);
    util.decorateRoot.add(type);
    type.ctor = ctor; // sets up .encode, .decode etc.
    Object.defineProperty(ctor, "$type", { value: type, enumerable: false });
    Object.defineProperty(ctor.prototype, "$type", { value: type, enumerable: false });
    return type;
};

var decorateEnumIndex = 0;

/**
 * Decorator helper for enums (TypeScript).
 * @param {Object} object Enum object
 * @returns {Enum} Reflected enum
 */
util.decorateEnum = function decorateEnum(object) {

    /* istanbul ignore if */
    if (object.$type)
        return object.$type;

    /* istanbul ignore next */
    if (!Enum)
        Enum = require(15);

    var enm = new Enum("Enum" + decorateEnumIndex++, object);
    util.decorateRoot.add(enm);
    Object.defineProperty(object, "$type", { value: enm, enumerable: false });
    return enm;
};

/**
 * Decorator root (TypeScript).
 * @name util.decorateRoot
 * @type {Root}
 * @readonly
 */
Object.defineProperty(util, "decorateRoot", {
    get: function() {
        return roots["decorated"] || (roots["decorated"] = new (require(29))());
    }
});

},{"15":15,"29":29,"3":3,"30":30,"35":35,"39":39,"5":5,"8":8}],38:[function(require,module,exports){
"use strict";
module.exports = LongBits;

var util = require(39);

/**
 * Constructs new long bits.
 * @classdesc Helper class for working with the low and high bits of a 64 bit value.
 * @memberof util
 * @constructor
 * @param {number} lo Low 32 bits, unsigned
 * @param {number} hi High 32 bits, unsigned
 */
function LongBits(lo, hi) {

    // note that the casts below are theoretically unnecessary as of today, but older statically
    // generated converter code might still call the ctor with signed 32bits. kept for compat.

    /**
     * Low bits.
     * @type {number}
     */
    this.lo = lo >>> 0;

    /**
     * High bits.
     * @type {number}
     */
    this.hi = hi >>> 0;
}

/**
 * Zero bits.
 * @memberof util.LongBits
 * @type {util.LongBits}
 */
var zero = LongBits.zero = new LongBits(0, 0);

zero.toNumber = function() { return 0; };
zero.zzEncode = zero.zzDecode = function() { return this; };
zero.length = function() { return 1; };

/**
 * Zero hash.
 * @memberof util.LongBits
 * @type {string}
 */
var zeroHash = LongBits.zeroHash = "\0\0\0\0\0\0\0\0";

/**
 * Constructs new long bits from the specified number.
 * @param {number} value Value
 * @returns {util.LongBits} Instance
 */
LongBits.fromNumber = function fromNumber(value) {
    if (value === 0)
        return zero;
    var sign = value < 0;
    if (sign)
        value = -value;
    var lo = value >>> 0,
        hi = (value - lo) / 4294967296 >>> 0;
    if (sign) {
        hi = ~hi >>> 0;
        lo = ~lo >>> 0;
        if (++lo > 4294967295) {
            lo = 0;
            if (++hi > 4294967295)
                hi = 0;
        }
    }
    return new LongBits(lo, hi);
};

/**
 * Constructs new long bits from a number, long or string.
 * @param {Long|number|string} value Value
 * @returns {util.LongBits} Instance
 */
LongBits.from = function from(value) {
    if (typeof value === "number")
        return LongBits.fromNumber(value);
    if (util.isString(value)) {
        /* istanbul ignore else */
        if (util.Long)
            value = util.Long.fromString(value);
        else
            return LongBits.fromNumber(parseInt(value, 10));
    }
    return value.low || value.high ? new LongBits(value.low >>> 0, value.high >>> 0) : zero;
};

/**
 * Converts this long bits to a possibly unsafe JavaScript number.
 * @param {boolean} [unsigned=false] Whether unsigned or not
 * @returns {number} Possibly unsafe number
 */
LongBits.prototype.toNumber = function toNumber(unsigned) {
    if (!unsigned && this.hi >>> 31) {
        var lo = ~this.lo + 1 >>> 0,
            hi = ~this.hi     >>> 0;
        if (!lo)
            hi = hi + 1 >>> 0;
        return -(lo + hi * 4294967296);
    }
    return this.lo + this.hi * 4294967296;
};

/**
 * Converts this long bits to a long.
 * @param {boolean} [unsigned=false] Whether unsigned or not
 * @returns {Long} Long
 */
LongBits.prototype.toLong = function toLong(unsigned) {
    return util.Long
        ? new util.Long(this.lo | 0, this.hi | 0, Boolean(unsigned))
        /* istanbul ignore next */
        : { low: this.lo | 0, high: this.hi | 0, unsigned: Boolean(unsigned) };
};

var charCodeAt = String.prototype.charCodeAt;

/**
 * Constructs new long bits from the specified 8 characters long hash.
 * @param {string} hash Hash
 * @returns {util.LongBits} Bits
 */
LongBits.fromHash = function fromHash(hash) {
    if (hash === zeroHash)
        return zero;
    return new LongBits(
        ( charCodeAt.call(hash, 0)
        | charCodeAt.call(hash, 1) << 8
        | charCodeAt.call(hash, 2) << 16
        | charCodeAt.call(hash, 3) << 24) >>> 0
    ,
        ( charCodeAt.call(hash, 4)
        | charCodeAt.call(hash, 5) << 8
        | charCodeAt.call(hash, 6) << 16
        | charCodeAt.call(hash, 7) << 24) >>> 0
    );
};

/**
 * Converts this long bits to a 8 characters long hash.
 * @returns {string} Hash
 */
LongBits.prototype.toHash = function toHash() {
    return String.fromCharCode(
        this.lo        & 255,
        this.lo >>> 8  & 255,
        this.lo >>> 16 & 255,
        this.lo >>> 24      ,
        this.hi        & 255,
        this.hi >>> 8  & 255,
        this.hi >>> 16 & 255,
        this.hi >>> 24
    );
};

/**
 * Zig-zag encodes this long bits.
 * @returns {util.LongBits} `this`
 */
LongBits.prototype.zzEncode = function zzEncode() {
    var mask =   this.hi >> 31;
    this.hi  = ((this.hi << 1 | this.lo >>> 31) ^ mask) >>> 0;
    this.lo  = ( this.lo << 1                   ^ mask) >>> 0;
    return this;
};

/**
 * Zig-zag decodes this long bits.
 * @returns {util.LongBits} `this`
 */
LongBits.prototype.zzDecode = function zzDecode() {
    var mask = -(this.lo & 1);
    this.lo  = ((this.lo >>> 1 | this.hi << 31) ^ mask) >>> 0;
    this.hi  = ( this.hi >>> 1                  ^ mask) >>> 0;
    return this;
};

/**
 * Calculates the length of this longbits when encoded as a varint.
 * @returns {number} Length
 */
LongBits.prototype.length = function length() {
    var part0 =  this.lo,
        part1 = (this.lo >>> 28 | this.hi << 4) >>> 0,
        part2 =  this.hi >>> 24;
    return part2 === 0
         ? part1 === 0
           ? part0 < 16384
             ? part0 < 128 ? 1 : 2
             : part0 < 2097152 ? 3 : 4
           : part1 < 16384
             ? part1 < 128 ? 5 : 6
             : part1 < 2097152 ? 7 : 8
         : part2 < 128 ? 9 : 10;
};

},{"39":39}],39:[function(require,module,exports){
<<<<<<< HEAD
"use strict";
var util = exports;

// used to return a Promise where callback is omitted
util.asPromise = require(1);

// converts to / from base64 encoded strings
util.base64 = require(2);

// base class of rpc.Service
util.EventEmitter = require(4);

// float handling accross browsers
util.float = require(6);

// requires modules optionally and hides the call from bundlers
util.inquire = require(7);

// converts to / from utf8 encoded strings
util.utf8 = require(10);

// provides a node-like buffer pool in the browser
util.pool = require(9);

// utility to work with the low and high bits of a 64 bit value
util.LongBits = require(38);

// global object reference
util.global = typeof window !== "undefined" && window
           || typeof global !== "undefined" && global
           || typeof self   !== "undefined" && self
           || this; // eslint-disable-line no-invalid-this

/**
 * An immuable empty array.
 * @memberof util
 * @type {Array.<*>}
 * @const
 */
util.emptyArray = Object.freeze ? Object.freeze([]) : /* istanbul ignore next */ []; // used on prototypes

/**
 * An immutable empty object.
 * @type {Object}
 * @const
 */
util.emptyObject = Object.freeze ? Object.freeze({}) : /* istanbul ignore next */ {}; // used on prototypes

/**
 * Whether running within node or not.
 * @memberof util
 * @type {boolean}
 * @const
 */
util.isNode = Boolean(util.global.process && util.global.process.versions && util.global.process.versions.node);

/**
 * Tests if the specified value is an integer.
 * @function
 * @param {*} value Value to test
 * @returns {boolean} `true` if the value is an integer
 */
util.isInteger = Number.isInteger || /* istanbul ignore next */ function isInteger(value) {
    return typeof value === "number" && isFinite(value) && Math.floor(value) === value;
};

/**
 * Tests if the specified value is a string.
 * @param {*} value Value to test
 * @returns {boolean} `true` if the value is a string
 */
util.isString = function isString(value) {
    return typeof value === "string" || value instanceof String;
};

/**
 * Tests if the specified value is a non-null object.
 * @param {*} value Value to test
 * @returns {boolean} `true` if the value is a non-null object
 */
util.isObject = function isObject(value) {
    return value && typeof value === "object";
};

/**
 * Checks if a property on a message is considered to be present.
 * This is an alias of {@link util.isSet}.
 * @function
 * @param {Object} obj Plain object or message instance
 * @param {string} prop Property name
 * @returns {boolean} `true` if considered to be present, otherwise `false`
 */
util.isset =

/**
 * Checks if a property on a message is considered to be present.
 * @param {Object} obj Plain object or message instance
 * @param {string} prop Property name
 * @returns {boolean} `true` if considered to be present, otherwise `false`
 */
util.isSet = function isSet(obj, prop) {
    var value = obj[prop];
    if (value != null && obj.hasOwnProperty(prop)) // eslint-disable-line eqeqeq, no-prototype-builtins
        return typeof value !== "object" || (Array.isArray(value) ? value.length : Object.keys(value).length) > 0;
    return false;
};

/**
 * Any compatible Buffer instance.
 * This is a minimal stand-alone definition of a Buffer instance. The actual type is that exported by node's typings.
 * @interface Buffer
 * @extends Uint8Array
 */

/**
 * Node's Buffer class if available.
 * @type {Constructor<Buffer>}
 */
util.Buffer = (function() {
    try {
        var Buffer = util.inquire("buffer").Buffer;
        // refuse to use non-node buffers if not explicitly assigned (perf reasons):
        return Buffer.prototype.utf8Write ? Buffer : /* istanbul ignore next */ null;
    } catch (e) {
        /* istanbul ignore next */
        return null;
    }
})();

// Internal alias of or polyfull for Buffer.from.
util._Buffer_from = null;

// Internal alias of or polyfill for Buffer.allocUnsafe.
util._Buffer_allocUnsafe = null;

/**
 * Creates a new buffer of whatever type supported by the environment.
 * @param {number|number[]} [sizeOrArray=0] Buffer size or number array
 * @returns {Uint8Array|Buffer} Buffer
 */
util.newBuffer = function newBuffer(sizeOrArray) {
    /* istanbul ignore next */
    return typeof sizeOrArray === "number"
        ? util.Buffer
            ? util._Buffer_allocUnsafe(sizeOrArray)
            : new util.Array(sizeOrArray)
        : util.Buffer
            ? util._Buffer_from(sizeOrArray)
            : typeof Uint8Array === "undefined"
                ? sizeOrArray
                : new Uint8Array(sizeOrArray);
};

/**
 * Array implementation used in the browser. `Uint8Array` if supported, otherwise `Array`.
 * @type {Constructor<Uint8Array>}
 */
util.Array = typeof Uint8Array !== "undefined" ? Uint8Array /* istanbul ignore next */ : Array;

/**
 * Any compatible Long instance.
 * This is a minimal stand-alone definition of a Long instance. The actual type is that exported by long.js.
 * @interface Long
 * @property {number} low Low bits
 * @property {number} high High bits
 * @property {boolean} unsigned Whether unsigned or not
 */

/**
 * Long.js's Long class if available.
 * @type {Constructor<Long>}
 */
util.Long = /* istanbul ignore next */ util.global.dcodeIO && /* istanbul ignore next */ util.global.dcodeIO.Long
         || /* istanbul ignore next */ util.global.Long
         || util.inquire("long");

/**
 * Regular expression used to verify 2 bit (`bool`) map keys.
 * @type {RegExp}
 * @const
 */
util.key2Re = /^true|false|0|1$/;

/**
 * Regular expression used to verify 32 bit (`int32` etc.) map keys.
 * @type {RegExp}
 * @const
 */
util.key32Re = /^-?(?:0|[1-9][0-9]*)$/;

/**
 * Regular expression used to verify 64 bit (`int64` etc.) map keys.
 * @type {RegExp}
 * @const
 */
util.key64Re = /^(?:[\\x00-\\xff]{8}|-?(?:0|[1-9][0-9]*))$/;

/**
 * Converts a number or long to an 8 characters long hash string.
 * @param {Long|number} value Value to convert
 * @returns {string} Hash
 */
util.longToHash = function longToHash(value) {
    return value
        ? util.LongBits.from(value).toHash()
        : util.LongBits.zeroHash;
};

/**
 * Converts an 8 characters long hash string to a long or number.
 * @param {string} hash Hash
 * @param {boolean} [unsigned=false] Whether unsigned or not
 * @returns {Long|number} Original value
 */
util.longFromHash = function longFromHash(hash, unsigned) {
    var bits = util.LongBits.fromHash(hash);
    if (util.Long)
        return util.Long.fromBits(bits.lo, bits.hi, unsigned);
    return bits.toNumber(Boolean(unsigned));
};

/**
 * Merges the properties of the source object into the destination object.
 * @memberof util
 * @param {Object.<string,*>} dst Destination object
 * @param {Object.<string,*>} src Source object
 * @param {boolean} [ifNotSet=false] Merges only if the key is not already set
 * @returns {Object.<string,*>} Destination object
 */
function merge(dst, src, ifNotSet) { // used by converters
    for (var keys = Object.keys(src), i = 0; i < keys.length; ++i)
        if (dst[keys[i]] === undefined || !ifNotSet)
            dst[keys[i]] = src[keys[i]];
    return dst;
}

util.merge = merge;

/**
 * Converts the first character of a string to lower case.
 * @param {string} str String to convert
 * @returns {string} Converted string
 */
util.lcFirst = function lcFirst(str) {
    return str.charAt(0).toLowerCase() + str.substring(1);
};

/**
 * Creates a custom error constructor.
 * @memberof util
 * @param {string} name Error name
 * @returns {Constructor<Error>} Custom error constructor
 */
function newError(name) {

    function CustomError(message, properties) {

        if (!(this instanceof CustomError))
            return new CustomError(message, properties);

        // Error.call(this, message);
        // ^ just returns a new error instance because the ctor can be called as a function

        Object.defineProperty(this, "message", { get: function() { return message; } });

        /* istanbul ignore next */
        if (Error.captureStackTrace) // node
            Error.captureStackTrace(this, CustomError);
        else
            Object.defineProperty(this, "stack", { value: new Error().stack || "" });

        if (properties)
            merge(this, properties);
    }

    (CustomError.prototype = Object.create(Error.prototype)).constructor = CustomError;

    Object.defineProperty(CustomError.prototype, "name", { get: function() { return name; } });

    CustomError.prototype.toString = function toString() {
        return this.name + ": " + this.message;
    };

    return CustomError;
}

util.newError = newError;

/**
 * Constructs a new protocol error.
 * @classdesc Error subclass indicating a protocol specifc error.
 * @memberof util
 * @extends Error
 * @template T extends Message<T>
 * @constructor
 * @param {string} message Error message
 * @param {Object.<string,*>} [properties] Additional properties
 * @example
 * try {
 *     MyMessage.decode(someBuffer); // throws if required fields are missing
 * } catch (e) {
 *     if (e instanceof ProtocolError && e.instance)
 *         console.log("decoded so far: " + JSON.stringify(e.instance));
 * }
 */
util.ProtocolError = newError("ProtocolError");

/**
 * So far decoded message instance.
 * @name util.ProtocolError#instance
 * @type {Message<T>}
 */

/**
 * A OneOf getter as returned by {@link util.oneOfGetter}.
 * @typedef OneOfGetter
 * @type {function}
 * @returns {string|undefined} Set field name, if any
 */

/**
 * Builds a getter for a oneof's present field name.
 * @param {string[]} fieldNames Field names
 * @returns {OneOfGetter} Unbound getter
 */
util.oneOfGetter = function getOneOf(fieldNames) {
    var fieldMap = {};
    for (var i = 0; i < fieldNames.length; ++i)
        fieldMap[fieldNames[i]] = 1;

    /**
     * @returns {string|undefined} Set field name, if any
     * @this Object
     * @ignore
     */
    return function() { // eslint-disable-line consistent-return
        for (var keys = Object.keys(this), i = keys.length - 1; i > -1; --i)
            if (fieldMap[keys[i]] === 1 && this[keys[i]] !== undefined && this[keys[i]] !== null)
                return keys[i];
    };
};

/**
 * A OneOf setter as returned by {@link util.oneOfSetter}.
 * @typedef OneOfSetter
 * @type {function}
 * @param {string|undefined} value Field name
 * @returns {undefined}
 */

/**
 * Builds a setter for a oneof's present field name.
 * @param {string[]} fieldNames Field names
 * @returns {OneOfSetter} Unbound setter
 */
util.oneOfSetter = function setOneOf(fieldNames) {

    /**
     * @param {string} name Field name
     * @returns {undefined}
     * @this Object
     * @ignore
     */
    return function(name) {
        for (var i = 0; i < fieldNames.length; ++i)
            if (fieldNames[i] !== name)
                delete this[fieldNames[i]];
    };
};

/**
 * Default conversion options used for {@link Message#toJSON} implementations.
 *
 * These options are close to proto3's JSON mapping with the exception that internal types like Any are handled just like messages. More precisely:
 *
 * - Longs become strings
 * - Enums become string keys
 * - Bytes become base64 encoded strings
 * - (Sub-)Messages become plain objects
 * - Maps become plain objects with all string keys
 * - Repeated fields become arrays
 * - NaN and Infinity for float and double fields become strings
 *
 * @type {IConversionOptions}
 * @see https://developers.google.com/protocol-buffers/docs/proto3?hl=en#json
 */
util.toJSONOptions = {
    longs: String,
    enums: String,
    bytes: String,
    json: true
};

// Sets up buffer utility according to the environment (called in index-minimal)
util._configure = function() {
    var Buffer = util.Buffer;
    /* istanbul ignore if */
    if (!Buffer) {
        util._Buffer_from = util._Buffer_allocUnsafe = null;
        return;
    }
    // because node 4.x buffers are incompatible & immutable
    // see: https://github.com/dcodeIO/protobuf.js/pull/665
    util._Buffer_from = Buffer.from !== Uint8Array.from && Buffer.from ||
        /* istanbul ignore next */
        function Buffer_from(value, encoding) {
            return new Buffer(value, encoding);
        };
    util._Buffer_allocUnsafe = Buffer.allocUnsafe ||
        /* istanbul ignore next */
        function Buffer_allocUnsafe(size) {
            return new Buffer(size);
        };
};
=======
"use strict";
var util = exports;

// used to return a Promise where callback is omitted
util.asPromise = require(1);

// converts to / from base64 encoded strings
util.base64 = require(2);

// base class of rpc.Service
util.EventEmitter = require(4);

// float handling accross browsers
util.float = require(6);

// requires modules optionally and hides the call from bundlers
util.inquire = require(7);

// converts to / from utf8 encoded strings
util.utf8 = require(10);

// provides a node-like buffer pool in the browser
util.pool = require(9);

// utility to work with the low and high bits of a 64 bit value
util.LongBits = require(38);

// global object reference
util.global = typeof window !== "undefined" && window
           || typeof global !== "undefined" && global
           || typeof self   !== "undefined" && self
           || this; // eslint-disable-line no-invalid-this

/**
 * An immuable empty array.
 * @memberof util
 * @type {Array.<*>}
 * @const
 */
util.emptyArray = Object.freeze ? Object.freeze([]) : /* istanbul ignore next */ []; // used on prototypes

/**
 * An immutable empty object.
 * @type {Object}
 * @const
 */
util.emptyObject = Object.freeze ? Object.freeze({}) : /* istanbul ignore next */ {}; // used on prototypes

/**
 * Whether running within node or not.
 * @memberof util
 * @type {boolean}
 * @const
 */
util.isNode = Boolean(util.global.process && util.global.process.versions && util.global.process.versions.node);

/**
 * Tests if the specified value is an integer.
 * @function
 * @param {*} value Value to test
 * @returns {boolean} `true` if the value is an integer
 */
util.isInteger = Number.isInteger || /* istanbul ignore next */ function isInteger(value) {
    return typeof value === "number" && isFinite(value) && Math.floor(value) === value;
};

/**
 * Tests if the specified value is a string.
 * @param {*} value Value to test
 * @returns {boolean} `true` if the value is a string
 */
util.isString = function isString(value) {
    return typeof value === "string" || value instanceof String;
};

/**
 * Tests if the specified value is a non-null object.
 * @param {*} value Value to test
 * @returns {boolean} `true` if the value is a non-null object
 */
util.isObject = function isObject(value) {
    return value && typeof value === "object";
};

/**
 * Checks if a property on a message is considered to be present.
 * This is an alias of {@link util.isSet}.
 * @function
 * @param {Object} obj Plain object or message instance
 * @param {string} prop Property name
 * @returns {boolean} `true` if considered to be present, otherwise `false`
 */
util.isset =

/**
 * Checks if a property on a message is considered to be present.
 * @param {Object} obj Plain object or message instance
 * @param {string} prop Property name
 * @returns {boolean} `true` if considered to be present, otherwise `false`
 */
util.isSet = function isSet(obj, prop) {
    var value = obj[prop];
    if (value != null && obj.hasOwnProperty(prop)) // eslint-disable-line eqeqeq, no-prototype-builtins
        return typeof value !== "object" || (Array.isArray(value) ? value.length : Object.keys(value).length) > 0;
    return false;
};

/**
 * Any compatible Buffer instance.
 * This is a minimal stand-alone definition of a Buffer instance. The actual type is that exported by node's typings.
 * @interface Buffer
 * @extends Uint8Array
 */

/**
 * Node's Buffer class if available.
 * @type {Constructor<Buffer>}
 */
util.Buffer = (function() {
    try {
        var Buffer = util.inquire("buffer").Buffer;
        // refuse to use non-node buffers if not explicitly assigned (perf reasons):
        return Buffer.prototype.utf8Write ? Buffer : /* istanbul ignore next */ null;
    } catch (e) {
        /* istanbul ignore next */
        return null;
    }
})();

// Internal alias of or polyfull for Buffer.from.
util._Buffer_from = null;

// Internal alias of or polyfill for Buffer.allocUnsafe.
util._Buffer_allocUnsafe = null;

/**
 * Creates a new buffer of whatever type supported by the environment.
 * @param {number|number[]} [sizeOrArray=0] Buffer size or number array
 * @returns {Uint8Array|Buffer} Buffer
 */
util.newBuffer = function newBuffer(sizeOrArray) {
    /* istanbul ignore next */
    return typeof sizeOrArray === "number"
        ? util.Buffer
            ? util._Buffer_allocUnsafe(sizeOrArray)
            : new util.Array(sizeOrArray)
        : util.Buffer
            ? util._Buffer_from(sizeOrArray)
            : typeof Uint8Array === "undefined"
                ? sizeOrArray
                : new Uint8Array(sizeOrArray);
};

/**
 * Array implementation used in the browser. `Uint8Array` if supported, otherwise `Array`.
 * @type {Constructor<Uint8Array>}
 */
util.Array = typeof Uint8Array !== "undefined" ? Uint8Array /* istanbul ignore next */ : Array;

/**
 * Any compatible Long instance.
 * This is a minimal stand-alone definition of a Long instance. The actual type is that exported by long.js.
 * @interface Long
 * @property {number} low Low bits
 * @property {number} high High bits
 * @property {boolean} unsigned Whether unsigned or not
 */

/**
 * Long.js's Long class if available.
 * @type {Constructor<Long>}
 */
util.Long = /* istanbul ignore next */ util.global.dcodeIO && /* istanbul ignore next */ util.global.dcodeIO.Long
         || /* istanbul ignore next */ util.global.Long
         || util.inquire("long");

/**
 * Regular expression used to verify 2 bit (`bool`) map keys.
 * @type {RegExp}
 * @const
 */
util.key2Re = /^true|false|0|1$/;

/**
 * Regular expression used to verify 32 bit (`int32` etc.) map keys.
 * @type {RegExp}
 * @const
 */
util.key32Re = /^-?(?:0|[1-9][0-9]*)$/;

/**
 * Regular expression used to verify 64 bit (`int64` etc.) map keys.
 * @type {RegExp}
 * @const
 */
util.key64Re = /^(?:[\\x00-\\xff]{8}|-?(?:0|[1-9][0-9]*))$/;

/**
 * Converts a number or long to an 8 characters long hash string.
 * @param {Long|number} value Value to convert
 * @returns {string} Hash
 */
util.longToHash = function longToHash(value) {
    return value
        ? util.LongBits.from(value).toHash()
        : util.LongBits.zeroHash;
};

/**
 * Converts an 8 characters long hash string to a long or number.
 * @param {string} hash Hash
 * @param {boolean} [unsigned=false] Whether unsigned or not
 * @returns {Long|number} Original value
 */
util.longFromHash = function longFromHash(hash, unsigned) {
    var bits = util.LongBits.fromHash(hash);
    if (util.Long)
        return util.Long.fromBits(bits.lo, bits.hi, unsigned);
    return bits.toNumber(Boolean(unsigned));
};

/**
 * Merges the properties of the source object into the destination object.
 * @memberof util
 * @param {Object.<string,*>} dst Destination object
 * @param {Object.<string,*>} src Source object
 * @param {boolean} [ifNotSet=false] Merges only if the key is not already set
 * @returns {Object.<string,*>} Destination object
 */
function merge(dst, src, ifNotSet) { // used by converters
    for (var keys = Object.keys(src), i = 0; i < keys.length; ++i)
        if (dst[keys[i]] === undefined || !ifNotSet)
            dst[keys[i]] = src[keys[i]];
    return dst;
}

util.merge = merge;

/**
 * Converts the first character of a string to lower case.
 * @param {string} str String to convert
 * @returns {string} Converted string
 */
util.lcFirst = function lcFirst(str) {
    return str.charAt(0).toLowerCase() + str.substring(1);
};

/**
 * Creates a custom error constructor.
 * @memberof util
 * @param {string} name Error name
 * @returns {Constructor<Error>} Custom error constructor
 */
function newError(name) {

    function CustomError(message, properties) {

        if (!(this instanceof CustomError))
            return new CustomError(message, properties);

        // Error.call(this, message);
        // ^ just returns a new error instance because the ctor can be called as a function

        Object.defineProperty(this, "message", { get: function() { return message; } });

        /* istanbul ignore next */
        if (Error.captureStackTrace) // node
            Error.captureStackTrace(this, CustomError);
        else
            Object.defineProperty(this, "stack", { value: (new Error()).stack || "" });

        if (properties)
            merge(this, properties);
    }

    (CustomError.prototype = Object.create(Error.prototype)).constructor = CustomError;

    Object.defineProperty(CustomError.prototype, "name", { get: function() { return name; } });

    CustomError.prototype.toString = function toString() {
        return this.name + ": " + this.message;
    };

    return CustomError;
}

util.newError = newError;

/**
 * Constructs a new protocol error.
 * @classdesc Error subclass indicating a protocol specifc error.
 * @memberof util
 * @extends Error
 * @template T extends Message<T>
 * @constructor
 * @param {string} message Error message
 * @param {Object.<string,*>} [properties] Additional properties
 * @example
 * try {
 *     MyMessage.decode(someBuffer); // throws if required fields are missing
 * } catch (e) {
 *     if (e instanceof ProtocolError && e.instance)
 *         console.log("decoded so far: " + JSON.stringify(e.instance));
 * }
 */
util.ProtocolError = newError("ProtocolError");

/**
 * So far decoded message instance.
 * @name util.ProtocolError#instance
 * @type {Message<T>}
 */

/**
 * A OneOf getter as returned by {@link util.oneOfGetter}.
 * @typedef OneOfGetter
 * @type {function}
 * @returns {string|undefined} Set field name, if any
 */

/**
 * Builds a getter for a oneof's present field name.
 * @param {string[]} fieldNames Field names
 * @returns {OneOfGetter} Unbound getter
 */
util.oneOfGetter = function getOneOf(fieldNames) {
    var fieldMap = {};
    for (var i = 0; i < fieldNames.length; ++i)
        fieldMap[fieldNames[i]] = 1;

    /**
     * @returns {string|undefined} Set field name, if any
     * @this Object
     * @ignore
     */
    return function() { // eslint-disable-line consistent-return
        for (var keys = Object.keys(this), i = keys.length - 1; i > -1; --i)
            if (fieldMap[keys[i]] === 1 && this[keys[i]] !== undefined && this[keys[i]] !== null)
                return keys[i];
    };
};

/**
 * A OneOf setter as returned by {@link util.oneOfSetter}.
 * @typedef OneOfSetter
 * @type {function}
 * @param {string|undefined} value Field name
 * @returns {undefined}
 */

/**
 * Builds a setter for a oneof's present field name.
 * @param {string[]} fieldNames Field names
 * @returns {OneOfSetter} Unbound setter
 */
util.oneOfSetter = function setOneOf(fieldNames) {

    /**
     * @param {string} name Field name
     * @returns {undefined}
     * @this Object
     * @ignore
     */
    return function(name) {
        for (var i = 0; i < fieldNames.length; ++i)
            if (fieldNames[i] !== name)
                delete this[fieldNames[i]];
    };
};

/**
 * Default conversion options used for {@link Message#toJSON} implementations.
 *
 * These options are close to proto3's JSON mapping with the exception that internal types like Any are handled just like messages. More precisely:
 *
 * - Longs become strings
 * - Enums become string keys
 * - Bytes become base64 encoded strings
 * - (Sub-)Messages become plain objects
 * - Maps become plain objects with all string keys
 * - Repeated fields become arrays
 * - NaN and Infinity for float and double fields become strings
 *
 * @type {IConversionOptions}
 * @see https://developers.google.com/protocol-buffers/docs/proto3?hl=en#json
 */
util.toJSONOptions = {
    longs: String,
    enums: String,
    bytes: String,
    json: true
};

// Sets up buffer utility according to the environment (called in index-minimal)
util._configure = function() {
    var Buffer = util.Buffer;
    /* istanbul ignore if */
    if (!Buffer) {
        util._Buffer_from = util._Buffer_allocUnsafe = null;
        return;
    }
    // because node 4.x buffers are incompatible & immutable
    // see: https://github.com/dcodeIO/protobuf.js/pull/665
    util._Buffer_from = Buffer.from !== Uint8Array.from && Buffer.from ||
        /* istanbul ignore next */
        function Buffer_from(value, encoding) {
            return new Buffer(value, encoding);
        };
    util._Buffer_allocUnsafe = Buffer.allocUnsafe ||
        /* istanbul ignore next */
        function Buffer_allocUnsafe(size) {
            return new Buffer(size);
        };
};
>>>>>>> 0f8008c9

},{"1":1,"10":10,"2":2,"38":38,"4":4,"6":6,"7":7,"9":9}],40:[function(require,module,exports){
"use strict";
module.exports = verifier;

var Enum      = require(15),
    util      = require(37);

function invalid(field, expected) {
    return field.name + ": " + expected + (field.repeated && expected !== "array" ? "[]" : field.map && expected !== "object" ? "{k:"+field.keyType+"}" : "") + " expected";
}

/**
 * Generates a partial value verifier.
 * @param {Codegen} gen Codegen instance
 * @param {Field} field Reflected field
 * @param {number} fieldIndex Field index
 * @param {string} ref Variable reference
 * @returns {Codegen} Codegen instance
 * @ignore
 */
function genVerifyValue(gen, field, fieldIndex, ref) {
    /* eslint-disable no-unexpected-multiline */
    if (field.resolvedType) {
        if (field.resolvedType instanceof Enum) { gen
            ("switch(%s){", ref)
                ("default:")
                    ("return%j", invalid(field, "enum value"));
            for (var keys = Object.keys(field.resolvedType.values), j = 0; j < keys.length; ++j) gen
                ("case %i:", field.resolvedType.values[keys[j]]);
            gen
                    ("break")
            ("}");
        } else {
            gen
            ("{")
                ("var e=types[%i].verify(%s);", fieldIndex, ref)
                ("if(e)")
                    ("return%j+e", field.name + ".")
            ("}");
        }
    } else {
        switch (field.type) {
            case "int32":
            case "uint32":
            case "sint32":
            case "fixed32":
            case "sfixed32": gen
                ("if(!util.isInteger(%s))", ref)
                    ("return%j", invalid(field, "integer"));
                break;
            case "int64":
            case "uint64":
            case "sint64":
            case "fixed64":
            case "sfixed64": gen
                ("if(!util.isInteger(%s)&&!(%s&&util.isInteger(%s.low)&&util.isInteger(%s.high)))", ref, ref, ref, ref)
                    ("return%j", invalid(field, "integer|Long"));
                break;
            case "float":
            case "double": gen
                ("if(typeof %s!==\"number\")", ref)
                    ("return%j", invalid(field, "number"));
                break;
            case "bool": gen
                ("if(typeof %s!==\"boolean\")", ref)
                    ("return%j", invalid(field, "boolean"));
                break;
            case "string": gen
                ("if(!util.isString(%s))", ref)
                    ("return%j", invalid(field, "string"));
                break;
            case "bytes": gen
                ("if(!(%s&&typeof %s.length===\"number\"||util.isString(%s)))", ref, ref, ref)
                    ("return%j", invalid(field, "buffer"));
                break;
        }
    }
    return gen;
    /* eslint-enable no-unexpected-multiline */
}

/**
 * Generates a partial key verifier.
 * @param {Codegen} gen Codegen instance
 * @param {Field} field Reflected field
 * @param {string} ref Variable reference
 * @returns {Codegen} Codegen instance
 * @ignore
 */
function genVerifyKey(gen, field, ref) {
    /* eslint-disable no-unexpected-multiline */
    switch (field.keyType) {
        case "int32":
        case "uint32":
        case "sint32":
        case "fixed32":
        case "sfixed32": gen
            ("if(!util.key32Re.test(%s))", ref)
                ("return%j", invalid(field, "integer key"));
            break;
        case "int64":
        case "uint64":
        case "sint64":
        case "fixed64":
        case "sfixed64": gen
            ("if(!util.key64Re.test(%s))", ref) // see comment above: x is ok, d is not
                ("return%j", invalid(field, "integer|Long key"));
            break;
        case "bool": gen
            ("if(!util.key2Re.test(%s))", ref)
                ("return%j", invalid(field, "boolean key"));
            break;
    }
    return gen;
    /* eslint-enable no-unexpected-multiline */
}

/**
 * Generates a verifier specific to the specified message type.
 * @param {Type} mtype Message type
 * @returns {Codegen} Codegen instance
 */
function verifier(mtype) {
    /* eslint-disable no-unexpected-multiline */

    var gen = util.codegen(["m"], mtype.name + "$verify")
    ("if(typeof m!==\"object\"||m===null)")
        ("return%j", "object expected");
    var oneofs = mtype.oneofsArray,
        seenFirstField = {};
    if (oneofs.length) gen
    ("var p={}");

    for (var i = 0; i < /* initializes */ mtype.fieldsArray.length; ++i) {
        var field = mtype._fieldsArray[i].resolve(),
            ref   = "m" + util.safeProp(field.name);

        if (field.optional) gen
        ("if(%s!=null&&m.hasOwnProperty(%j)){", ref, field.name); // !== undefined && !== null

        // map fields
        if (field.map) { gen
            ("if(!util.isObject(%s))", ref)
                ("return%j", invalid(field, "object"))
            ("var k=Object.keys(%s)", ref)
            ("for(var i=0;i<k.length;++i){");
                genVerifyKey(gen, field, "k[i]");
                genVerifyValue(gen, field, i, ref + "[k[i]]")
            ("}");

        // repeated fields
        } else if (field.repeated) { gen
            ("if(!Array.isArray(%s))", ref)
                ("return%j", invalid(field, "array"))
            ("for(var i=0;i<%s.length;++i){", ref);
                genVerifyValue(gen, field, i, ref + "[i]")
            ("}");

        // required or present fields
        } else {
            if (field.partOf) {
                var oneofProp = util.safeProp(field.partOf.name);
                if (seenFirstField[field.partOf.name] === 1) gen
            ("if(p%s===1)", oneofProp)
                ("return%j", field.partOf.name + ": multiple values");
                seenFirstField[field.partOf.name] = 1;
                gen
            ("p%s=1", oneofProp);
            }
            genVerifyValue(gen, field, i, ref);
        }
        if (field.optional) gen
        ("}");
    }
    return gen
    ("return null");
    /* eslint-enable no-unexpected-multiline */
}
},{"15":15,"37":37}],41:[function(require,module,exports){
"use strict";

/**
 * Wrappers for common types.
 * @type {Object.<string,IWrapper>}
 * @const
 */
var wrappers = exports;

var Message = require(21);

/**
 * From object converter part of an {@link IWrapper}.
 * @typedef WrapperFromObjectConverter
 * @type {function}
 * @param {Object.<string,*>} object Plain object
 * @returns {Message<{}>} Message instance
 * @this Type
 */

/**
 * To object converter part of an {@link IWrapper}.
 * @typedef WrapperToObjectConverter
 * @type {function}
 * @param {Message<{}>} message Message instance
 * @param {IConversionOptions} [options] Conversion options
 * @returns {Object.<string,*>} Plain object
 * @this Type
 */

/**
 * Common type wrapper part of {@link wrappers}.
 * @interface IWrapper
 * @property {WrapperFromObjectConverter} [fromObject] From object converter
 * @property {WrapperToObjectConverter} [toObject] To object converter
 */

// Custom wrapper for Any
wrappers[".google.protobuf.Any"] = {

    fromObject: function(object) {

        // unwrap value type if mapped
        if (object && object["@type"]) {
            var type = this.lookup(object["@type"]);
            /* istanbul ignore else */
            if (type) {
                // type_url does not accept leading "."
                var type_url = object["@type"].charAt(0) === "." ?
                    object["@type"].substr(1) : object["@type"];
                // type_url prefix is optional, but path seperator is required
                return this.create({
                    type_url: "/" + type_url,
                    value: type.encode(type.fromObject(object)).finish()
                });
            }
        }

        return this.fromObject(object);
    },

    toObject: function(message, options) {

        // decode value if requested and unmapped
        if (options && options.json && message.type_url && message.value) {
            // Only use fully qualified type name after the last '/'
            var name = message.type_url.substring(message.type_url.lastIndexOf("/") + 1);
            var type = this.lookup(name);
            /* istanbul ignore else */
            if (type)
                message = type.decode(message.value);
        }

        // wrap value if unmapped
        if (!(message instanceof this.ctor) && message instanceof Message) {
            var object = message.$type.toObject(message, options);
            object["@type"] = message.$type.fullName;
            return object;
        }

        return this.toObject(message, options);
    }
};

},{"21":21}],42:[function(require,module,exports){
"use strict";
module.exports = Writer;

var util      = require(39);

var BufferWriter; // cyclic

var LongBits  = util.LongBits,
    base64    = util.base64,
    utf8      = util.utf8;

/**
 * Constructs a new writer operation instance.
 * @classdesc Scheduled writer operation.
 * @constructor
 * @param {function(*, Uint8Array, number)} fn Function to call
 * @param {number} len Value byte length
 * @param {*} val Value to write
 * @ignore
 */
function Op(fn, len, val) {

    /**
     * Function to call.
     * @type {function(Uint8Array, number, *)}
     */
    this.fn = fn;

    /**
     * Value byte length.
     * @type {number}
     */
    this.len = len;

    /**
     * Next operation.
     * @type {Writer.Op|undefined}
     */
    this.next = undefined;

    /**
     * Value to write.
     * @type {*}
     */
    this.val = val; // type varies
}

/* istanbul ignore next */
function noop() {} // eslint-disable-line no-empty-function

/**
 * Constructs a new writer state instance.
 * @classdesc Copied writer state.
 * @memberof Writer
 * @constructor
 * @param {Writer} writer Writer to copy state from
 * @ignore
 */
function State(writer) {

    /**
     * Current head.
     * @type {Writer.Op}
     */
    this.head = writer.head;

    /**
     * Current tail.
     * @type {Writer.Op}
     */
    this.tail = writer.tail;

    /**
     * Current buffer length.
     * @type {number}
     */
    this.len = writer.len;

    /**
     * Next state.
     * @type {State|null}
     */
    this.next = writer.states;
}

/**
 * Constructs a new writer instance.
 * @classdesc Wire format writer using `Uint8Array` if available, otherwise `Array`.
 * @constructor
 */
function Writer() {

    /**
     * Current length.
     * @type {number}
     */
    this.len = 0;

    /**
     * Operations head.
     * @type {Object}
     */
    this.head = new Op(noop, 0, 0);

    /**
     * Operations tail
     * @type {Object}
     */
    this.tail = this.head;

    /**
     * Linked forked states.
     * @type {Object|null}
     */
    this.states = null;

    // When a value is written, the writer calculates its byte length and puts it into a linked
    // list of operations to perform when finish() is called. This both allows us to allocate
    // buffers of the exact required size and reduces the amount of work we have to do compared
    // to first calculating over objects and then encoding over objects. In our case, the encoding
    // part is just a linked list walk calling operations with already prepared values.
}

/**
 * Creates a new writer.
 * @function
 * @returns {BufferWriter|Writer} A {@link BufferWriter} when Buffers are supported, otherwise a {@link Writer}
 */
Writer.create = util.Buffer
    ? function create_buffer_setup() {
        return (Writer.create = function create_buffer() {
            return new BufferWriter();
        })();
    }
    /* istanbul ignore next */
    : function create_array() {
        return new Writer();
    };

/**
 * Allocates a buffer of the specified size.
 * @param {number} size Buffer size
 * @returns {Uint8Array} Buffer
 */
Writer.alloc = function alloc(size) {
    return new util.Array(size);
};

// Use Uint8Array buffer pool in the browser, just like node does with buffers
/* istanbul ignore else */
if (util.Array !== Array)
    Writer.alloc = util.pool(Writer.alloc, util.Array.prototype.subarray);

/**
 * Pushes a new operation to the queue.
 * @param {function(Uint8Array, number, *)} fn Function to call
 * @param {number} len Value byte length
 * @param {number} val Value to write
 * @returns {Writer} `this`
 * @private
 */
Writer.prototype._push = function push(fn, len, val) {
    this.tail = this.tail.next = new Op(fn, len, val);
    this.len += len;
    return this;
};

function writeByte(val, buf, pos) {
    buf[pos] = val & 255;
}

function writeVarint32(val, buf, pos) {
    while (val > 127) {
        buf[pos++] = val & 127 | 128;
        val >>>= 7;
    }
    buf[pos] = val;
}

/**
 * Constructs a new varint writer operation instance.
 * @classdesc Scheduled varint writer operation.
 * @extends Op
 * @constructor
 * @param {number} len Value byte length
 * @param {number} val Value to write
 * @ignore
 */
function VarintOp(len, val) {
    this.len = len;
    this.next = undefined;
    this.val = val;
}

VarintOp.prototype = Object.create(Op.prototype);
VarintOp.prototype.fn = writeVarint32;

/**
 * Writes an unsigned 32 bit value as a varint.
 * @param {number} value Value to write
 * @returns {Writer} `this`
 */
Writer.prototype.uint32 = function write_uint32(value) {
    // here, the call to this.push has been inlined and a varint specific Op subclass is used.
    // uint32 is by far the most frequently used operation and benefits significantly from this.
    this.len += (this.tail = this.tail.next = new VarintOp(
        (value = value >>> 0)
                < 128       ? 1
        : value < 16384     ? 2
        : value < 2097152   ? 3
        : value < 268435456 ? 4
        :                     5,
    value)).len;
    return this;
};

/**
 * Writes a signed 32 bit value as a varint.
 * @function
 * @param {number} value Value to write
 * @returns {Writer} `this`
 */
Writer.prototype.int32 = function write_int32(value) {
    return value < 0
        ? this._push(writeVarint64, 10, LongBits.fromNumber(value)) // 10 bytes per spec
        : this.uint32(value);
};

/**
 * Writes a 32 bit value as a varint, zig-zag encoded.
 * @param {number} value Value to write
 * @returns {Writer} `this`
 */
Writer.prototype.sint32 = function write_sint32(value) {
    return this.uint32((value << 1 ^ value >> 31) >>> 0);
};

function writeVarint64(val, buf, pos) {
    while (val.hi) {
        buf[pos++] = val.lo & 127 | 128;
        val.lo = (val.lo >>> 7 | val.hi << 25) >>> 0;
        val.hi >>>= 7;
    }
    while (val.lo > 127) {
        buf[pos++] = val.lo & 127 | 128;
        val.lo = val.lo >>> 7;
    }
    buf[pos++] = val.lo;
}

/**
 * Writes an unsigned 64 bit value as a varint.
 * @param {Long|number|string} value Value to write
 * @returns {Writer} `this`
 * @throws {TypeError} If `value` is a string and no long library is present.
 */
Writer.prototype.uint64 = function write_uint64(value) {
    var bits = LongBits.from(value);
    return this._push(writeVarint64, bits.length(), bits);
};

/**
 * Writes a signed 64 bit value as a varint.
 * @function
 * @param {Long|number|string} value Value to write
 * @returns {Writer} `this`
 * @throws {TypeError} If `value` is a string and no long library is present.
 */
Writer.prototype.int64 = Writer.prototype.uint64;

/**
 * Writes a signed 64 bit value as a varint, zig-zag encoded.
 * @param {Long|number|string} value Value to write
 * @returns {Writer} `this`
 * @throws {TypeError} If `value` is a string and no long library is present.
 */
Writer.prototype.sint64 = function write_sint64(value) {
    var bits = LongBits.from(value).zzEncode();
    return this._push(writeVarint64, bits.length(), bits);
};

/**
 * Writes a boolish value as a varint.
 * @param {boolean} value Value to write
 * @returns {Writer} `this`
 */
Writer.prototype.bool = function write_bool(value) {
    return this._push(writeByte, 1, value ? 1 : 0);
};

function writeFixed32(val, buf, pos) {
    buf[pos    ] =  val         & 255;
    buf[pos + 1] =  val >>> 8   & 255;
    buf[pos + 2] =  val >>> 16  & 255;
    buf[pos + 3] =  val >>> 24;
}

/**
 * Writes an unsigned 32 bit value as fixed 32 bits.
 * @param {number} value Value to write
 * @returns {Writer} `this`
 */
Writer.prototype.fixed32 = function write_fixed32(value) {
    return this._push(writeFixed32, 4, value >>> 0);
};

/**
 * Writes a signed 32 bit value as fixed 32 bits.
 * @function
 * @param {number} value Value to write
 * @returns {Writer} `this`
 */
Writer.prototype.sfixed32 = Writer.prototype.fixed32;

/**
 * Writes an unsigned 64 bit value as fixed 64 bits.
 * @param {Long|number|string} value Value to write
 * @returns {Writer} `this`
 * @throws {TypeError} If `value` is a string and no long library is present.
 */
Writer.prototype.fixed64 = function write_fixed64(value) {
    var bits = LongBits.from(value);
    return this._push(writeFixed32, 4, bits.lo)._push(writeFixed32, 4, bits.hi);
};

/**
 * Writes a signed 64 bit value as fixed 64 bits.
 * @function
 * @param {Long|number|string} value Value to write
 * @returns {Writer} `this`
 * @throws {TypeError} If `value` is a string and no long library is present.
 */
Writer.prototype.sfixed64 = Writer.prototype.fixed64;

/**
 * Writes a float (32 bit).
 * @function
 * @param {number} value Value to write
 * @returns {Writer} `this`
 */
Writer.prototype.float = function write_float(value) {
    return this._push(util.float.writeFloatLE, 4, value);
};

<<<<<<< HEAD
},{"21":21}],42:[function(require,module,exports){
"use strict";
module.exports = Writer;

var util      = require(39);

var BufferWriter; // cyclic

var LongBits  = util.LongBits,
    base64    = util.base64,
    utf8      = util.utf8;

/**
 * Constructs a new writer operation instance.
 * @classdesc Scheduled writer operation.
 * @constructor
 * @param {function(*, Uint8Array, number)} fn Function to call
 * @param {number} len Value byte length
 * @param {*} val Value to write
 * @ignore
 */
function Op(fn, len, val) {

    /**
     * Function to call.
     * @type {function(Uint8Array, number, *)}
     */
    this.fn = fn;

    /**
     * Value byte length.
     * @type {number}
     */
    this.len = len;

    /**
     * Next operation.
     * @type {Writer.Op|undefined}
     */
    this.next = undefined;

    /**
     * Value to write.
     * @type {*}
     */
    this.val = val; // type varies
}

/* istanbul ignore next */
function noop() {} // eslint-disable-line no-empty-function

/**
 * Constructs a new writer state instance.
 * @classdesc Copied writer state.
 * @memberof Writer
 * @constructor
 * @param {Writer} writer Writer to copy state from
 * @ignore
 */
function State(writer) {

    /**
     * Current head.
     * @type {Writer.Op}
     */
    this.head = writer.head;

    /**
     * Current tail.
     * @type {Writer.Op}
     */
    this.tail = writer.tail;

    /**
     * Current buffer length.
     * @type {number}
     */
    this.len = writer.len;

    /**
     * Next state.
     * @type {State|null}
     */
    this.next = writer.states;
}

/**
 * Constructs a new writer instance.
 * @classdesc Wire format writer using `Uint8Array` if available, otherwise `Array`.
 * @constructor
 */
function Writer() {

    /**
     * Current length.
     * @type {number}
     */
    this.len = 0;

    /**
     * Operations head.
     * @type {Object}
     */
    this.head = new Op(noop, 0, 0);

    /**
     * Operations tail
     * @type {Object}
     */
    this.tail = this.head;

    /**
     * Linked forked states.
     * @type {Object|null}
     */
    this.states = null;

    // When a value is written, the writer calculates its byte length and puts it into a linked
    // list of operations to perform when finish() is called. This both allows us to allocate
    // buffers of the exact required size and reduces the amount of work we have to do compared
    // to first calculating over objects and then encoding over objects. In our case, the encoding
    // part is just a linked list walk calling operations with already prepared values.
}

var create = function create() {
    return util.Buffer
        ? function create_buffer_setup() {
            return (Writer.create = function create_buffer() {
                return new BufferWriter();
            })();
        }
        /* istanbul ignore next */
        : function create_array() {
            return new Writer();
        };
};

/**
 * Creates a new writer.
 * @function
 * @returns {BufferWriter|Writer} A {@link BufferWriter} when Buffers are supported, otherwise a {@link Writer}
 */
Writer.create = create();

/**
 * Allocates a buffer of the specified size.
 * @param {number} size Buffer size
 * @returns {Uint8Array} Buffer
 */
Writer.alloc = function alloc(size) {
    return new util.Array(size);
};

// Use Uint8Array buffer pool in the browser, just like node does with buffers
/* istanbul ignore else */
if (util.Array !== Array)
    Writer.alloc = util.pool(Writer.alloc, util.Array.prototype.subarray);

/**
 * Pushes a new operation to the queue.
 * @param {function(Uint8Array, number, *)} fn Function to call
 * @param {number} len Value byte length
 * @param {number} val Value to write
 * @returns {Writer} `this`
 * @private
 */
Writer.prototype._push = function push(fn, len, val) {
    this.tail = this.tail.next = new Op(fn, len, val);
    this.len += len;
    return this;
};

function writeByte(val, buf, pos) {
    buf[pos] = val & 255;
}

function writeVarint32(val, buf, pos) {
    while (val > 127) {
        buf[pos++] = val & 127 | 128;
        val >>>= 7;
    }
    buf[pos] = val;
}

/**
 * Constructs a new varint writer operation instance.
 * @classdesc Scheduled varint writer operation.
 * @extends Op
 * @constructor
 * @param {number} len Value byte length
 * @param {number} val Value to write
 * @ignore
 */
function VarintOp(len, val) {
    this.len = len;
    this.next = undefined;
    this.val = val;
}

VarintOp.prototype = Object.create(Op.prototype);
VarintOp.prototype.fn = writeVarint32;

/**
 * Writes an unsigned 32 bit value as a varint.
 * @param {number} value Value to write
 * @returns {Writer} `this`
 */
Writer.prototype.uint32 = function write_uint32(value) {
    // here, the call to this.push has been inlined and a varint specific Op subclass is used.
    // uint32 is by far the most frequently used operation and benefits significantly from this.
    this.len += (this.tail = this.tail.next = new VarintOp(
        (value = value >>> 0)
                < 128       ? 1
        : value < 16384     ? 2
        : value < 2097152   ? 3
        : value < 268435456 ? 4
        :                     5,
    value)).len;
    return this;
};

/**
 * Writes a signed 32 bit value as a varint.
 * @function
 * @param {number} value Value to write
 * @returns {Writer} `this`
 */
Writer.prototype.int32 = function write_int32(value) {
    return value < 0
        ? this._push(writeVarint64, 10, LongBits.fromNumber(value)) // 10 bytes per spec
        : this.uint32(value);
};

/**
 * Writes a 32 bit value as a varint, zig-zag encoded.
 * @param {number} value Value to write
 * @returns {Writer} `this`
 */
Writer.prototype.sint32 = function write_sint32(value) {
    return this.uint32((value << 1 ^ value >> 31) >>> 0);
};

function writeVarint64(val, buf, pos) {
    while (val.hi) {
        buf[pos++] = val.lo & 127 | 128;
        val.lo = (val.lo >>> 7 | val.hi << 25) >>> 0;
        val.hi >>>= 7;
    }
    while (val.lo > 127) {
        buf[pos++] = val.lo & 127 | 128;
        val.lo = val.lo >>> 7;
    }
    buf[pos++] = val.lo;
}

/**
 * Writes an unsigned 64 bit value as a varint.
 * @param {Long|number|string} value Value to write
 * @returns {Writer} `this`
 * @throws {TypeError} If `value` is a string and no long library is present.
 */
Writer.prototype.uint64 = function write_uint64(value) {
    var bits = LongBits.from(value);
    return this._push(writeVarint64, bits.length(), bits);
};

/**
 * Writes a signed 64 bit value as a varint.
 * @function
 * @param {Long|number|string} value Value to write
 * @returns {Writer} `this`
 * @throws {TypeError} If `value` is a string and no long library is present.
 */
Writer.prototype.int64 = Writer.prototype.uint64;

/**
 * Writes a signed 64 bit value as a varint, zig-zag encoded.
 * @param {Long|number|string} value Value to write
 * @returns {Writer} `this`
 * @throws {TypeError} If `value` is a string and no long library is present.
 */
Writer.prototype.sint64 = function write_sint64(value) {
    var bits = LongBits.from(value).zzEncode();
    return this._push(writeVarint64, bits.length(), bits);
};

/**
 * Writes a boolish value as a varint.
 * @param {boolean} value Value to write
 * @returns {Writer} `this`
 */
Writer.prototype.bool = function write_bool(value) {
    return this._push(writeByte, 1, value ? 1 : 0);
};

function writeFixed32(val, buf, pos) {
    buf[pos    ] =  val         & 255;
    buf[pos + 1] =  val >>> 8   & 255;
    buf[pos + 2] =  val >>> 16  & 255;
    buf[pos + 3] =  val >>> 24;
}

/**
 * Writes an unsigned 32 bit value as fixed 32 bits.
 * @param {number} value Value to write
 * @returns {Writer} `this`
 */
Writer.prototype.fixed32 = function write_fixed32(value) {
    return this._push(writeFixed32, 4, value >>> 0);
};

/**
 * Writes a signed 32 bit value as fixed 32 bits.
 * @function
 * @param {number} value Value to write
 * @returns {Writer} `this`
 */
Writer.prototype.sfixed32 = Writer.prototype.fixed32;

/**
 * Writes an unsigned 64 bit value as fixed 64 bits.
 * @param {Long|number|string} value Value to write
 * @returns {Writer} `this`
 * @throws {TypeError} If `value` is a string and no long library is present.
 */
Writer.prototype.fixed64 = function write_fixed64(value) {
    var bits = LongBits.from(value);
    return this._push(writeFixed32, 4, bits.lo)._push(writeFixed32, 4, bits.hi);
};

/**
 * Writes a signed 64 bit value as fixed 64 bits.
 * @function
 * @param {Long|number|string} value Value to write
 * @returns {Writer} `this`
 * @throws {TypeError} If `value` is a string and no long library is present.
 */
Writer.prototype.sfixed64 = Writer.prototype.fixed64;

/**
 * Writes a float (32 bit).
 * @function
 * @param {number} value Value to write
 * @returns {Writer} `this`
 */
Writer.prototype.float = function write_float(value) {
    return this._push(util.float.writeFloatLE, 4, value);
};

/**
 * Writes a double (64 bit float).
 * @function
 * @param {number} value Value to write
 * @returns {Writer} `this`
 */
Writer.prototype.double = function write_double(value) {
    return this._push(util.float.writeDoubleLE, 8, value);
};

var writeBytes = util.Array.prototype.set
    ? function writeBytes_set(val, buf, pos) {
        buf.set(val, pos); // also works for plain array values
    }
    /* istanbul ignore next */
    : function writeBytes_for(val, buf, pos) {
        for (var i = 0; i < val.length; ++i)
            buf[pos + i] = val[i];
    };

/**
 * Writes a sequence of bytes.
 * @param {Uint8Array|string} value Buffer or base64 encoded string to write
 * @returns {Writer} `this`
 */
Writer.prototype.bytes = function write_bytes(value) {
    var len = value.length >>> 0;
    if (!len)
        return this._push(writeByte, 1, 0);
    if (util.isString(value)) {
        var buf = Writer.alloc(len = base64.length(value));
        base64.decode(value, buf, 0);
        value = buf;
    }
    return this.uint32(len)._push(writeBytes, len, value);
};

/**
 * Writes a string.
 * @param {string} value Value to write
 * @returns {Writer} `this`
 */
Writer.prototype.string = function write_string(value) {
    var len = utf8.length(value);
    return len
        ? this.uint32(len)._push(utf8.write, len, value)
        : this._push(writeByte, 1, 0);
};

/**
 * Forks this writer's state by pushing it to a stack.
 * Calling {@link Writer#reset|reset} or {@link Writer#ldelim|ldelim} resets the writer to the previous state.
 * @returns {Writer} `this`
 */
Writer.prototype.fork = function fork() {
    this.states = new State(this);
    this.head = this.tail = new Op(noop, 0, 0);
    this.len = 0;
    return this;
};

/**
 * Resets this instance to the last state.
 * @returns {Writer} `this`
 */
Writer.prototype.reset = function reset() {
    if (this.states) {
        this.head   = this.states.head;
        this.tail   = this.states.tail;
        this.len    = this.states.len;
        this.states = this.states.next;
    } else {
        this.head = this.tail = new Op(noop, 0, 0);
        this.len  = 0;
    }
    return this;
};

/**
 * Resets to the last state and appends the fork state's current write length as a varint followed by its operations.
 * @returns {Writer} `this`
 */
Writer.prototype.ldelim = function ldelim() {
    var head = this.head,
        tail = this.tail,
        len  = this.len;
    this.reset().uint32(len);
    if (len) {
        this.tail.next = head.next; // skip noop
        this.tail = tail;
        this.len += len;
    }
    return this;
};

/**
 * Finishes the write operation.
 * @returns {Uint8Array} Finished buffer
 */
Writer.prototype.finish = function finish() {
    var head = this.head.next, // skip noop
        buf  = this.constructor.alloc(this.len),
        pos  = 0;
    while (head) {
        head.fn(head.val, buf, pos);
        pos += head.len;
        head = head.next;
    }
    // this.head = this.tail = null;
    return buf;
};

Writer._configure = function(BufferWriter_) {
    BufferWriter = BufferWriter_;
    Writer.create = create();
    BufferWriter._configure();
};

},{"39":39}],43:[function(require,module,exports){
"use strict";
module.exports = BufferWriter;

// extends Writer
var Writer = require(42);
(BufferWriter.prototype = Object.create(Writer.prototype)).constructor = BufferWriter;

var util = require(39);

/**
 * Constructs a new buffer writer instance.
 * @classdesc Wire format writer using node buffers.
 * @extends Writer
 * @constructor
 */
function BufferWriter() {
    Writer.call(this);
}

BufferWriter._configure = function () {
    /**
     * Allocates a buffer of the specified size.
     * @function
     * @param {number} size Buffer size
     * @returns {Buffer} Buffer
     */
    BufferWriter.alloc = util._Buffer_allocUnsafe;

    BufferWriter.writeBytesBuffer = util.Buffer && util.Buffer.prototype instanceof Uint8Array && util.Buffer.prototype.set.name === "set"
        ? function writeBytesBuffer_set(val, buf, pos) {
          buf.set(val, pos); // faster than copy (requires node >= 4 where Buffers extend Uint8Array and set is properly inherited)
          // also works for plain array values
        }
        /* istanbul ignore next */
        : function writeBytesBuffer_copy(val, buf, pos) {
          if (val.copy) // Buffer values
            val.copy(buf, pos, 0, val.length);
          else for (var i = 0; i < val.length;) // plain array values
            buf[pos++] = val[i++];
        };
};


/**
 * @override
 */
BufferWriter.prototype.bytes = function write_bytes_buffer(value) {
    if (util.isString(value))
        value = util._Buffer_from(value, "base64");
    var len = value.length >>> 0;
    this.uint32(len);
    if (len)
        this._push(BufferWriter.writeBytesBuffer, len, value);
    return this;
};

function writeStringBuffer(val, buf, pos) {
    if (val.length < 40) // plain js is faster for short strings (probably due to redundant assertions)
        util.utf8.write(val, buf, pos);
    else if (buf.utf8Write)
        buf.utf8Write(val, pos);
    else
        buf.write(val, pos);
}

/**
 * @override
 */
BufferWriter.prototype.string = function write_string_buffer(value) {
    var len = util.Buffer.byteLength(value);
    this.uint32(len);
    if (len)
        this._push(writeStringBuffer, len, value);
    return this;
};


/**
 * Finishes the write operation.
 * @name BufferWriter#finish
 * @function
 * @returns {Buffer} Finished buffer
 */

BufferWriter._configure();
=======
/**
 * Writes a double (64 bit float).
 * @function
 * @param {number} value Value to write
 * @returns {Writer} `this`
 */
Writer.prototype.double = function write_double(value) {
    return this._push(util.float.writeDoubleLE, 8, value);
};

var writeBytes = util.Array.prototype.set
    ? function writeBytes_set(val, buf, pos) {
        buf.set(val, pos); // also works for plain array values
    }
    /* istanbul ignore next */
    : function writeBytes_for(val, buf, pos) {
        for (var i = 0; i < val.length; ++i)
            buf[pos + i] = val[i];
    };

/**
 * Writes a sequence of bytes.
 * @param {Uint8Array|string} value Buffer or base64 encoded string to write
 * @returns {Writer} `this`
 */
Writer.prototype.bytes = function write_bytes(value) {
    var len = value.length >>> 0;
    if (!len)
        return this._push(writeByte, 1, 0);
    if (util.isString(value)) {
        var buf = Writer.alloc(len = base64.length(value));
        base64.decode(value, buf, 0);
        value = buf;
    }
    return this.uint32(len)._push(writeBytes, len, value);
};

/**
 * Writes a string.
 * @param {string} value Value to write
 * @returns {Writer} `this`
 */
Writer.prototype.string = function write_string(value) {
    var len = utf8.length(value);
    return len
        ? this.uint32(len)._push(utf8.write, len, value)
        : this._push(writeByte, 1, 0);
};

/**
 * Forks this writer's state by pushing it to a stack.
 * Calling {@link Writer#reset|reset} or {@link Writer#ldelim|ldelim} resets the writer to the previous state.
 * @returns {Writer} `this`
 */
Writer.prototype.fork = function fork() {
    this.states = new State(this);
    this.head = this.tail = new Op(noop, 0, 0);
    this.len = 0;
    return this;
};

/**
 * Resets this instance to the last state.
 * @returns {Writer} `this`
 */
Writer.prototype.reset = function reset() {
    if (this.states) {
        this.head   = this.states.head;
        this.tail   = this.states.tail;
        this.len    = this.states.len;
        this.states = this.states.next;
    } else {
        this.head = this.tail = new Op(noop, 0, 0);
        this.len  = 0;
    }
    return this;
};

/**
 * Resets to the last state and appends the fork state's current write length as a varint followed by its operations.
 * @returns {Writer} `this`
 */
Writer.prototype.ldelim = function ldelim() {
    var head = this.head,
        tail = this.tail,
        len  = this.len;
    this.reset().uint32(len);
    if (len) {
        this.tail.next = head.next; // skip noop
        this.tail = tail;
        this.len += len;
    }
    return this;
};

/**
 * Finishes the write operation.
 * @returns {Uint8Array} Finished buffer
 */
Writer.prototype.finish = function finish() {
    var head = this.head.next, // skip noop
        buf  = this.constructor.alloc(this.len),
        pos  = 0;
    while (head) {
        head.fn(head.val, buf, pos);
        pos += head.len;
        head = head.next;
    }
    // this.head = this.tail = null;
    return buf;
};

Writer._configure = function(BufferWriter_) {
    BufferWriter = BufferWriter_;
};

},{"39":39}],43:[function(require,module,exports){
"use strict";
module.exports = BufferWriter;

// extends Writer
var Writer = require(42);
(BufferWriter.prototype = Object.create(Writer.prototype)).constructor = BufferWriter;

var util = require(39);

var Buffer = util.Buffer;

/**
 * Constructs a new buffer writer instance.
 * @classdesc Wire format writer using node buffers.
 * @extends Writer
 * @constructor
 */
function BufferWriter() {
    Writer.call(this);
}

/**
 * Allocates a buffer of the specified size.
 * @param {number} size Buffer size
 * @returns {Buffer} Buffer
 */
BufferWriter.alloc = function alloc_buffer(size) {
    return (BufferWriter.alloc = util._Buffer_allocUnsafe)(size);
};

var writeBytesBuffer = Buffer && Buffer.prototype instanceof Uint8Array && Buffer.prototype.set.name === "set"
    ? function writeBytesBuffer_set(val, buf, pos) {
        buf.set(val, pos); // faster than copy (requires node >= 4 where Buffers extend Uint8Array and set is properly inherited)
                           // also works for plain array values
    }
    /* istanbul ignore next */
    : function writeBytesBuffer_copy(val, buf, pos) {
        if (val.copy) // Buffer values
            val.copy(buf, pos, 0, val.length);
        else for (var i = 0; i < val.length;) // plain array values
            buf[pos++] = val[i++];
    };

/**
 * @override
 */
BufferWriter.prototype.bytes = function write_bytes_buffer(value) {
    if (util.isString(value))
        value = util._Buffer_from(value, "base64");
    var len = value.length >>> 0;
    this.uint32(len);
    if (len)
        this._push(writeBytesBuffer, len, value);
    return this;
};

function writeStringBuffer(val, buf, pos) {
    if (val.length < 40) // plain js is faster for short strings (probably due to redundant assertions)
        util.utf8.write(val, buf, pos);
    else
        buf.utf8Write(val, pos);
}

/**
 * @override
 */
BufferWriter.prototype.string = function write_string_buffer(value) {
    var len = Buffer.byteLength(value);
    this.uint32(len);
    if (len)
        this._push(writeStringBuffer, len, value);
    return this;
};


/**
 * Finishes the write operation.
 * @name BufferWriter#finish
 * @function
 * @returns {Buffer} Finished buffer
 */
>>>>>>> 0f8008c9

},{"39":39,"42":42}]},{},[19])

})();
//# sourceMappingURL=protobuf.js.map<|MERGE_RESOLUTION|>--- conflicted
+++ resolved
@@ -1,11868 +1,8755 @@
 /*!
- * protobuf.js v6.8.8 (c) 2016, daniel wirtz
-<<<<<<< HEAD
- * compiled wed, 05 feb 2020 11:12:54 utc
-=======
- * compiled tue, 10 mar 2020 18:44:49 utc
->>>>>>> 0f8008c9
+ * protobuf.js v6.8.9 (c) 2016, daniel wirtz
+ * compiled thu, 16 apr 2020 14:35:35 utc
  * licensed under the bsd-3-clause license
  * see: https://github.com/dcodeio/protobuf.js for details
  */
-(function(undefined){"use strict";(function prelude(modules, cache, entries) {
-
-    // This is the prelude used to bundle protobuf.js for the browser. Wraps up the CommonJS
-    // sources through a conflict-free require shim and is again wrapped within an iife that
-    // provides a minification-friendly `undefined` var plus a global "use strict" directive
-    // so that minification can remove the directives of each module.
-
-    function $require(name) {
-        var $module = cache[name];
-        if (!$module)
-            modules[name][0].call($module = cache[name] = { exports: {} }, $require, $module, $module.exports);
-        return $module.exports;
-    }
-
-    var protobuf = $require(entries[0]);
-
-    // Expose globally
-    protobuf.util.global.protobuf = protobuf;
-
-    // Be nice to AMD
-    if (typeof define === "function" && define.amd)
-        define(["long"], function(Long) {
-            if (Long && Long.isLong) {
-                protobuf.util.Long = Long;
-                protobuf.configure();
-            }
-            return protobuf;
-        });
-
-    // Be nice to CommonJS
-    if (typeof module === "object" && module && module.exports)
-        module.exports = protobuf;
-
+(function(undefined){"use strict";(function prelude(modules, cache, entries) {
+
+    // This is the prelude used to bundle protobuf.js for the browser. Wraps up the CommonJS
+    // sources through a conflict-free require shim and is again wrapped within an iife that
+    // provides a minification-friendly `undefined` var plus a global "use strict" directive
+    // so that minification can remove the directives of each module.
+
+    function $require(name) {
+        var $module = cache[name];
+        if (!$module)
+            modules[name][0].call($module = cache[name] = { exports: {} }, $require, $module, $module.exports);
+        return $module.exports;
+    }
+
+    var protobuf = $require(entries[0]);
+
+    // Expose globally
+    protobuf.util.global.protobuf = protobuf;
+
+    // Be nice to AMD
+    if (typeof define === "function" && define.amd)
+        define(["long"], function(Long) {
+            if (Long && Long.isLong) {
+                protobuf.util.Long = Long;
+                protobuf.configure();
+            }
+            return protobuf;
+        });
+
+    // Be nice to CommonJS
+    if (typeof module === "object" && module && module.exports)
+        module.exports = protobuf;
+
 })/* end of prelude */({1:[function(require,module,exports){
-"use strict";
-module.exports = asPromise;
-
-/**
- * Callback as used by {@link util.asPromise}.
- * @typedef asPromiseCallback
- * @type {function}
- * @param {Error|null} error Error, if any
- * @param {...*} params Additional arguments
- * @returns {undefined}
- */
-
-/**
- * Returns a promise from a node-style callback function.
- * @memberof util
- * @param {asPromiseCallback} fn Function to call
- * @param {*} ctx Function context
- * @param {...*} params Function arguments
- * @returns {Promise<*>} Promisified function
- */
-function asPromise(fn, ctx/*, varargs */) {
-    var params  = new Array(arguments.length - 1),
-        offset  = 0,
-        index   = 2,
-        pending = true;
-    while (index < arguments.length)
-        params[offset++] = arguments[index++];
-    return new Promise(function executor(resolve, reject) {
-        params[offset] = function callback(err/*, varargs */) {
-            if (pending) {
-                pending = false;
-                if (err)
-                    reject(err);
-                else {
-                    var params = new Array(arguments.length - 1),
-                        offset = 0;
-                    while (offset < params.length)
-                        params[offset++] = arguments[offset];
-                    resolve.apply(null, params);
-                }
-            }
-        };
-        try {
-            fn.apply(ctx || null, params);
-        } catch (err) {
-            if (pending) {
-                pending = false;
-                reject(err);
-            }
-        }
-    });
-}
+"use strict";
+module.exports = asPromise;
+
+/**
+ * Callback as used by {@link util.asPromise}.
+ * @typedef asPromiseCallback
+ * @type {function}
+ * @param {Error|null} error Error, if any
+ * @param {...*} params Additional arguments
+ * @returns {undefined}
+ */
+
+/**
+ * Returns a promise from a node-style callback function.
+ * @memberof util
+ * @param {asPromiseCallback} fn Function to call
+ * @param {*} ctx Function context
+ * @param {...*} params Function arguments
+ * @returns {Promise<*>} Promisified function
+ */
+function asPromise(fn, ctx/*, varargs */) {
+    var params  = new Array(arguments.length - 1),
+        offset  = 0,
+        index   = 2,
+        pending = true;
+    while (index < arguments.length)
+        params[offset++] = arguments[index++];
+    return new Promise(function executor(resolve, reject) {
+        params[offset] = function callback(err/*, varargs */) {
+            if (pending) {
+                pending = false;
+                if (err)
+                    reject(err);
+                else {
+                    var params = new Array(arguments.length - 1),
+                        offset = 0;
+                    while (offset < params.length)
+                        params[offset++] = arguments[offset];
+                    resolve.apply(null, params);
+                }
+            }
+        };
+        try {
+            fn.apply(ctx || null, params);
+        } catch (err) {
+            if (pending) {
+                pending = false;
+                reject(err);
+            }
+        }
+    });
+}
 
 },{}],2:[function(require,module,exports){
-"use strict";
-
-/**
- * A minimal base64 implementation for number arrays.
- * @memberof util
- * @namespace
- */
-var base64 = exports;
-
-/**
- * Calculates the byte length of a base64 encoded string.
- * @param {string} string Base64 encoded string
- * @returns {number} Byte length
- */
-base64.length = function length(string) {
-    var p = string.length;
-    if (!p)
-        return 0;
-    var n = 0;
-    while (--p % 4 > 1 && string.charAt(p) === "=")
-        ++n;
-    return Math.ceil(string.length * 3) / 4 - n;
-};
-
-// Base64 encoding table
-var b64 = new Array(64);
-
-// Base64 decoding table
-var s64 = new Array(123);
-
-// 65..90, 97..122, 48..57, 43, 47
-for (var i = 0; i < 64;)
-    s64[b64[i] = i < 26 ? i + 65 : i < 52 ? i + 71 : i < 62 ? i - 4 : i - 59 | 43] = i++;
-
-/**
- * Encodes a buffer to a base64 encoded string.
- * @param {Uint8Array} buffer Source buffer
- * @param {number} start Source start
- * @param {number} end Source end
- * @returns {string} Base64 encoded string
- */
-base64.encode = function encode(buffer, start, end) {
-    var parts = null,
-        chunk = [];
-    var i = 0, // output index
-        j = 0, // goto index
-        t;     // temporary
-    while (start < end) {
-        var b = buffer[start++];
-        switch (j) {
-            case 0:
-                chunk[i++] = b64[b >> 2];
-                t = (b & 3) << 4;
-                j = 1;
-                break;
-            case 1:
-                chunk[i++] = b64[t | b >> 4];
-                t = (b & 15) << 2;
-                j = 2;
-                break;
-            case 2:
-                chunk[i++] = b64[t | b >> 6];
-                chunk[i++] = b64[b & 63];
-                j = 0;
-                break;
-        }
-        if (i > 8191) {
-            (parts || (parts = [])).push(String.fromCharCode.apply(String, chunk));
-            i = 0;
-        }
-    }
-    if (j) {
-        chunk[i++] = b64[t];
-        chunk[i++] = 61;
-        if (j === 1)
-            chunk[i++] = 61;
-    }
-    if (parts) {
-        if (i)
-            parts.push(String.fromCharCode.apply(String, chunk.slice(0, i)));
-        return parts.join("");
-    }
-    return String.fromCharCode.apply(String, chunk.slice(0, i));
-};
-
-var invalidEncoding = "invalid encoding";
-
-/**
- * Decodes a base64 encoded string to a buffer.
- * @param {string} string Source string
- * @param {Uint8Array} buffer Destination buffer
- * @param {number} offset Destination offset
- * @returns {number} Number of bytes written
- * @throws {Error} If encoding is invalid
- */
-base64.decode = function decode(string, buffer, offset) {
-    var start = offset;
-    var j = 0, // goto index
-        t;     // temporary
-    for (var i = 0; i < string.length;) {
-        var c = string.charCodeAt(i++);
-        if (c === 61 && j > 1)
-            break;
-        if ((c = s64[c]) === undefined)
-            throw Error(invalidEncoding);
-        switch (j) {
-            case 0:
-                t = c;
-                j = 1;
-                break;
-            case 1:
-                buffer[offset++] = t << 2 | (c & 48) >> 4;
-                t = c;
-                j = 2;
-                break;
-            case 2:
-                buffer[offset++] = (t & 15) << 4 | (c & 60) >> 2;
-                t = c;
-                j = 3;
-                break;
-            case 3:
-                buffer[offset++] = (t & 3) << 6 | c;
-                j = 0;
-                break;
-        }
-    }
-    if (j === 1)
-        throw Error(invalidEncoding);
-    return offset - start;
-};
-
-/**
- * Tests if the specified string appears to be base64 encoded.
- * @param {string} string String to test
- * @returns {boolean} `true` if probably base64 encoded, otherwise false
- */
-base64.test = function test(string) {
-    return /^(?:[A-Za-z0-9+/]{4})*(?:[A-Za-z0-9+/]{2}==|[A-Za-z0-9+/]{3}=)?$/.test(string);
-};
+"use strict";
+
+/**
+ * A minimal base64 implementation for number arrays.
+ * @memberof util
+ * @namespace
+ */
+var base64 = exports;
+
+/**
+ * Calculates the byte length of a base64 encoded string.
+ * @param {string} string Base64 encoded string
+ * @returns {number} Byte length
+ */
+base64.length = function length(string) {
+    var p = string.length;
+    if (!p)
+        return 0;
+    var n = 0;
+    while (--p % 4 > 1 && string.charAt(p) === "=")
+        ++n;
+    return Math.ceil(string.length * 3) / 4 - n;
+};
+
+// Base64 encoding table
+var b64 = new Array(64);
+
+// Base64 decoding table
+var s64 = new Array(123);
+
+// 65..90, 97..122, 48..57, 43, 47
+for (var i = 0; i < 64;)
+    s64[b64[i] = i < 26 ? i + 65 : i < 52 ? i + 71 : i < 62 ? i - 4 : i - 59 | 43] = i++;
+
+/**
+ * Encodes a buffer to a base64 encoded string.
+ * @param {Uint8Array} buffer Source buffer
+ * @param {number} start Source start
+ * @param {number} end Source end
+ * @returns {string} Base64 encoded string
+ */
+base64.encode = function encode(buffer, start, end) {
+    var parts = null,
+        chunk = [];
+    var i = 0, // output index
+        j = 0, // goto index
+        t;     // temporary
+    while (start < end) {
+        var b = buffer[start++];
+        switch (j) {
+            case 0:
+                chunk[i++] = b64[b >> 2];
+                t = (b & 3) << 4;
+                j = 1;
+                break;
+            case 1:
+                chunk[i++] = b64[t | b >> 4];
+                t = (b & 15) << 2;
+                j = 2;
+                break;
+            case 2:
+                chunk[i++] = b64[t | b >> 6];
+                chunk[i++] = b64[b & 63];
+                j = 0;
+                break;
+        }
+        if (i > 8191) {
+            (parts || (parts = [])).push(String.fromCharCode.apply(String, chunk));
+            i = 0;
+        }
+    }
+    if (j) {
+        chunk[i++] = b64[t];
+        chunk[i++] = 61;
+        if (j === 1)
+            chunk[i++] = 61;
+    }
+    if (parts) {
+        if (i)
+            parts.push(String.fromCharCode.apply(String, chunk.slice(0, i)));
+        return parts.join("");
+    }
+    return String.fromCharCode.apply(String, chunk.slice(0, i));
+};
+
+var invalidEncoding = "invalid encoding";
+
+/**
+ * Decodes a base64 encoded string to a buffer.
+ * @param {string} string Source string
+ * @param {Uint8Array} buffer Destination buffer
+ * @param {number} offset Destination offset
+ * @returns {number} Number of bytes written
+ * @throws {Error} If encoding is invalid
+ */
+base64.decode = function decode(string, buffer, offset) {
+    var start = offset;
+    var j = 0, // goto index
+        t;     // temporary
+    for (var i = 0; i < string.length;) {
+        var c = string.charCodeAt(i++);
+        if (c === 61 && j > 1)
+            break;
+        if ((c = s64[c]) === undefined)
+            throw Error(invalidEncoding);
+        switch (j) {
+            case 0:
+                t = c;
+                j = 1;
+                break;
+            case 1:
+                buffer[offset++] = t << 2 | (c & 48) >> 4;
+                t = c;
+                j = 2;
+                break;
+            case 2:
+                buffer[offset++] = (t & 15) << 4 | (c & 60) >> 2;
+                t = c;
+                j = 3;
+                break;
+            case 3:
+                buffer[offset++] = (t & 3) << 6 | c;
+                j = 0;
+                break;
+        }
+    }
+    if (j === 1)
+        throw Error(invalidEncoding);
+    return offset - start;
+};
+
+/**
+ * Tests if the specified string appears to be base64 encoded.
+ * @param {string} string String to test
+ * @returns {boolean} `true` if probably base64 encoded, otherwise false
+ */
+base64.test = function test(string) {
+    return /^(?:[A-Za-z0-9+/]{4})*(?:[A-Za-z0-9+/]{2}==|[A-Za-z0-9+/]{3}=)?$/.test(string);
+};
 
 },{}],3:[function(require,module,exports){
-"use strict";
-module.exports = codegen;
-
-/**
- * Begins generating a function.
- * @memberof util
- * @param {string[]} functionParams Function parameter names
- * @param {string} [functionName] Function name if not anonymous
- * @returns {Codegen} Appender that appends code to the function's body
- */
-function codegen(functionParams, functionName) {
-
-    /* istanbul ignore if */
-    if (typeof functionParams === "string") {
-        functionName = functionParams;
-        functionParams = undefined;
-    }
-
-    var body = [];
-
-    /**
-     * Appends code to the function's body or finishes generation.
-     * @typedef Codegen
-     * @type {function}
-     * @param {string|Object.<string,*>} [formatStringOrScope] Format string or, to finish the function, an object of additional scope variables, if any
-     * @param {...*} [formatParams] Format parameters
-     * @returns {Codegen|Function} Itself or the generated function if finished
-     * @throws {Error} If format parameter counts do not match
-     */
-
-    function Codegen(formatStringOrScope) {
-        // note that explicit array handling below makes this ~50% faster
-
-        // finish the function
-        if (typeof formatStringOrScope !== "string") {
-            var source = toString();
-            if (codegen.verbose)
-                console.log("codegen: " + source); // eslint-disable-line no-console
-            source = "return " + source;
-            if (formatStringOrScope) {
-                var scopeKeys   = Object.keys(formatStringOrScope),
-                    scopeParams = new Array(scopeKeys.length + 1),
-                    scopeValues = new Array(scopeKeys.length),
-                    scopeOffset = 0;
-                while (scopeOffset < scopeKeys.length) {
-                    scopeParams[scopeOffset] = scopeKeys[scopeOffset];
-                    scopeValues[scopeOffset] = formatStringOrScope[scopeKeys[scopeOffset++]];
-                }
-                scopeParams[scopeOffset] = source;
-                return Function.apply(null, scopeParams).apply(null, scopeValues); // eslint-disable-line no-new-func
-            }
-            return Function(source)(); // eslint-disable-line no-new-func
-        }
-
-        // otherwise append to body
-        var formatParams = new Array(arguments.length - 1),
-            formatOffset = 0;
-        while (formatOffset < formatParams.length)
-            formatParams[formatOffset] = arguments[++formatOffset];
-        formatOffset = 0;
-        formatStringOrScope = formatStringOrScope.replace(/%([%dfijs])/g, function replace($0, $1) {
-            var value = formatParams[formatOffset++];
-            switch ($1) {
-                case "d": case "f": return String(Number(value));
-                case "i": return String(Math.floor(value));
-                case "j": return JSON.stringify(value);
-                case "s": return String(value);
-            }
-            return "%";
-        });
-        if (formatOffset !== formatParams.length)
-            throw Error("parameter count mismatch");
-        body.push(formatStringOrScope);
-        return Codegen;
-    }
-
-    function toString(functionNameOverride) {
-        return "function " + (functionNameOverride || functionName || "") + "(" + (functionParams && functionParams.join(",") || "") + "){\n  " + body.join("\n  ") + "\n}";
-    }
-
-    Codegen.toString = toString;
-    return Codegen;
-}
-
-/**
- * Begins generating a function.
- * @memberof util
- * @function codegen
- * @param {string} [functionName] Function name if not anonymous
- * @returns {Codegen} Appender that appends code to the function's body
- * @variation 2
- */
-
-/**
- * When set to `true`, codegen will log generated code to console. Useful for debugging.
- * @name util.codegen.verbose
- * @type {boolean}
- */
-codegen.verbose = false;
+"use strict";
+module.exports = codegen;
+
+/**
+ * Begins generating a function.
+ * @memberof util
+ * @param {string[]} functionParams Function parameter names
+ * @param {string} [functionName] Function name if not anonymous
+ * @returns {Codegen} Appender that appends code to the function's body
+ */
+function codegen(functionParams, functionName) {
+
+    /* istanbul ignore if */
+    if (typeof functionParams === "string") {
+        functionName = functionParams;
+        functionParams = undefined;
+    }
+
+    var body = [];
+
+    /**
+     * Appends code to the function's body or finishes generation.
+     * @typedef Codegen
+     * @type {function}
+     * @param {string|Object.<string,*>} [formatStringOrScope] Format string or, to finish the function, an object of additional scope variables, if any
+     * @param {...*} [formatParams] Format parameters
+     * @returns {Codegen|Function} Itself or the generated function if finished
+     * @throws {Error} If format parameter counts do not match
+     */
+
+    function Codegen(formatStringOrScope) {
+        // note that explicit array handling below makes this ~50% faster
+
+        // finish the function
+        if (typeof formatStringOrScope !== "string") {
+            var source = toString();
+            if (codegen.verbose)
+                console.log("codegen: " + source); // eslint-disable-line no-console
+            source = "return " + source;
+            if (formatStringOrScope) {
+                var scopeKeys   = Object.keys(formatStringOrScope),
+                    scopeParams = new Array(scopeKeys.length + 1),
+                    scopeValues = new Array(scopeKeys.length),
+                    scopeOffset = 0;
+                while (scopeOffset < scopeKeys.length) {
+                    scopeParams[scopeOffset] = scopeKeys[scopeOffset];
+                    scopeValues[scopeOffset] = formatStringOrScope[scopeKeys[scopeOffset++]];
+                }
+                scopeParams[scopeOffset] = source;
+                return Function.apply(null, scopeParams).apply(null, scopeValues); // eslint-disable-line no-new-func
+            }
+            return Function(source)(); // eslint-disable-line no-new-func
+        }
+
+        // otherwise append to body
+        var formatParams = new Array(arguments.length - 1),
+            formatOffset = 0;
+        while (formatOffset < formatParams.length)
+            formatParams[formatOffset] = arguments[++formatOffset];
+        formatOffset = 0;
+        formatStringOrScope = formatStringOrScope.replace(/%([%dfijs])/g, function replace($0, $1) {
+            var value = formatParams[formatOffset++];
+            switch ($1) {
+                case "d": case "f": return String(Number(value));
+                case "i": return String(Math.floor(value));
+                case "j": return JSON.stringify(value);
+                case "s": return String(value);
+            }
+            return "%";
+        });
+        if (formatOffset !== formatParams.length)
+            throw Error("parameter count mismatch");
+        body.push(formatStringOrScope);
+        return Codegen;
+    }
+
+    function toString(functionNameOverride) {
+        return "function " + (functionNameOverride || functionName || "") + "(" + (functionParams && functionParams.join(",") || "") + "){\n  " + body.join("\n  ") + "\n}";
+    }
+
+    Codegen.toString = toString;
+    return Codegen;
+}
+
+/**
+ * Begins generating a function.
+ * @memberof util
+ * @function codegen
+ * @param {string} [functionName] Function name if not anonymous
+ * @returns {Codegen} Appender that appends code to the function's body
+ * @variation 2
+ */
+
+/**
+ * When set to `true`, codegen will log generated code to console. Useful for debugging.
+ * @name util.codegen.verbose
+ * @type {boolean}
+ */
+codegen.verbose = false;
 
 },{}],4:[function(require,module,exports){
-"use strict";
-module.exports = EventEmitter;
-
-/**
- * Constructs a new event emitter instance.
- * @classdesc A minimal event emitter.
- * @memberof util
- * @constructor
- */
-function EventEmitter() {
-
-    /**
-     * Registered listeners.
-     * @type {Object.<string,*>}
-     * @private
-     */
-    this._listeners = {};
-}
-
-/**
- * Registers an event listener.
- * @param {string} evt Event name
- * @param {function} fn Listener
- * @param {*} [ctx] Listener context
- * @returns {util.EventEmitter} `this`
- */
-EventEmitter.prototype.on = function on(evt, fn, ctx) {
-    (this._listeners[evt] || (this._listeners[evt] = [])).push({
-        fn  : fn,
-        ctx : ctx || this
-    });
-    return this;
-};
-
-/**
- * Removes an event listener or any matching listeners if arguments are omitted.
- * @param {string} [evt] Event name. Removes all listeners if omitted.
- * @param {function} [fn] Listener to remove. Removes all listeners of `evt` if omitted.
- * @returns {util.EventEmitter} `this`
- */
-EventEmitter.prototype.off = function off(evt, fn) {
-    if (evt === undefined)
-        this._listeners = {};
-    else {
-        if (fn === undefined)
-            this._listeners[evt] = [];
-        else {
-            var listeners = this._listeners[evt];
-            for (var i = 0; i < listeners.length;)
-                if (listeners[i].fn === fn)
-                    listeners.splice(i, 1);
-                else
-                    ++i;
-        }
-    }
-    return this;
-};
-
-/**
- * Emits an event by calling its listeners with the specified arguments.
- * @param {string} evt Event name
- * @param {...*} args Arguments
- * @returns {util.EventEmitter} `this`
- */
-EventEmitter.prototype.emit = function emit(evt) {
-    var listeners = this._listeners[evt];
-    if (listeners) {
-        var args = [],
-            i = 1;
-        for (; i < arguments.length;)
-            args.push(arguments[i++]);
-        for (i = 0; i < listeners.length;)
-            listeners[i].fn.apply(listeners[i++].ctx, args);
-    }
-    return this;
-};
+"use strict";
+module.exports = EventEmitter;
+
+/**
+ * Constructs a new event emitter instance.
+ * @classdesc A minimal event emitter.
+ * @memberof util
+ * @constructor
+ */
+function EventEmitter() {
+
+    /**
+     * Registered listeners.
+     * @type {Object.<string,*>}
+     * @private
+     */
+    this._listeners = {};
+}
+
+/**
+ * Registers an event listener.
+ * @param {string} evt Event name
+ * @param {function} fn Listener
+ * @param {*} [ctx] Listener context
+ * @returns {util.EventEmitter} `this`
+ */
+EventEmitter.prototype.on = function on(evt, fn, ctx) {
+    (this._listeners[evt] || (this._listeners[evt] = [])).push({
+        fn  : fn,
+        ctx : ctx || this
+    });
+    return this;
+};
+
+/**
+ * Removes an event listener or any matching listeners if arguments are omitted.
+ * @param {string} [evt] Event name. Removes all listeners if omitted.
+ * @param {function} [fn] Listener to remove. Removes all listeners of `evt` if omitted.
+ * @returns {util.EventEmitter} `this`
+ */
+EventEmitter.prototype.off = function off(evt, fn) {
+    if (evt === undefined)
+        this._listeners = {};
+    else {
+        if (fn === undefined)
+            this._listeners[evt] = [];
+        else {
+            var listeners = this._listeners[evt];
+            for (var i = 0; i < listeners.length;)
+                if (listeners[i].fn === fn)
+                    listeners.splice(i, 1);
+                else
+                    ++i;
+        }
+    }
+    return this;
+};
+
+/**
+ * Emits an event by calling its listeners with the specified arguments.
+ * @param {string} evt Event name
+ * @param {...*} args Arguments
+ * @returns {util.EventEmitter} `this`
+ */
+EventEmitter.prototype.emit = function emit(evt) {
+    var listeners = this._listeners[evt];
+    if (listeners) {
+        var args = [],
+            i = 1;
+        for (; i < arguments.length;)
+            args.push(arguments[i++]);
+        for (i = 0; i < listeners.length;)
+            listeners[i].fn.apply(listeners[i++].ctx, args);
+    }
+    return this;
+};
 
 },{}],5:[function(require,module,exports){
-"use strict";
-module.exports = fetch;
-
-var asPromise = require(1),
-    inquire   = require(7);
-
-var fs = inquire("fs");
-
-/**
- * Node-style callback as used by {@link util.fetch}.
- * @typedef FetchCallback
- * @type {function}
- * @param {?Error} error Error, if any, otherwise `null`
- * @param {string} [contents] File contents, if there hasn't been an error
- * @returns {undefined}
- */
-
-/**
- * Options as used by {@link util.fetch}.
- * @typedef FetchOptions
- * @type {Object}
- * @property {boolean} [binary=false] Whether expecting a binary response
- * @property {boolean} [xhr=false] If `true`, forces the use of XMLHttpRequest
- */
-
-/**
- * Fetches the contents of a file.
- * @memberof util
- * @param {string} filename File path or url
- * @param {FetchOptions} options Fetch options
- * @param {FetchCallback} callback Callback function
- * @returns {undefined}
- */
-function fetch(filename, options, callback) {
-    if (typeof options === "function") {
-        callback = options;
-        options = {};
-    } else if (!options)
-        options = {};
-
-    if (!callback)
-        return asPromise(fetch, this, filename, options); // eslint-disable-line no-invalid-this
-
-    // if a node-like filesystem is present, try it first but fall back to XHR if nothing is found.
-    if (!options.xhr && fs && fs.readFile)
-        return fs.readFile(filename, function fetchReadFileCallback(err, contents) {
-            return err && typeof XMLHttpRequest !== "undefined"
-                ? fetch.xhr(filename, options, callback)
-                : err
-                ? callback(err)
-                : callback(null, options.binary ? contents : contents.toString("utf8"));
-        });
-
-    // use the XHR version otherwise.
-    return fetch.xhr(filename, options, callback);
-}
-
-/**
- * Fetches the contents of a file.
- * @name util.fetch
- * @function
- * @param {string} path File path or url
- * @param {FetchCallback} callback Callback function
- * @returns {undefined}
- * @variation 2
- */
-
-/**
- * Fetches the contents of a file.
- * @name util.fetch
- * @function
- * @param {string} path File path or url
- * @param {FetchOptions} [options] Fetch options
- * @returns {Promise<string|Uint8Array>} Promise
- * @variation 3
- */
-
-/**/
-fetch.xhr = function fetch_xhr(filename, options, callback) {
-    var xhr = new XMLHttpRequest();
-    xhr.onreadystatechange /* works everywhere */ = function fetchOnReadyStateChange() {
-
-        if (xhr.readyState !== 4)
-            return undefined;
-
-        // local cors security errors return status 0 / empty string, too. afaik this cannot be
-        // reliably distinguished from an actually empty file for security reasons. feel free
-        // to send a pull request if you are aware of a solution.
-        if (xhr.status !== 0 && xhr.status !== 200)
-            return callback(Error("status " + xhr.status));
-
-        // if binary data is expected, make sure that some sort of array is returned, even if
-        // ArrayBuffers are not supported. the binary string fallback, however, is unsafe.
-        if (options.binary) {
-            var buffer = xhr.response;
-            if (!buffer) {
-                buffer = [];
-                for (var i = 0; i < xhr.responseText.length; ++i)
-                    buffer.push(xhr.responseText.charCodeAt(i) & 255);
-            }
-            return callback(null, typeof Uint8Array !== "undefined" ? new Uint8Array(buffer) : buffer);
-        }
-        return callback(null, xhr.responseText);
-    };
-
-    if (options.binary) {
-        // ref: https://developer.mozilla.org/en-US/docs/Web/API/XMLHttpRequest/Sending_and_Receiving_Binary_Data#Receiving_binary_data_in_older_browsers
-        if ("overrideMimeType" in xhr)
-            xhr.overrideMimeType("text/plain; charset=x-user-defined");
-        xhr.responseType = "arraybuffer";
-    }
-
-    xhr.open("GET", filename);
-    xhr.send();
-};
+"use strict";
+module.exports = fetch;
+
+var asPromise = require(1),
+    inquire   = require(7);
+
+var fs = inquire("fs");
+
+/**
+ * Node-style callback as used by {@link util.fetch}.
+ * @typedef FetchCallback
+ * @type {function}
+ * @param {?Error} error Error, if any, otherwise `null`
+ * @param {string} [contents] File contents, if there hasn't been an error
+ * @returns {undefined}
+ */
+
+/**
+ * Options as used by {@link util.fetch}.
+ * @typedef FetchOptions
+ * @type {Object}
+ * @property {boolean} [binary=false] Whether expecting a binary response
+ * @property {boolean} [xhr=false] If `true`, forces the use of XMLHttpRequest
+ */
+
+/**
+ * Fetches the contents of a file.
+ * @memberof util
+ * @param {string} filename File path or url
+ * @param {FetchOptions} options Fetch options
+ * @param {FetchCallback} callback Callback function
+ * @returns {undefined}
+ */
+function fetch(filename, options, callback) {
+    if (typeof options === "function") {
+        callback = options;
+        options = {};
+    } else if (!options)
+        options = {};
+
+    if (!callback)
+        return asPromise(fetch, this, filename, options); // eslint-disable-line no-invalid-this
+
+    // if a node-like filesystem is present, try it first but fall back to XHR if nothing is found.
+    if (!options.xhr && fs && fs.readFile)
+        return fs.readFile(filename, function fetchReadFileCallback(err, contents) {
+            return err && typeof XMLHttpRequest !== "undefined"
+                ? fetch.xhr(filename, options, callback)
+                : err
+                ? callback(err)
+                : callback(null, options.binary ? contents : contents.toString("utf8"));
+        });
+
+    // use the XHR version otherwise.
+    return fetch.xhr(filename, options, callback);
+}
+
+/**
+ * Fetches the contents of a file.
+ * @name util.fetch
+ * @function
+ * @param {string} path File path or url
+ * @param {FetchCallback} callback Callback function
+ * @returns {undefined}
+ * @variation 2
+ */
+
+/**
+ * Fetches the contents of a file.
+ * @name util.fetch
+ * @function
+ * @param {string} path File path or url
+ * @param {FetchOptions} [options] Fetch options
+ * @returns {Promise<string|Uint8Array>} Promise
+ * @variation 3
+ */
+
+/**/
+fetch.xhr = function fetch_xhr(filename, options, callback) {
+    var xhr = new XMLHttpRequest();
+    xhr.onreadystatechange /* works everywhere */ = function fetchOnReadyStateChange() {
+
+        if (xhr.readyState !== 4)
+            return undefined;
+
+        // local cors security errors return status 0 / empty string, too. afaik this cannot be
+        // reliably distinguished from an actually empty file for security reasons. feel free
+        // to send a pull request if you are aware of a solution.
+        if (xhr.status !== 0 && xhr.status !== 200)
+            return callback(Error("status " + xhr.status));
+
+        // if binary data is expected, make sure that some sort of array is returned, even if
+        // ArrayBuffers are not supported. the binary string fallback, however, is unsafe.
+        if (options.binary) {
+            var buffer = xhr.response;
+            if (!buffer) {
+                buffer = [];
+                for (var i = 0; i < xhr.responseText.length; ++i)
+                    buffer.push(xhr.responseText.charCodeAt(i) & 255);
+            }
+            return callback(null, typeof Uint8Array !== "undefined" ? new Uint8Array(buffer) : buffer);
+        }
+        return callback(null, xhr.responseText);
+    };
+
+    if (options.binary) {
+        // ref: https://developer.mozilla.org/en-US/docs/Web/API/XMLHttpRequest/Sending_and_Receiving_Binary_Data#Receiving_binary_data_in_older_browsers
+        if ("overrideMimeType" in xhr)
+            xhr.overrideMimeType("text/plain; charset=x-user-defined");
+        xhr.responseType = "arraybuffer";
+    }
+
+    xhr.open("GET", filename);
+    xhr.send();
+};
 
 },{"1":1,"7":7}],6:[function(require,module,exports){
-"use strict";
-
-module.exports = factory(factory);
-
-/**
- * Reads / writes floats / doubles from / to buffers.
- * @name util.float
- * @namespace
- */
-
-/**
- * Writes a 32 bit float to a buffer using little endian byte order.
- * @name util.float.writeFloatLE
- * @function
- * @param {number} val Value to write
- * @param {Uint8Array} buf Target buffer
- * @param {number} pos Target buffer offset
- * @returns {undefined}
- */
-
-/**
- * Writes a 32 bit float to a buffer using big endian byte order.
- * @name util.float.writeFloatBE
- * @function
- * @param {number} val Value to write
- * @param {Uint8Array} buf Target buffer
- * @param {number} pos Target buffer offset
- * @returns {undefined}
- */
-
-/**
- * Reads a 32 bit float from a buffer using little endian byte order.
- * @name util.float.readFloatLE
- * @function
- * @param {Uint8Array} buf Source buffer
- * @param {number} pos Source buffer offset
- * @returns {number} Value read
- */
-
-/**
- * Reads a 32 bit float from a buffer using big endian byte order.
- * @name util.float.readFloatBE
- * @function
- * @param {Uint8Array} buf Source buffer
- * @param {number} pos Source buffer offset
- * @returns {number} Value read
- */
-
-/**
- * Writes a 64 bit double to a buffer using little endian byte order.
- * @name util.float.writeDoubleLE
- * @function
- * @param {number} val Value to write
- * @param {Uint8Array} buf Target buffer
- * @param {number} pos Target buffer offset
- * @returns {undefined}
- */
-
-/**
- * Writes a 64 bit double to a buffer using big endian byte order.
- * @name util.float.writeDoubleBE
- * @function
- * @param {number} val Value to write
- * @param {Uint8Array} buf Target buffer
- * @param {number} pos Target buffer offset
- * @returns {undefined}
- */
-
-/**
- * Reads a 64 bit double from a buffer using little endian byte order.
- * @name util.float.readDoubleLE
- * @function
- * @param {Uint8Array} buf Source buffer
- * @param {number} pos Source buffer offset
- * @returns {number} Value read
- */
-
-/**
- * Reads a 64 bit double from a buffer using big endian byte order.
- * @name util.float.readDoubleBE
- * @function
- * @param {Uint8Array} buf Source buffer
- * @param {number} pos Source buffer offset
- * @returns {number} Value read
- */
-
-// Factory function for the purpose of node-based testing in modified global environments
-function factory(exports) {
-
-    // float: typed array
-    if (typeof Float32Array !== "undefined") (function() {
-
-        var f32 = new Float32Array([ -0 ]),
-            f8b = new Uint8Array(f32.buffer),
-            le  = f8b[3] === 128;
-
-        function writeFloat_f32_cpy(val, buf, pos) {
-            f32[0] = val;
-            buf[pos    ] = f8b[0];
-            buf[pos + 1] = f8b[1];
-            buf[pos + 2] = f8b[2];
-            buf[pos + 3] = f8b[3];
-        }
-
-        function writeFloat_f32_rev(val, buf, pos) {
-            f32[0] = val;
-            buf[pos    ] = f8b[3];
-            buf[pos + 1] = f8b[2];
-            buf[pos + 2] = f8b[1];
-            buf[pos + 3] = f8b[0];
-        }
-
-        /* istanbul ignore next */
-        exports.writeFloatLE = le ? writeFloat_f32_cpy : writeFloat_f32_rev;
-        /* istanbul ignore next */
-        exports.writeFloatBE = le ? writeFloat_f32_rev : writeFloat_f32_cpy;
-
-        function readFloat_f32_cpy(buf, pos) {
-            f8b[0] = buf[pos    ];
-            f8b[1] = buf[pos + 1];
-            f8b[2] = buf[pos + 2];
-            f8b[3] = buf[pos + 3];
-            return f32[0];
-        }
-
-        function readFloat_f32_rev(buf, pos) {
-            f8b[3] = buf[pos    ];
-            f8b[2] = buf[pos + 1];
-            f8b[1] = buf[pos + 2];
-            f8b[0] = buf[pos + 3];
-            return f32[0];
-        }
-
-        /* istanbul ignore next */
-        exports.readFloatLE = le ? readFloat_f32_cpy : readFloat_f32_rev;
-        /* istanbul ignore next */
-        exports.readFloatBE = le ? readFloat_f32_rev : readFloat_f32_cpy;
-
-    // float: ieee754
-    })(); else (function() {
-
-        function writeFloat_ieee754(writeUint, val, buf, pos) {
-            var sign = val < 0 ? 1 : 0;
-            if (sign)
-                val = -val;
-            if (val === 0)
-                writeUint(1 / val > 0 ? /* positive */ 0 : /* negative 0 */ 2147483648, buf, pos);
-            else if (isNaN(val))
-                writeUint(2143289344, buf, pos);
-            else if (val > 3.4028234663852886e+38) // +-Infinity
-                writeUint((sign << 31 | 2139095040) >>> 0, buf, pos);
-            else if (val < 1.1754943508222875e-38) // denormal
-                writeUint((sign << 31 | Math.round(val / 1.401298464324817e-45)) >>> 0, buf, pos);
-            else {
-                var exponent = Math.floor(Math.log(val) / Math.LN2),
-                    mantissa = Math.round(val * Math.pow(2, -exponent) * 8388608) & 8388607;
-                writeUint((sign << 31 | exponent + 127 << 23 | mantissa) >>> 0, buf, pos);
-            }
-        }
-
-        exports.writeFloatLE = writeFloat_ieee754.bind(null, writeUintLE);
-        exports.writeFloatBE = writeFloat_ieee754.bind(null, writeUintBE);
-
-        function readFloat_ieee754(readUint, buf, pos) {
-            var uint = readUint(buf, pos),
-                sign = (uint >> 31) * 2 + 1,
-                exponent = uint >>> 23 & 255,
-                mantissa = uint & 8388607;
-            return exponent === 255
-                ? mantissa
-                ? NaN
-                : sign * Infinity
-                : exponent === 0 // denormal
-                ? sign * 1.401298464324817e-45 * mantissa
-                : sign * Math.pow(2, exponent - 150) * (mantissa + 8388608);
-        }
-
-        exports.readFloatLE = readFloat_ieee754.bind(null, readUintLE);
-        exports.readFloatBE = readFloat_ieee754.bind(null, readUintBE);
-
-    })();
-
-    // double: typed array
-    if (typeof Float64Array !== "undefined") (function() {
-
-        var f64 = new Float64Array([-0]),
-            f8b = new Uint8Array(f64.buffer),
-            le  = f8b[7] === 128;
-
-        function writeDouble_f64_cpy(val, buf, pos) {
-            f64[0] = val;
-            buf[pos    ] = f8b[0];
-            buf[pos + 1] = f8b[1];
-            buf[pos + 2] = f8b[2];
-            buf[pos + 3] = f8b[3];
-            buf[pos + 4] = f8b[4];
-            buf[pos + 5] = f8b[5];
-            buf[pos + 6] = f8b[6];
-            buf[pos + 7] = f8b[7];
-        }
-
-        function writeDouble_f64_rev(val, buf, pos) {
-            f64[0] = val;
-            buf[pos    ] = f8b[7];
-            buf[pos + 1] = f8b[6];
-            buf[pos + 2] = f8b[5];
-            buf[pos + 3] = f8b[4];
-            buf[pos + 4] = f8b[3];
-            buf[pos + 5] = f8b[2];
-            buf[pos + 6] = f8b[1];
-            buf[pos + 7] = f8b[0];
-        }
-
-        /* istanbul ignore next */
-        exports.writeDoubleLE = le ? writeDouble_f64_cpy : writeDouble_f64_rev;
-        /* istanbul ignore next */
-        exports.writeDoubleBE = le ? writeDouble_f64_rev : writeDouble_f64_cpy;
-
-        function readDouble_f64_cpy(buf, pos) {
-            f8b[0] = buf[pos    ];
-            f8b[1] = buf[pos + 1];
-            f8b[2] = buf[pos + 2];
-            f8b[3] = buf[pos + 3];
-            f8b[4] = buf[pos + 4];
-            f8b[5] = buf[pos + 5];
-            f8b[6] = buf[pos + 6];
-            f8b[7] = buf[pos + 7];
-            return f64[0];
-        }
-
-        function readDouble_f64_rev(buf, pos) {
-            f8b[7] = buf[pos    ];
-            f8b[6] = buf[pos + 1];
-            f8b[5] = buf[pos + 2];
-            f8b[4] = buf[pos + 3];
-            f8b[3] = buf[pos + 4];
-            f8b[2] = buf[pos + 5];
-            f8b[1] = buf[pos + 6];
-            f8b[0] = buf[pos + 7];
-            return f64[0];
-        }
-
-        /* istanbul ignore next */
-        exports.readDoubleLE = le ? readDouble_f64_cpy : readDouble_f64_rev;
-        /* istanbul ignore next */
-        exports.readDoubleBE = le ? readDouble_f64_rev : readDouble_f64_cpy;
-
-    // double: ieee754
-    })(); else (function() {
-
-        function writeDouble_ieee754(writeUint, off0, off1, val, buf, pos) {
-            var sign = val < 0 ? 1 : 0;
-            if (sign)
-                val = -val;
-            if (val === 0) {
-                writeUint(0, buf, pos + off0);
-                writeUint(1 / val > 0 ? /* positive */ 0 : /* negative 0 */ 2147483648, buf, pos + off1);
-            } else if (isNaN(val)) {
-                writeUint(0, buf, pos + off0);
-                writeUint(2146959360, buf, pos + off1);
-            } else if (val > 1.7976931348623157e+308) { // +-Infinity
-                writeUint(0, buf, pos + off0);
-                writeUint((sign << 31 | 2146435072) >>> 0, buf, pos + off1);
-            } else {
-                var mantissa;
-                if (val < 2.2250738585072014e-308) { // denormal
-                    mantissa = val / 5e-324;
-                    writeUint(mantissa >>> 0, buf, pos + off0);
-                    writeUint((sign << 31 | mantissa / 4294967296) >>> 0, buf, pos + off1);
-                } else {
-                    var exponent = Math.floor(Math.log(val) / Math.LN2);
-                    if (exponent === 1024)
-                        exponent = 1023;
-                    mantissa = val * Math.pow(2, -exponent);
-                    writeUint(mantissa * 4503599627370496 >>> 0, buf, pos + off0);
-                    writeUint((sign << 31 | exponent + 1023 << 20 | mantissa * 1048576 & 1048575) >>> 0, buf, pos + off1);
-                }
-            }
-        }
-
-        exports.writeDoubleLE = writeDouble_ieee754.bind(null, writeUintLE, 0, 4);
-        exports.writeDoubleBE = writeDouble_ieee754.bind(null, writeUintBE, 4, 0);
-
-        function readDouble_ieee754(readUint, off0, off1, buf, pos) {
-            var lo = readUint(buf, pos + off0),
-                hi = readUint(buf, pos + off1);
-            var sign = (hi >> 31) * 2 + 1,
-                exponent = hi >>> 20 & 2047,
-                mantissa = 4294967296 * (hi & 1048575) + lo;
-            return exponent === 2047
-                ? mantissa
-                ? NaN
-                : sign * Infinity
-                : exponent === 0 // denormal
-                ? sign * 5e-324 * mantissa
-                : sign * Math.pow(2, exponent - 1075) * (mantissa + 4503599627370496);
-        }
-
-        exports.readDoubleLE = readDouble_ieee754.bind(null, readUintLE, 0, 4);
-        exports.readDoubleBE = readDouble_ieee754.bind(null, readUintBE, 4, 0);
-
-    })();
-
-    return exports;
-}
-
-// uint helpers
-
-function writeUintLE(val, buf, pos) {
-    buf[pos    ] =  val        & 255;
-    buf[pos + 1] =  val >>> 8  & 255;
-    buf[pos + 2] =  val >>> 16 & 255;
-    buf[pos + 3] =  val >>> 24;
-}
-
-function writeUintBE(val, buf, pos) {
-    buf[pos    ] =  val >>> 24;
-    buf[pos + 1] =  val >>> 16 & 255;
-    buf[pos + 2] =  val >>> 8  & 255;
-    buf[pos + 3] =  val        & 255;
-}
-
-function readUintLE(buf, pos) {
-    return (buf[pos    ]
-          | buf[pos + 1] << 8
-          | buf[pos + 2] << 16
-          | buf[pos + 3] << 24) >>> 0;
-}
-
-function readUintBE(buf, pos) {
-    return (buf[pos    ] << 24
-          | buf[pos + 1] << 16
-          | buf[pos + 2] << 8
-          | buf[pos + 3]) >>> 0;
-}
+"use strict";
+
+module.exports = factory(factory);
+
+/**
+ * Reads / writes floats / doubles from / to buffers.
+ * @name util.float
+ * @namespace
+ */
+
+/**
+ * Writes a 32 bit float to a buffer using little endian byte order.
+ * @name util.float.writeFloatLE
+ * @function
+ * @param {number} val Value to write
+ * @param {Uint8Array} buf Target buffer
+ * @param {number} pos Target buffer offset
+ * @returns {undefined}
+ */
+
+/**
+ * Writes a 32 bit float to a buffer using big endian byte order.
+ * @name util.float.writeFloatBE
+ * @function
+ * @param {number} val Value to write
+ * @param {Uint8Array} buf Target buffer
+ * @param {number} pos Target buffer offset
+ * @returns {undefined}
+ */
+
+/**
+ * Reads a 32 bit float from a buffer using little endian byte order.
+ * @name util.float.readFloatLE
+ * @function
+ * @param {Uint8Array} buf Source buffer
+ * @param {number} pos Source buffer offset
+ * @returns {number} Value read
+ */
+
+/**
+ * Reads a 32 bit float from a buffer using big endian byte order.
+ * @name util.float.readFloatBE
+ * @function
+ * @param {Uint8Array} buf Source buffer
+ * @param {number} pos Source buffer offset
+ * @returns {number} Value read
+ */
+
+/**
+ * Writes a 64 bit double to a buffer using little endian byte order.
+ * @name util.float.writeDoubleLE
+ * @function
+ * @param {number} val Value to write
+ * @param {Uint8Array} buf Target buffer
+ * @param {number} pos Target buffer offset
+ * @returns {undefined}
+ */
+
+/**
+ * Writes a 64 bit double to a buffer using big endian byte order.
+ * @name util.float.writeDoubleBE
+ * @function
+ * @param {number} val Value to write
+ * @param {Uint8Array} buf Target buffer
+ * @param {number} pos Target buffer offset
+ * @returns {undefined}
+ */
+
+/**
+ * Reads a 64 bit double from a buffer using little endian byte order.
+ * @name util.float.readDoubleLE
+ * @function
+ * @param {Uint8Array} buf Source buffer
+ * @param {number} pos Source buffer offset
+ * @returns {number} Value read
+ */
+
+/**
+ * Reads a 64 bit double from a buffer using big endian byte order.
+ * @name util.float.readDoubleBE
+ * @function
+ * @param {Uint8Array} buf Source buffer
+ * @param {number} pos Source buffer offset
+ * @returns {number} Value read
+ */
+
+// Factory function for the purpose of node-based testing in modified global environments
+function factory(exports) {
+
+    // float: typed array
+    if (typeof Float32Array !== "undefined") (function() {
+
+        var f32 = new Float32Array([ -0 ]),
+            f8b = new Uint8Array(f32.buffer),
+            le  = f8b[3] === 128;
+
+        function writeFloat_f32_cpy(val, buf, pos) {
+            f32[0] = val;
+            buf[pos    ] = f8b[0];
+            buf[pos + 1] = f8b[1];
+            buf[pos + 2] = f8b[2];
+            buf[pos + 3] = f8b[3];
+        }
+
+        function writeFloat_f32_rev(val, buf, pos) {
+            f32[0] = val;
+            buf[pos    ] = f8b[3];
+            buf[pos + 1] = f8b[2];
+            buf[pos + 2] = f8b[1];
+            buf[pos + 3] = f8b[0];
+        }
+
+        /* istanbul ignore next */
+        exports.writeFloatLE = le ? writeFloat_f32_cpy : writeFloat_f32_rev;
+        /* istanbul ignore next */
+        exports.writeFloatBE = le ? writeFloat_f32_rev : writeFloat_f32_cpy;
+
+        function readFloat_f32_cpy(buf, pos) {
+            f8b[0] = buf[pos    ];
+            f8b[1] = buf[pos + 1];
+            f8b[2] = buf[pos + 2];
+            f8b[3] = buf[pos + 3];
+            return f32[0];
+        }
+
+        function readFloat_f32_rev(buf, pos) {
+            f8b[3] = buf[pos    ];
+            f8b[2] = buf[pos + 1];
+            f8b[1] = buf[pos + 2];
+            f8b[0] = buf[pos + 3];
+            return f32[0];
+        }
+
+        /* istanbul ignore next */
+        exports.readFloatLE = le ? readFloat_f32_cpy : readFloat_f32_rev;
+        /* istanbul ignore next */
+        exports.readFloatBE = le ? readFloat_f32_rev : readFloat_f32_cpy;
+
+    // float: ieee754
+    })(); else (function() {
+
+        function writeFloat_ieee754(writeUint, val, buf, pos) {
+            var sign = val < 0 ? 1 : 0;
+            if (sign)
+                val = -val;
+            if (val === 0)
+                writeUint(1 / val > 0 ? /* positive */ 0 : /* negative 0 */ 2147483648, buf, pos);
+            else if (isNaN(val))
+                writeUint(2143289344, buf, pos);
+            else if (val > 3.4028234663852886e+38) // +-Infinity
+                writeUint((sign << 31 | 2139095040) >>> 0, buf, pos);
+            else if (val < 1.1754943508222875e-38) // denormal
+                writeUint((sign << 31 | Math.round(val / 1.401298464324817e-45)) >>> 0, buf, pos);
+            else {
+                var exponent = Math.floor(Math.log(val) / Math.LN2),
+                    mantissa = Math.round(val * Math.pow(2, -exponent) * 8388608) & 8388607;
+                writeUint((sign << 31 | exponent + 127 << 23 | mantissa) >>> 0, buf, pos);
+            }
+        }
+
+        exports.writeFloatLE = writeFloat_ieee754.bind(null, writeUintLE);
+        exports.writeFloatBE = writeFloat_ieee754.bind(null, writeUintBE);
+
+        function readFloat_ieee754(readUint, buf, pos) {
+            var uint = readUint(buf, pos),
+                sign = (uint >> 31) * 2 + 1,
+                exponent = uint >>> 23 & 255,
+                mantissa = uint & 8388607;
+            return exponent === 255
+                ? mantissa
+                ? NaN
+                : sign * Infinity
+                : exponent === 0 // denormal
+                ? sign * 1.401298464324817e-45 * mantissa
+                : sign * Math.pow(2, exponent - 150) * (mantissa + 8388608);
+        }
+
+        exports.readFloatLE = readFloat_ieee754.bind(null, readUintLE);
+        exports.readFloatBE = readFloat_ieee754.bind(null, readUintBE);
+
+    })();
+
+    // double: typed array
+    if (typeof Float64Array !== "undefined") (function() {
+
+        var f64 = new Float64Array([-0]),
+            f8b = new Uint8Array(f64.buffer),
+            le  = f8b[7] === 128;
+
+        function writeDouble_f64_cpy(val, buf, pos) {
+            f64[0] = val;
+            buf[pos    ] = f8b[0];
+            buf[pos + 1] = f8b[1];
+            buf[pos + 2] = f8b[2];
+            buf[pos + 3] = f8b[3];
+            buf[pos + 4] = f8b[4];
+            buf[pos + 5] = f8b[5];
+            buf[pos + 6] = f8b[6];
+            buf[pos + 7] = f8b[7];
+        }
+
+        function writeDouble_f64_rev(val, buf, pos) {
+            f64[0] = val;
+            buf[pos    ] = f8b[7];
+            buf[pos + 1] = f8b[6];
+            buf[pos + 2] = f8b[5];
+            buf[pos + 3] = f8b[4];
+            buf[pos + 4] = f8b[3];
+            buf[pos + 5] = f8b[2];
+            buf[pos + 6] = f8b[1];
+            buf[pos + 7] = f8b[0];
+        }
+
+        /* istanbul ignore next */
+        exports.writeDoubleLE = le ? writeDouble_f64_cpy : writeDouble_f64_rev;
+        /* istanbul ignore next */
+        exports.writeDoubleBE = le ? writeDouble_f64_rev : writeDouble_f64_cpy;
+
+        function readDouble_f64_cpy(buf, pos) {
+            f8b[0] = buf[pos    ];
+            f8b[1] = buf[pos + 1];
+            f8b[2] = buf[pos + 2];
+            f8b[3] = buf[pos + 3];
+            f8b[4] = buf[pos + 4];
+            f8b[5] = buf[pos + 5];
+            f8b[6] = buf[pos + 6];
+            f8b[7] = buf[pos + 7];
+            return f64[0];
+        }
+
+        function readDouble_f64_rev(buf, pos) {
+            f8b[7] = buf[pos    ];
+            f8b[6] = buf[pos + 1];
+            f8b[5] = buf[pos + 2];
+            f8b[4] = buf[pos + 3];
+            f8b[3] = buf[pos + 4];
+            f8b[2] = buf[pos + 5];
+            f8b[1] = buf[pos + 6];
+            f8b[0] = buf[pos + 7];
+            return f64[0];
+        }
+
+        /* istanbul ignore next */
+        exports.readDoubleLE = le ? readDouble_f64_cpy : readDouble_f64_rev;
+        /* istanbul ignore next */
+        exports.readDoubleBE = le ? readDouble_f64_rev : readDouble_f64_cpy;
+
+    // double: ieee754
+    })(); else (function() {
+
+        function writeDouble_ieee754(writeUint, off0, off1, val, buf, pos) {
+            var sign = val < 0 ? 1 : 0;
+            if (sign)
+                val = -val;
+            if (val === 0) {
+                writeUint(0, buf, pos + off0);
+                writeUint(1 / val > 0 ? /* positive */ 0 : /* negative 0 */ 2147483648, buf, pos + off1);
+            } else if (isNaN(val)) {
+                writeUint(0, buf, pos + off0);
+                writeUint(2146959360, buf, pos + off1);
+            } else if (val > 1.7976931348623157e+308) { // +-Infinity
+                writeUint(0, buf, pos + off0);
+                writeUint((sign << 31 | 2146435072) >>> 0, buf, pos + off1);
+            } else {
+                var mantissa;
+                if (val < 2.2250738585072014e-308) { // denormal
+                    mantissa = val / 5e-324;
+                    writeUint(mantissa >>> 0, buf, pos + off0);
+                    writeUint((sign << 31 | mantissa / 4294967296) >>> 0, buf, pos + off1);
+                } else {
+                    var exponent = Math.floor(Math.log(val) / Math.LN2);
+                    if (exponent === 1024)
+                        exponent = 1023;
+                    mantissa = val * Math.pow(2, -exponent);
+                    writeUint(mantissa * 4503599627370496 >>> 0, buf, pos + off0);
+                    writeUint((sign << 31 | exponent + 1023 << 20 | mantissa * 1048576 & 1048575) >>> 0, buf, pos + off1);
+                }
+            }
+        }
+
+        exports.writeDoubleLE = writeDouble_ieee754.bind(null, writeUintLE, 0, 4);
+        exports.writeDoubleBE = writeDouble_ieee754.bind(null, writeUintBE, 4, 0);
+
+        function readDouble_ieee754(readUint, off0, off1, buf, pos) {
+            var lo = readUint(buf, pos + off0),
+                hi = readUint(buf, pos + off1);
+            var sign = (hi >> 31) * 2 + 1,
+                exponent = hi >>> 20 & 2047,
+                mantissa = 4294967296 * (hi & 1048575) + lo;
+            return exponent === 2047
+                ? mantissa
+                ? NaN
+                : sign * Infinity
+                : exponent === 0 // denormal
+                ? sign * 5e-324 * mantissa
+                : sign * Math.pow(2, exponent - 1075) * (mantissa + 4503599627370496);
+        }
+
+        exports.readDoubleLE = readDouble_ieee754.bind(null, readUintLE, 0, 4);
+        exports.readDoubleBE = readDouble_ieee754.bind(null, readUintBE, 4, 0);
+
+    })();
+
+    return exports;
+}
+
+// uint helpers
+
+function writeUintLE(val, buf, pos) {
+    buf[pos    ] =  val        & 255;
+    buf[pos + 1] =  val >>> 8  & 255;
+    buf[pos + 2] =  val >>> 16 & 255;
+    buf[pos + 3] =  val >>> 24;
+}
+
+function writeUintBE(val, buf, pos) {
+    buf[pos    ] =  val >>> 24;
+    buf[pos + 1] =  val >>> 16 & 255;
+    buf[pos + 2] =  val >>> 8  & 255;
+    buf[pos + 3] =  val        & 255;
+}
+
+function readUintLE(buf, pos) {
+    return (buf[pos    ]
+          | buf[pos + 1] << 8
+          | buf[pos + 2] << 16
+          | buf[pos + 3] << 24) >>> 0;
+}
+
+function readUintBE(buf, pos) {
+    return (buf[pos    ] << 24
+          | buf[pos + 1] << 16
+          | buf[pos + 2] << 8
+          | buf[pos + 3]) >>> 0;
+}
 
 },{}],7:[function(require,module,exports){
-"use strict";
-module.exports = inquire;
-
-/**
- * Requires a module only if available.
- * @memberof util
- * @param {string} moduleName Module to require
- * @returns {?Object} Required module if available and not empty, otherwise `null`
- */
-function inquire(moduleName) {
-    try {
-        var mod = eval("quire".replace(/^/,"re"))(moduleName); // eslint-disable-line no-eval
-        if (mod && (mod.length || Object.keys(mod).length))
-            return mod;
-    } catch (e) {} // eslint-disable-line no-empty
-    return null;
-}
+"use strict";
+module.exports = inquire;
+
+/**
+ * Requires a module only if available.
+ * @memberof util
+ * @param {string} moduleName Module to require
+ * @returns {?Object} Required module if available and not empty, otherwise `null`
+ */
+function inquire(moduleName) {
+    try {
+        var mod = eval("quire".replace(/^/,"re"))(moduleName); // eslint-disable-line no-eval
+        if (mod && (mod.length || Object.keys(mod).length))
+            return mod;
+    } catch (e) {} // eslint-disable-line no-empty
+    return null;
+}
 
 },{}],8:[function(require,module,exports){
-"use strict";
-
-/**
- * A minimal path module to resolve Unix, Windows and URL paths alike.
- * @memberof util
- * @namespace
- */
-var path = exports;
-
-var isAbsolute =
-/**
- * Tests if the specified path is absolute.
- * @param {string} path Path to test
- * @returns {boolean} `true` if path is absolute
- */
-path.isAbsolute = function isAbsolute(path) {
-    return /^(?:\/|\w+:)/.test(path);
-};
-
-var normalize =
-/**
- * Normalizes the specified path.
- * @param {string} path Path to normalize
- * @returns {string} Normalized path
- */
-path.normalize = function normalize(path) {
-    path = path.replace(/\\/g, "/")
-               .replace(/\/{2,}/g, "/");
-    var parts    = path.split("/"),
-        absolute = isAbsolute(path),
-        prefix   = "";
-    if (absolute)
-        prefix = parts.shift() + "/";
-    for (var i = 0; i < parts.length;) {
-        if (parts[i] === "..") {
-            if (i > 0 && parts[i - 1] !== "..")
-                parts.splice(--i, 2);
-            else if (absolute)
-                parts.splice(i, 1);
-            else
-                ++i;
-        } else if (parts[i] === ".")
-            parts.splice(i, 1);
-        else
-            ++i;
-    }
-    return prefix + parts.join("/");
-};
-
-/**
- * Resolves the specified include path against the specified origin path.
- * @param {string} originPath Path to the origin file
- * @param {string} includePath Include path relative to origin path
- * @param {boolean} [alreadyNormalized=false] `true` if both paths are already known to be normalized
- * @returns {string} Path to the include file
- */
-path.resolve = function resolve(originPath, includePath, alreadyNormalized) {
-    if (!alreadyNormalized)
-        includePath = normalize(includePath);
-    if (isAbsolute(includePath))
-        return includePath;
-    if (!alreadyNormalized)
-        originPath = normalize(originPath);
-    return (originPath = originPath.replace(/(?:\/|^)[^/]+$/, "")).length ? normalize(originPath + "/" + includePath) : includePath;
-};
+"use strict";
+
+/**
+ * A minimal path module to resolve Unix, Windows and URL paths alike.
+ * @memberof util
+ * @namespace
+ */
+var path = exports;
+
+var isAbsolute =
+/**
+ * Tests if the specified path is absolute.
+ * @param {string} path Path to test
+ * @returns {boolean} `true` if path is absolute
+ */
+path.isAbsolute = function isAbsolute(path) {
+    return /^(?:\/|\w+:)/.test(path);
+};
+
+var normalize =
+/**
+ * Normalizes the specified path.
+ * @param {string} path Path to normalize
+ * @returns {string} Normalized path
+ */
+path.normalize = function normalize(path) {
+    path = path.replace(/\\/g, "/")
+               .replace(/\/{2,}/g, "/");
+    var parts    = path.split("/"),
+        absolute = isAbsolute(path),
+        prefix   = "";
+    if (absolute)
+        prefix = parts.shift() + "/";
+    for (var i = 0; i < parts.length;) {
+        if (parts[i] === "..") {
+            if (i > 0 && parts[i - 1] !== "..")
+                parts.splice(--i, 2);
+            else if (absolute)
+                parts.splice(i, 1);
+            else
+                ++i;
+        } else if (parts[i] === ".")
+            parts.splice(i, 1);
+        else
+            ++i;
+    }
+    return prefix + parts.join("/");
+};
+
+/**
+ * Resolves the specified include path against the specified origin path.
+ * @param {string} originPath Path to the origin file
+ * @param {string} includePath Include path relative to origin path
+ * @param {boolean} [alreadyNormalized=false] `true` if both paths are already known to be normalized
+ * @returns {string} Path to the include file
+ */
+path.resolve = function resolve(originPath, includePath, alreadyNormalized) {
+    if (!alreadyNormalized)
+        includePath = normalize(includePath);
+    if (isAbsolute(includePath))
+        return includePath;
+    if (!alreadyNormalized)
+        originPath = normalize(originPath);
+    return (originPath = originPath.replace(/(?:\/|^)[^/]+$/, "")).length ? normalize(originPath + "/" + includePath) : includePath;
+};
 
 },{}],9:[function(require,module,exports){
-"use strict";
-module.exports = pool;
-
-/**
- * An allocator as used by {@link util.pool}.
- * @typedef PoolAllocator
- * @type {function}
- * @param {number} size Buffer size
- * @returns {Uint8Array} Buffer
- */
-
-/**
- * A slicer as used by {@link util.pool}.
- * @typedef PoolSlicer
- * @type {function}
- * @param {number} start Start offset
- * @param {number} end End offset
- * @returns {Uint8Array} Buffer slice
- * @this {Uint8Array}
- */
-
-/**
- * A general purpose buffer pool.
- * @memberof util
- * @function
- * @param {PoolAllocator} alloc Allocator
- * @param {PoolSlicer} slice Slicer
- * @param {number} [size=8192] Slab size
- * @returns {PoolAllocator} Pooled allocator
- */
-function pool(alloc, slice, size) {
-    var SIZE   = size || 8192;
-    var MAX    = SIZE >>> 1;
-    var slab   = null;
-    var offset = SIZE;
-    return function pool_alloc(size) {
-        if (size < 1 || size > MAX)
-            return alloc(size);
-        if (offset + size > SIZE) {
-            slab = alloc(SIZE);
-            offset = 0;
-        }
-        var buf = slice.call(slab, offset, offset += size);
-        if (offset & 7) // align to 32 bit
-            offset = (offset | 7) + 1;
-        return buf;
-    };
-}
+"use strict";
+module.exports = pool;
+
+/**
+ * An allocator as used by {@link util.pool}.
+ * @typedef PoolAllocator
+ * @type {function}
+ * @param {number} size Buffer size
+ * @returns {Uint8Array} Buffer
+ */
+
+/**
+ * A slicer as used by {@link util.pool}.
+ * @typedef PoolSlicer
+ * @type {function}
+ * @param {number} start Start offset
+ * @param {number} end End offset
+ * @returns {Uint8Array} Buffer slice
+ * @this {Uint8Array}
+ */
+
+/**
+ * A general purpose buffer pool.
+ * @memberof util
+ * @function
+ * @param {PoolAllocator} alloc Allocator
+ * @param {PoolSlicer} slice Slicer
+ * @param {number} [size=8192] Slab size
+ * @returns {PoolAllocator} Pooled allocator
+ */
+function pool(alloc, slice, size) {
+    var SIZE   = size || 8192;
+    var MAX    = SIZE >>> 1;
+    var slab   = null;
+    var offset = SIZE;
+    return function pool_alloc(size) {
+        if (size < 1 || size > MAX)
+            return alloc(size);
+        if (offset + size > SIZE) {
+            slab = alloc(SIZE);
+            offset = 0;
+        }
+        var buf = slice.call(slab, offset, offset += size);
+        if (offset & 7) // align to 32 bit
+            offset = (offset | 7) + 1;
+        return buf;
+    };
+}
 
 },{}],10:[function(require,module,exports){
-"use strict";
-
-/**
- * A minimal UTF8 implementation for number arrays.
- * @memberof util
- * @namespace
- */
-var utf8 = exports;
-
-/**
- * Calculates the UTF8 byte length of a string.
- * @param {string} string String
- * @returns {number} Byte length
- */
-utf8.length = function utf8_length(string) {
-    var len = 0,
-        c = 0;
-    for (var i = 0; i < string.length; ++i) {
-        c = string.charCodeAt(i);
-        if (c < 128)
-            len += 1;
-        else if (c < 2048)
-            len += 2;
-        else if ((c & 0xFC00) === 0xD800 && (string.charCodeAt(i + 1) & 0xFC00) === 0xDC00) {
-            ++i;
-            len += 4;
-        } else
-            len += 3;
-    }
-    return len;
-};
-
-/**
- * Reads UTF8 bytes as a string.
- * @param {Uint8Array} buffer Source buffer
- * @param {number} start Source start
- * @param {number} end Source end
- * @returns {string} String read
- */
-utf8.read = function utf8_read(buffer, start, end) {
-    var len = end - start;
-    if (len < 1)
-        return "";
-    var parts = null,
-        chunk = [],
-        i = 0, // char offset
-        t;     // temporary
-    while (start < end) {
-        t = buffer[start++];
-        if (t < 128)
-            chunk[i++] = t;
-        else if (t > 191 && t < 224)
-            chunk[i++] = (t & 31) << 6 | buffer[start++] & 63;
-        else if (t > 239 && t < 365) {
-            t = ((t & 7) << 18 | (buffer[start++] & 63) << 12 | (buffer[start++] & 63) << 6 | buffer[start++] & 63) - 0x10000;
-            chunk[i++] = 0xD800 + (t >> 10);
-            chunk[i++] = 0xDC00 + (t & 1023);
-        } else
-            chunk[i++] = (t & 15) << 12 | (buffer[start++] & 63) << 6 | buffer[start++] & 63;
-        if (i > 8191) {
-            (parts || (parts = [])).push(String.fromCharCode.apply(String, chunk));
-            i = 0;
-        }
-    }
-    if (parts) {
-        if (i)
-            parts.push(String.fromCharCode.apply(String, chunk.slice(0, i)));
-        return parts.join("");
-    }
-    return String.fromCharCode.apply(String, chunk.slice(0, i));
-};
-
-/**
- * Writes a string as UTF8 bytes.
- * @param {string} string Source string
- * @param {Uint8Array} buffer Destination buffer
- * @param {number} offset Destination offset
- * @returns {number} Bytes written
- */
-utf8.write = function utf8_write(string, buffer, offset) {
-    var start = offset,
-        c1, // character 1
-        c2; // character 2
-    for (var i = 0; i < string.length; ++i) {
-        c1 = string.charCodeAt(i);
-        if (c1 < 128) {
-            buffer[offset++] = c1;
-        } else if (c1 < 2048) {
-            buffer[offset++] = c1 >> 6       | 192;
-            buffer[offset++] = c1       & 63 | 128;
-        } else if ((c1 & 0xFC00) === 0xD800 && ((c2 = string.charCodeAt(i + 1)) & 0xFC00) === 0xDC00) {
-            c1 = 0x10000 + ((c1 & 0x03FF) << 10) + (c2 & 0x03FF);
-            ++i;
-            buffer[offset++] = c1 >> 18      | 240;
-            buffer[offset++] = c1 >> 12 & 63 | 128;
-            buffer[offset++] = c1 >> 6  & 63 | 128;
-            buffer[offset++] = c1       & 63 | 128;
-        } else {
-            buffer[offset++] = c1 >> 12      | 224;
-            buffer[offset++] = c1 >> 6  & 63 | 128;
-            buffer[offset++] = c1       & 63 | 128;
-        }
-    }
-    return offset - start;
-};
+"use strict";
+
+/**
+ * A minimal UTF8 implementation for number arrays.
+ * @memberof util
+ * @namespace
+ */
+var utf8 = exports;
+
+/**
+ * Calculates the UTF8 byte length of a string.
+ * @param {string} string String
+ * @returns {number} Byte length
+ */
+utf8.length = function utf8_length(string) {
+    var len = 0,
+        c = 0;
+    for (var i = 0; i < string.length; ++i) {
+        c = string.charCodeAt(i);
+        if (c < 128)
+            len += 1;
+        else if (c < 2048)
+            len += 2;
+        else if ((c & 0xFC00) === 0xD800 && (string.charCodeAt(i + 1) & 0xFC00) === 0xDC00) {
+            ++i;
+            len += 4;
+        } else
+            len += 3;
+    }
+    return len;
+};
+
+/**
+ * Reads UTF8 bytes as a string.
+ * @param {Uint8Array} buffer Source buffer
+ * @param {number} start Source start
+ * @param {number} end Source end
+ * @returns {string} String read
+ */
+utf8.read = function utf8_read(buffer, start, end) {
+    var len = end - start;
+    if (len < 1)
+        return "";
+    var parts = null,
+        chunk = [],
+        i = 0, // char offset
+        t;     // temporary
+    while (start < end) {
+        t = buffer[start++];
+        if (t < 128)
+            chunk[i++] = t;
+        else if (t > 191 && t < 224)
+            chunk[i++] = (t & 31) << 6 | buffer[start++] & 63;
+        else if (t > 239 && t < 365) {
+            t = ((t & 7) << 18 | (buffer[start++] & 63) << 12 | (buffer[start++] & 63) << 6 | buffer[start++] & 63) - 0x10000;
+            chunk[i++] = 0xD800 + (t >> 10);
+            chunk[i++] = 0xDC00 + (t & 1023);
+        } else
+            chunk[i++] = (t & 15) << 12 | (buffer[start++] & 63) << 6 | buffer[start++] & 63;
+        if (i > 8191) {
+            (parts || (parts = [])).push(String.fromCharCode.apply(String, chunk));
+            i = 0;
+        }
+    }
+    if (parts) {
+        if (i)
+            parts.push(String.fromCharCode.apply(String, chunk.slice(0, i)));
+        return parts.join("");
+    }
+    return String.fromCharCode.apply(String, chunk.slice(0, i));
+};
+
+/**
+ * Writes a string as UTF8 bytes.
+ * @param {string} string Source string
+ * @param {Uint8Array} buffer Destination buffer
+ * @param {number} offset Destination offset
+ * @returns {number} Bytes written
+ */
+utf8.write = function utf8_write(string, buffer, offset) {
+    var start = offset,
+        c1, // character 1
+        c2; // character 2
+    for (var i = 0; i < string.length; ++i) {
+        c1 = string.charCodeAt(i);
+        if (c1 < 128) {
+            buffer[offset++] = c1;
+        } else if (c1 < 2048) {
+            buffer[offset++] = c1 >> 6       | 192;
+            buffer[offset++] = c1       & 63 | 128;
+        } else if ((c1 & 0xFC00) === 0xD800 && ((c2 = string.charCodeAt(i + 1)) & 0xFC00) === 0xDC00) {
+            c1 = 0x10000 + ((c1 & 0x03FF) << 10) + (c2 & 0x03FF);
+            ++i;
+            buffer[offset++] = c1 >> 18      | 240;
+            buffer[offset++] = c1 >> 12 & 63 | 128;
+            buffer[offset++] = c1 >> 6  & 63 | 128;
+            buffer[offset++] = c1       & 63 | 128;
+        } else {
+            buffer[offset++] = c1 >> 12      | 224;
+            buffer[offset++] = c1 >> 6  & 63 | 128;
+            buffer[offset++] = c1       & 63 | 128;
+        }
+    }
+    return offset - start;
+};
 
 },{}],11:[function(require,module,exports){
-"use strict";
-module.exports = common;
-
-var commonRe = /\/|\./;
-
-/**
- * Provides common type definitions.
- * Can also be used to provide additional google types or your own custom types.
- * @param {string} name Short name as in `google/protobuf/[name].proto` or full file name
- * @param {Object.<string,*>} json JSON definition within `google.protobuf` if a short name, otherwise the file's root definition
- * @returns {undefined}
- * @property {INamespace} google/protobuf/any.proto Any
- * @property {INamespace} google/protobuf/duration.proto Duration
- * @property {INamespace} google/protobuf/empty.proto Empty
- * @property {INamespace} google/protobuf/field_mask.proto FieldMask
- * @property {INamespace} google/protobuf/struct.proto Struct, Value, NullValue and ListValue
- * @property {INamespace} google/protobuf/timestamp.proto Timestamp
- * @property {INamespace} google/protobuf/wrappers.proto Wrappers
- * @example
- * // manually provides descriptor.proto (assumes google/protobuf/ namespace and .proto extension)
- * protobuf.common("descriptor", descriptorJson);
- *
- * // manually provides a custom definition (uses my.foo namespace)
- * protobuf.common("my/foo/bar.proto", myFooBarJson);
- */
-function common(name, json) {
-    if (!commonRe.test(name)) {
-        name = "google/protobuf/" + name + ".proto";
-        json = { nested: { google: { nested: { protobuf: { nested: json } } } } };
-    }
-    common[name] = json;
-}
-
-// Not provided because of limited use (feel free to discuss or to provide yourself):
-//
-// google/protobuf/descriptor.proto
-// google/protobuf/source_context.proto
-// google/protobuf/type.proto
-//
-// Stripped and pre-parsed versions of these non-bundled files are instead available as part of
-// the repository or package within the google/protobuf directory.
-
-common("any", {
-
-    /**
-     * Properties of a google.protobuf.Any message.
-     * @interface IAny
-     * @type {Object}
-     * @property {string} [typeUrl]
-     * @property {Uint8Array} [bytes]
-     * @memberof common
-     */
-    Any: {
-        fields: {
-            type_url: {
-                type: "string",
-                id: 1
-            },
-            value: {
-                type: "bytes",
-                id: 2
-            }
-        }
-    }
-});
-
-var timeType;
-
-common("duration", {
-
-    /**
-     * Properties of a google.protobuf.Duration message.
-     * @interface IDuration
-     * @type {Object}
-     * @property {number|Long} [seconds]
-     * @property {number} [nanos]
-     * @memberof common
-     */
-    Duration: timeType = {
-        fields: {
-            seconds: {
-                type: "int64",
-                id: 1
-            },
-            nanos: {
-                type: "int32",
-                id: 2
-            }
-        }
-    }
-});
-
-common("timestamp", {
-
-    /**
-     * Properties of a google.protobuf.Timestamp message.
-     * @interface ITimestamp
-     * @type {Object}
-     * @property {number|Long} [seconds]
-     * @property {number} [nanos]
-     * @memberof common
-     */
-    Timestamp: timeType
-});
-
-common("empty", {
-
-    /**
-     * Properties of a google.protobuf.Empty message.
-     * @interface IEmpty
-     * @memberof common
-     */
-    Empty: {
-        fields: {}
-    }
-});
-
-common("struct", {
-
-    /**
-     * Properties of a google.protobuf.Struct message.
-     * @interface IStruct
-     * @type {Object}
-     * @property {Object.<string,IValue>} [fields]
-     * @memberof common
-     */
-    Struct: {
-        fields: {
-            fields: {
-                keyType: "string",
-                type: "Value",
-                id: 1
-            }
-        }
-    },
-
-    /**
-     * Properties of a google.protobuf.Value message.
-     * @interface IValue
-     * @type {Object}
-     * @property {string} [kind]
-     * @property {0} [nullValue]
-     * @property {number} [numberValue]
-     * @property {string} [stringValue]
-     * @property {boolean} [boolValue]
-     * @property {IStruct} [structValue]
-     * @property {IListValue} [listValue]
-     * @memberof common
-     */
-    Value: {
-        oneofs: {
-            kind: {
-                oneof: [
-                    "nullValue",
-                    "numberValue",
-                    "stringValue",
-                    "boolValue",
-                    "structValue",
-                    "listValue"
-                ]
-            }
-        },
-        fields: {
-            nullValue: {
-                type: "NullValue",
-                id: 1
-            },
-            numberValue: {
-                type: "double",
-                id: 2
-            },
-            stringValue: {
-                type: "string",
-                id: 3
-            },
-            boolValue: {
-                type: "bool",
-                id: 4
-            },
-            structValue: {
-                type: "Struct",
-                id: 5
-            },
-            listValue: {
-                type: "ListValue",
-                id: 6
-            }
-        }
-    },
-
-    NullValue: {
-        values: {
-            NULL_VALUE: 0
-        }
-    },
-
-    /**
-     * Properties of a google.protobuf.ListValue message.
-     * @interface IListValue
-     * @type {Object}
-     * @property {Array.<IValue>} [values]
-     * @memberof common
-     */
-    ListValue: {
-        fields: {
-            values: {
-                rule: "repeated",
-                type: "Value",
-                id: 1
-            }
-        }
-    }
-});
-
-common("wrappers", {
-
-    /**
-     * Properties of a google.protobuf.DoubleValue message.
-     * @interface IDoubleValue
-     * @type {Object}
-     * @property {number} [value]
-     * @memberof common
-     */
-    DoubleValue: {
-        fields: {
-            value: {
-                type: "double",
-                id: 1
-            }
-        }
-    },
-
-    /**
-     * Properties of a google.protobuf.FloatValue message.
-     * @interface IFloatValue
-     * @type {Object}
-     * @property {number} [value]
-     * @memberof common
-     */
-    FloatValue: {
-        fields: {
-            value: {
-                type: "float",
-                id: 1
-            }
-        }
-    },
-
-    /**
-     * Properties of a google.protobuf.Int64Value message.
-     * @interface IInt64Value
-     * @type {Object}
-     * @property {number|Long} [value]
-     * @memberof common
-     */
-    Int64Value: {
-        fields: {
-            value: {
-                type: "int64",
-                id: 1
-            }
-        }
-    },
-
-    /**
-     * Properties of a google.protobuf.UInt64Value message.
-     * @interface IUInt64Value
-     * @type {Object}
-     * @property {number|Long} [value]
-     * @memberof common
-     */
-    UInt64Value: {
-        fields: {
-            value: {
-                type: "uint64",
-                id: 1
-            }
-        }
-    },
-
-    /**
-     * Properties of a google.protobuf.Int32Value message.
-     * @interface IInt32Value
-     * @type {Object}
-     * @property {number} [value]
-     * @memberof common
-     */
-    Int32Value: {
-        fields: {
-            value: {
-                type: "int32",
-                id: 1
-            }
-        }
-    },
-
-    /**
-     * Properties of a google.protobuf.UInt32Value message.
-     * @interface IUInt32Value
-     * @type {Object}
-     * @property {number} [value]
-     * @memberof common
-     */
-    UInt32Value: {
-        fields: {
-            value: {
-                type: "uint32",
-                id: 1
-            }
-        }
-    },
-
-    /**
-     * Properties of a google.protobuf.BoolValue message.
-     * @interface IBoolValue
-     * @type {Object}
-     * @property {boolean} [value]
-     * @memberof common
-     */
-    BoolValue: {
-        fields: {
-            value: {
-                type: "bool",
-                id: 1
-            }
-        }
-    },
-
-    /**
-     * Properties of a google.protobuf.StringValue message.
-     * @interface IStringValue
-     * @type {Object}
-     * @property {string} [value]
-     * @memberof common
-     */
-    StringValue: {
-        fields: {
-            value: {
-                type: "string",
-                id: 1
-            }
-        }
-    },
-
-    /**
-     * Properties of a google.protobuf.BytesValue message.
-     * @interface IBytesValue
-     * @type {Object}
-     * @property {Uint8Array} [value]
-     * @memberof common
-     */
-    BytesValue: {
-        fields: {
-            value: {
-                type: "bytes",
-                id: 1
-            }
-        }
-    }
-});
-
-common("field_mask", {
-
-    /**
-     * Properties of a google.protobuf.FieldMask message.
-     * @interface IDoubleValue
-     * @type {Object}
-     * @property {number} [value]
-     * @memberof common
-     */
-    FieldMask: {
-        fields: {
-            paths: {
-                rule: "repeated",
-                type: "string",
-                id: 1
-            }
-        }
-    }
-});
-
-/**
- * Gets the root definition of the specified common proto file.
- *
- * Bundled definitions are:
- * - google/protobuf/any.proto
- * - google/protobuf/duration.proto
- * - google/protobuf/empty.proto
- * - google/protobuf/field_mask.proto
- * - google/protobuf/struct.proto
- * - google/protobuf/timestamp.proto
- * - google/protobuf/wrappers.proto
- *
- * @param {string} file Proto file name
- * @returns {INamespace|null} Root definition or `null` if not defined
- */
-common.get = function get(file) {
-    return common[file] || null;
-};
+"use strict";
+module.exports = common;
+
+var commonRe = /\/|\./;
+
+/**
+ * Provides common type definitions.
+ * Can also be used to provide additional google types or your own custom types.
+ * @param {string} name Short name as in `google/protobuf/[name].proto` or full file name
+ * @param {Object.<string,*>} json JSON definition within `google.protobuf` if a short name, otherwise the file's root definition
+ * @returns {undefined}
+ * @property {INamespace} google/protobuf/any.proto Any
+ * @property {INamespace} google/protobuf/duration.proto Duration
+ * @property {INamespace} google/protobuf/empty.proto Empty
+ * @property {INamespace} google/protobuf/field_mask.proto FieldMask
+ * @property {INamespace} google/protobuf/struct.proto Struct, Value, NullValue and ListValue
+ * @property {INamespace} google/protobuf/timestamp.proto Timestamp
+ * @property {INamespace} google/protobuf/wrappers.proto Wrappers
+ * @example
+ * // manually provides descriptor.proto (assumes google/protobuf/ namespace and .proto extension)
+ * protobuf.common("descriptor", descriptorJson);
+ *
+ * // manually provides a custom definition (uses my.foo namespace)
+ * protobuf.common("my/foo/bar.proto", myFooBarJson);
+ */
+function common(name, json) {
+    if (!commonRe.test(name)) {
+        name = "google/protobuf/" + name + ".proto";
+        json = { nested: { google: { nested: { protobuf: { nested: json } } } } };
+    }
+    common[name] = json;
+}
+
+// Not provided because of limited use (feel free to discuss or to provide yourself):
+//
+// google/protobuf/descriptor.proto
+// google/protobuf/source_context.proto
+// google/protobuf/type.proto
+//
+// Stripped and pre-parsed versions of these non-bundled files are instead available as part of
+// the repository or package within the google/protobuf directory.
+
+common("any", {
+
+    /**
+     * Properties of a google.protobuf.Any message.
+     * @interface IAny
+     * @type {Object}
+     * @property {string} [typeUrl]
+     * @property {Uint8Array} [bytes]
+     * @memberof common
+     */
+    Any: {
+        fields: {
+            type_url: {
+                type: "string",
+                id: 1
+            },
+            value: {
+                type: "bytes",
+                id: 2
+            }
+        }
+    }
+});
+
+var timeType;
+
+common("duration", {
+
+    /**
+     * Properties of a google.protobuf.Duration message.
+     * @interface IDuration
+     * @type {Object}
+     * @property {number|Long} [seconds]
+     * @property {number} [nanos]
+     * @memberof common
+     */
+    Duration: timeType = {
+        fields: {
+            seconds: {
+                type: "int64",
+                id: 1
+            },
+            nanos: {
+                type: "int32",
+                id: 2
+            }
+        }
+    }
+});
+
+common("timestamp", {
+
+    /**
+     * Properties of a google.protobuf.Timestamp message.
+     * @interface ITimestamp
+     * @type {Object}
+     * @property {number|Long} [seconds]
+     * @property {number} [nanos]
+     * @memberof common
+     */
+    Timestamp: timeType
+});
+
+common("empty", {
+
+    /**
+     * Properties of a google.protobuf.Empty message.
+     * @interface IEmpty
+     * @memberof common
+     */
+    Empty: {
+        fields: {}
+    }
+});
+
+common("struct", {
+
+    /**
+     * Properties of a google.protobuf.Struct message.
+     * @interface IStruct
+     * @type {Object}
+     * @property {Object.<string,IValue>} [fields]
+     * @memberof common
+     */
+    Struct: {
+        fields: {
+            fields: {
+                keyType: "string",
+                type: "Value",
+                id: 1
+            }
+        }
+    },
+
+    /**
+     * Properties of a google.protobuf.Value message.
+     * @interface IValue
+     * @type {Object}
+     * @property {string} [kind]
+     * @property {0} [nullValue]
+     * @property {number} [numberValue]
+     * @property {string} [stringValue]
+     * @property {boolean} [boolValue]
+     * @property {IStruct} [structValue]
+     * @property {IListValue} [listValue]
+     * @memberof common
+     */
+    Value: {
+        oneofs: {
+            kind: {
+                oneof: [
+                    "nullValue",
+                    "numberValue",
+                    "stringValue",
+                    "boolValue",
+                    "structValue",
+                    "listValue"
+                ]
+            }
+        },
+        fields: {
+            nullValue: {
+                type: "NullValue",
+                id: 1
+            },
+            numberValue: {
+                type: "double",
+                id: 2
+            },
+            stringValue: {
+                type: "string",
+                id: 3
+            },
+            boolValue: {
+                type: "bool",
+                id: 4
+            },
+            structValue: {
+                type: "Struct",
+                id: 5
+            },
+            listValue: {
+                type: "ListValue",
+                id: 6
+            }
+        }
+    },
+
+    NullValue: {
+        values: {
+            NULL_VALUE: 0
+        }
+    },
+
+    /**
+     * Properties of a google.protobuf.ListValue message.
+     * @interface IListValue
+     * @type {Object}
+     * @property {Array.<IValue>} [values]
+     * @memberof common
+     */
+    ListValue: {
+        fields: {
+            values: {
+                rule: "repeated",
+                type: "Value",
+                id: 1
+            }
+        }
+    }
+});
+
+common("wrappers", {
+
+    /**
+     * Properties of a google.protobuf.DoubleValue message.
+     * @interface IDoubleValue
+     * @type {Object}
+     * @property {number} [value]
+     * @memberof common
+     */
+    DoubleValue: {
+        fields: {
+            value: {
+                type: "double",
+                id: 1
+            }
+        }
+    },
+
+    /**
+     * Properties of a google.protobuf.FloatValue message.
+     * @interface IFloatValue
+     * @type {Object}
+     * @property {number} [value]
+     * @memberof common
+     */
+    FloatValue: {
+        fields: {
+            value: {
+                type: "float",
+                id: 1
+            }
+        }
+    },
+
+    /**
+     * Properties of a google.protobuf.Int64Value message.
+     * @interface IInt64Value
+     * @type {Object}
+     * @property {number|Long} [value]
+     * @memberof common
+     */
+    Int64Value: {
+        fields: {
+            value: {
+                type: "int64",
+                id: 1
+            }
+        }
+    },
+
+    /**
+     * Properties of a google.protobuf.UInt64Value message.
+     * @interface IUInt64Value
+     * @type {Object}
+     * @property {number|Long} [value]
+     * @memberof common
+     */
+    UInt64Value: {
+        fields: {
+            value: {
+                type: "uint64",
+                id: 1
+            }
+        }
+    },
+
+    /**
+     * Properties of a google.protobuf.Int32Value message.
+     * @interface IInt32Value
+     * @type {Object}
+     * @property {number} [value]
+     * @memberof common
+     */
+    Int32Value: {
+        fields: {
+            value: {
+                type: "int32",
+                id: 1
+            }
+        }
+    },
+
+    /**
+     * Properties of a google.protobuf.UInt32Value message.
+     * @interface IUInt32Value
+     * @type {Object}
+     * @property {number} [value]
+     * @memberof common
+     */
+    UInt32Value: {
+        fields: {
+            value: {
+                type: "uint32",
+                id: 1
+            }
+        }
+    },
+
+    /**
+     * Properties of a google.protobuf.BoolValue message.
+     * @interface IBoolValue
+     * @type {Object}
+     * @property {boolean} [value]
+     * @memberof common
+     */
+    BoolValue: {
+        fields: {
+            value: {
+                type: "bool",
+                id: 1
+            }
+        }
+    },
+
+    /**
+     * Properties of a google.protobuf.StringValue message.
+     * @interface IStringValue
+     * @type {Object}
+     * @property {string} [value]
+     * @memberof common
+     */
+    StringValue: {
+        fields: {
+            value: {
+                type: "string",
+                id: 1
+            }
+        }
+    },
+
+    /**
+     * Properties of a google.protobuf.BytesValue message.
+     * @interface IBytesValue
+     * @type {Object}
+     * @property {Uint8Array} [value]
+     * @memberof common
+     */
+    BytesValue: {
+        fields: {
+            value: {
+                type: "bytes",
+                id: 1
+            }
+        }
+    }
+});
+
+common("field_mask", {
+
+    /**
+     * Properties of a google.protobuf.FieldMask message.
+     * @interface IDoubleValue
+     * @type {Object}
+     * @property {number} [value]
+     * @memberof common
+     */
+    FieldMask: {
+        fields: {
+            paths: {
+                rule: "repeated",
+                type: "string",
+                id: 1
+            }
+        }
+    }
+});
+
+/**
+ * Gets the root definition of the specified common proto file.
+ *
+ * Bundled definitions are:
+ * - google/protobuf/any.proto
+ * - google/protobuf/duration.proto
+ * - google/protobuf/empty.proto
+ * - google/protobuf/field_mask.proto
+ * - google/protobuf/struct.proto
+ * - google/protobuf/timestamp.proto
+ * - google/protobuf/wrappers.proto
+ *
+ * @param {string} file Proto file name
+ * @returns {INamespace|null} Root definition or `null` if not defined
+ */
+common.get = function get(file) {
+    return common[file] || null;
+};
 
 },{}],12:[function(require,module,exports){
-"use strict";
-/**
- * Runtime message from/to plain object converters.
- * @namespace
- */
-var converter = exports;
-
-var Enum = require(15),
-    util = require(37);
-
-/**
- * Generates a partial value fromObject conveter.
- * @param {Codegen} gen Codegen instance
- * @param {Field} field Reflected field
- * @param {number} fieldIndex Field index
- * @param {string} prop Property reference
- * @returns {Codegen} Codegen instance
- * @ignore
- */
-function genValuePartial_fromObject(gen, field, fieldIndex, prop) {
-    /* eslint-disable no-unexpected-multiline, block-scoped-var, no-redeclare */
-    if (field.resolvedType) {
-        if (field.resolvedType instanceof Enum) { gen
-            ("switch(d%s){", prop);
-            for (var values = field.resolvedType.values, keys = Object.keys(values), i = 0; i < keys.length; ++i) {
-                if (field.repeated && values[keys[i]] === field.typeDefault) gen
-                ("default:");
-                gen
-                ("case%j:", keys[i])
-                ("case %i:", values[keys[i]])
-                    ("m%s=%j", prop, values[keys[i]])
-                    ("break");
-            } gen
-            ("}");
-        } else gen
-            ("if(typeof d%s!==\"object\")", prop)
-                ("throw TypeError(%j)", field.fullName + ": object expected")
-            ("m%s=types[%i].fromObject(d%s)", prop, fieldIndex, prop);
-    } else {
-        var isUnsigned = false;
-        switch (field.type) {
-            case "double":
-            case "float": gen
-                ("m%s=Number(d%s)", prop, prop); // also catches "NaN", "Infinity"
-                break;
-            case "uint32":
-            case "fixed32": gen
-                ("m%s=d%s>>>0", prop, prop);
-                break;
-            case "int32":
-            case "sint32":
-            case "sfixed32": gen
-                ("m%s=d%s|0", prop, prop);
-                break;
-            case "uint64":
-                isUnsigned = true;
-                // eslint-disable-line no-fallthrough
-            case "int64":
-            case "sint64":
-            case "fixed64":
-            case "sfixed64": gen
-                ("if(util.Long)")
-                    ("(m%s=util.Long.fromValue(d%s)).unsigned=%j", prop, prop, isUnsigned)
-                ("else if(typeof d%s===\"string\")", prop)
-                    ("m%s=parseInt(d%s,10)", prop, prop)
-                ("else if(typeof d%s===\"number\")", prop)
-                    ("m%s=d%s", prop, prop)
-                ("else if(typeof d%s===\"object\")", prop)
-                    ("m%s=new util.LongBits(d%s.low>>>0,d%s.high>>>0).toNumber(%s)", prop, prop, prop, isUnsigned ? "true" : "");
-                break;
-            case "bytes": gen
-                ("if(typeof d%s===\"string\")", prop)
-                    ("util.base64.decode(d%s,m%s=util.newBuffer(util.base64.length(d%s)),0)", prop, prop, prop)
-                ("else if(d%s.length)", prop)
-                    ("m%s=d%s", prop, prop);
-                break;
-            case "string": gen
-                ("m%s=String(d%s)", prop, prop);
-                break;
-            case "bool": gen
-                ("m%s=Boolean(d%s)", prop, prop);
-                break;
-            /* default: gen
-                ("m%s=d%s", prop, prop);
-                break; */
-        }
-    }
-    return gen;
-    /* eslint-enable no-unexpected-multiline, block-scoped-var, no-redeclare */
-}
-
-/**
- * Generates a plain object to runtime message converter specific to the specified message type.
- * @param {Type} mtype Message type
- * @returns {Codegen} Codegen instance
- */
-converter.fromObject = function fromObject(mtype) {
-    /* eslint-disable no-unexpected-multiline, block-scoped-var, no-redeclare */
-    var fields = mtype.fieldsArray;
-    var gen = util.codegen(["d"], mtype.name + "$fromObject")
-    ("if(d instanceof this.ctor)")
-        ("return d");
-    if (!fields.length) return gen
-    ("return new this.ctor");
-    gen
-    ("var m=new this.ctor");
-    for (var i = 0; i < fields.length; ++i) {
-        var field  = fields[i].resolve(),
-            prop   = util.safeProp(field.name);
-
-        // Map fields
-        if (field.map) { gen
-    ("if(d%s){", prop)
-        ("if(typeof d%s!==\"object\")", prop)
-            ("throw TypeError(%j)", field.fullName + ": object expected")
-        ("m%s={}", prop)
-        ("for(var ks=Object.keys(d%s),i=0;i<ks.length;++i){", prop);
-            genValuePartial_fromObject(gen, field, /* not sorted */ i, prop + "[ks[i]]")
-        ("}")
-    ("}");
-
-        // Repeated fields
-        } else if (field.repeated) { gen
-    ("if(d%s){", prop)
-        ("if(!Array.isArray(d%s))", prop)
-            ("throw TypeError(%j)", field.fullName + ": array expected")
-        ("m%s=[]", prop)
-        ("for(var i=0;i<d%s.length;++i){", prop);
-            genValuePartial_fromObject(gen, field, /* not sorted */ i, prop + "[i]")
-        ("}")
-    ("}");
-
-        // Non-repeated fields
-        } else {
-            if (!(field.resolvedType instanceof Enum)) gen // no need to test for null/undefined if an enum (uses switch)
-    ("if(d%s!=null){", prop); // !== undefined && !== null
-        genValuePartial_fromObject(gen, field, /* not sorted */ i, prop);
-            if (!(field.resolvedType instanceof Enum)) gen
-    ("}");
-        }
-    } return gen
-    ("return m");
-    /* eslint-enable no-unexpected-multiline, block-scoped-var, no-redeclare */
-};
-
-/**
- * Generates a partial value toObject converter.
- * @param {Codegen} gen Codegen instance
- * @param {Field} field Reflected field
- * @param {number} fieldIndex Field index
- * @param {string} prop Property reference
- * @returns {Codegen} Codegen instance
- * @ignore
- */
-function genValuePartial_toObject(gen, field, fieldIndex, prop) {
-    /* eslint-disable no-unexpected-multiline, block-scoped-var, no-redeclare */
-    if (field.resolvedType) {
-        if (field.resolvedType instanceof Enum) gen
-            ("d%s=o.enums===String?types[%i].values[m%s]:m%s", prop, fieldIndex, prop, prop);
-        else gen
-            ("d%s=types[%i].toObject(m%s,o)", prop, fieldIndex, prop);
-    } else {
-        var isUnsigned = false;
-        switch (field.type) {
-            case "double":
-            case "float": gen
-            ("d%s=o.json&&!isFinite(m%s)?String(m%s):m%s", prop, prop, prop, prop);
-                break;
-            case "uint64":
-                isUnsigned = true;
-                // eslint-disable-line no-fallthrough
-            case "int64":
-            case "sint64":
-            case "fixed64":
-            case "sfixed64": gen
-            ("if(typeof m%s===\"number\")", prop)
-                ("d%s=o.longs===String?String(m%s):m%s", prop, prop, prop)
-            ("else") // Long-like
-                ("d%s=o.longs===String?util.Long.prototype.toString.call(m%s):o.longs===Number?new util.LongBits(m%s.low>>>0,m%s.high>>>0).toNumber(%s):m%s", prop, prop, prop, prop, isUnsigned ? "true": "", prop);
-                break;
-            case "bytes": gen
-            ("d%s=o.bytes===String?util.base64.encode(m%s,0,m%s.length):o.bytes===Array?Array.prototype.slice.call(m%s):m%s", prop, prop, prop, prop, prop);
-                break;
-            default: gen
-            ("d%s=m%s", prop, prop);
-                break;
-        }
-    }
-    return gen;
-    /* eslint-enable no-unexpected-multiline, block-scoped-var, no-redeclare */
-}
-
-/**
- * Generates a runtime message to plain object converter specific to the specified message type.
- * @param {Type} mtype Message type
- * @returns {Codegen} Codegen instance
- */
-converter.toObject = function toObject(mtype) {
-    /* eslint-disable no-unexpected-multiline, block-scoped-var, no-redeclare */
-    var fields = mtype.fieldsArray.slice().sort(util.compareFieldsById);
-    if (!fields.length)
-        return util.codegen()("return {}");
-    var gen = util.codegen(["m", "o"], mtype.name + "$toObject")
-    ("if(!o)")
-        ("o={}")
-    ("var d={}");
-
-    var repeatedFields = [],
-        mapFields = [],
-        normalFields = [],
-        i = 0;
-    for (; i < fields.length; ++i)
-        if (!fields[i].partOf)
-            ( fields[i].resolve().repeated ? repeatedFields
-            : fields[i].map ? mapFields
-            : normalFields).push(fields[i]);
-
-    if (repeatedFields.length) { gen
-    ("if(o.arrays||o.defaults){");
-        for (i = 0; i < repeatedFields.length; ++i) gen
-        ("d%s=[]", util.safeProp(repeatedFields[i].name));
-        gen
-    ("}");
-    }
-
-    if (mapFields.length) { gen
-    ("if(o.objects||o.defaults){");
-        for (i = 0; i < mapFields.length; ++i) gen
-        ("d%s={}", util.safeProp(mapFields[i].name));
-        gen
-    ("}");
-    }
-
-    if (normalFields.length) { gen
-    ("if(o.defaults){");
-        for (i = 0; i < normalFields.length; ++i) {
-            var field = normalFields[i],
-                prop  = util.safeProp(field.name);
-            if (field.resolvedType instanceof Enum) gen
-        ("d%s=o.enums===String?%j:%j", prop, field.resolvedType.valuesById[field.typeDefault], field.typeDefault);
-            else if (field.long) gen
-        ("if(util.Long){")
-            ("var n=new util.Long(%i,%i,%j)", field.typeDefault.low, field.typeDefault.high, field.typeDefault.unsigned)
-            ("d%s=o.longs===String?n.toString():o.longs===Number?n.toNumber():n", prop)
-        ("}else")
-            ("d%s=o.longs===String?%j:%i", prop, field.typeDefault.toString(), field.typeDefault.toNumber());
-            else if (field.bytes) {
-                var arrayDefault = "[" + Array.prototype.slice.call(field.typeDefault).join(",") + "]";
-                gen
-        ("if(o.bytes===String)d%s=%j", prop, String.fromCharCode.apply(String, field.typeDefault))
-        ("else{")
-            ("d%s=%s", prop, arrayDefault)
-            ("if(o.bytes!==Array)d%s=util.newBuffer(d%s)", prop, prop)
-        ("}");
-            } else gen
-        ("d%s=%j", prop, field.typeDefault); // also messages (=null)
-        } gen
-    ("}");
-    }
-    var hasKs2 = false;
-    for (i = 0; i < fields.length; ++i) {
-        var field = fields[i],
-            index = mtype._fieldsArray.indexOf(field),
-            prop  = util.safeProp(field.name);
-        if (field.map) {
-            if (!hasKs2) { hasKs2 = true; gen
-    ("var ks2");
-            } gen
-    ("if(m%s&&(ks2=Object.keys(m%s)).length){", prop, prop)
-        ("d%s={}", prop)
-        ("for(var j=0;j<ks2.length;++j){");
-            genValuePartial_toObject(gen, field, /* sorted */ index, prop + "[ks2[j]]")
-        ("}");
-        } else if (field.repeated) { gen
-    ("if(m%s&&m%s.length){", prop, prop)
-        ("d%s=[]", prop)
-        ("for(var j=0;j<m%s.length;++j){", prop);
-            genValuePartial_toObject(gen, field, /* sorted */ index, prop + "[j]")
-        ("}");
-        } else { gen
-    ("if(m%s!=null&&m.hasOwnProperty(%j)){", prop, field.name); // !== undefined && !== null
-        genValuePartial_toObject(gen, field, /* sorted */ index, prop);
-        if (field.partOf) gen
-        ("if(o.oneofs)")
-            ("d%s=%j", util.safeProp(field.partOf.name), field.name);
-        }
-        gen
-    ("}");
-    }
-    return gen
-    ("return d");
-    /* eslint-enable no-unexpected-multiline, block-scoped-var, no-redeclare */
-};
+"use strict";
+/**
+ * Runtime message from/to plain object converters.
+ * @namespace
+ */
+var converter = exports;
+
+var Enum = require(15),
+    util = require(37);
+
+/**
+ * Generates a partial value fromObject conveter.
+ * @param {Codegen} gen Codegen instance
+ * @param {Field} field Reflected field
+ * @param {number} fieldIndex Field index
+ * @param {string} prop Property reference
+ * @returns {Codegen} Codegen instance
+ * @ignore
+ */
+function genValuePartial_fromObject(gen, field, fieldIndex, prop) {
+    /* eslint-disable no-unexpected-multiline, block-scoped-var, no-redeclare */
+    if (field.resolvedType) {
+        if (field.resolvedType instanceof Enum) { gen
+            ("switch(d%s){", prop);
+            for (var values = field.resolvedType.values, keys = Object.keys(values), i = 0; i < keys.length; ++i) {
+                if (field.repeated && values[keys[i]] === field.typeDefault) gen
+                ("default:");
+                gen
+                ("case%j:", keys[i])
+                ("case %i:", values[keys[i]])
+                    ("m%s=%j", prop, values[keys[i]])
+                    ("break");
+            } gen
+            ("}");
+        } else gen
+            ("if(typeof d%s!==\"object\")", prop)
+                ("throw TypeError(%j)", field.fullName + ": object expected")
+            ("m%s=types[%i].fromObject(d%s)", prop, fieldIndex, prop);
+    } else {
+        var isUnsigned = false;
+        switch (field.type) {
+            case "double":
+            case "float": gen
+                ("m%s=Number(d%s)", prop, prop); // also catches "NaN", "Infinity"
+                break;
+            case "uint32":
+            case "fixed32": gen
+                ("m%s=d%s>>>0", prop, prop);
+                break;
+            case "int32":
+            case "sint32":
+            case "sfixed32": gen
+                ("m%s=d%s|0", prop, prop);
+                break;
+            case "uint64":
+                isUnsigned = true;
+                // eslint-disable-line no-fallthrough
+            case "int64":
+            case "sint64":
+            case "fixed64":
+            case "sfixed64": gen
+                ("if(util.Long)")
+                    ("(m%s=util.Long.fromValue(d%s)).unsigned=%j", prop, prop, isUnsigned)
+                ("else if(typeof d%s===\"string\")", prop)
+                    ("m%s=parseInt(d%s,10)", prop, prop)
+                ("else if(typeof d%s===\"number\")", prop)
+                    ("m%s=d%s", prop, prop)
+                ("else if(typeof d%s===\"object\")", prop)
+                    ("m%s=new util.LongBits(d%s.low>>>0,d%s.high>>>0).toNumber(%s)", prop, prop, prop, isUnsigned ? "true" : "");
+                break;
+            case "bytes": gen
+                ("if(typeof d%s===\"string\")", prop)
+                    ("util.base64.decode(d%s,m%s=util.newBuffer(util.base64.length(d%s)),0)", prop, prop, prop)
+                ("else if(d%s.length)", prop)
+                    ("m%s=d%s", prop, prop);
+                break;
+            case "string": gen
+                ("m%s=String(d%s)", prop, prop);
+                break;
+            case "bool": gen
+                ("m%s=Boolean(d%s)", prop, prop);
+                break;
+            /* default: gen
+                ("m%s=d%s", prop, prop);
+                break; */
+        }
+    }
+    return gen;
+    /* eslint-enable no-unexpected-multiline, block-scoped-var, no-redeclare */
+}
+
+/**
+ * Generates a plain object to runtime message converter specific to the specified message type.
+ * @param {Type} mtype Message type
+ * @returns {Codegen} Codegen instance
+ */
+converter.fromObject = function fromObject(mtype) {
+    /* eslint-disable no-unexpected-multiline, block-scoped-var, no-redeclare */
+    var fields = mtype.fieldsArray;
+    var gen = util.codegen(["d"], mtype.name + "$fromObject")
+    ("if(d instanceof this.ctor)")
+        ("return d");
+    if (!fields.length) return gen
+    ("return new this.ctor");
+    gen
+    ("var m=new this.ctor");
+    for (var i = 0; i < fields.length; ++i) {
+        var field  = fields[i].resolve(),
+            prop   = util.safeProp(field.name);
+
+        // Map fields
+        if (field.map) { gen
+    ("if(d%s){", prop)
+        ("if(typeof d%s!==\"object\")", prop)
+            ("throw TypeError(%j)", field.fullName + ": object expected")
+        ("m%s={}", prop)
+        ("for(var ks=Object.keys(d%s),i=0;i<ks.length;++i){", prop);
+            genValuePartial_fromObject(gen, field, /* not sorted */ i, prop + "[ks[i]]")
+        ("}")
+    ("}");
+
+        // Repeated fields
+        } else if (field.repeated) { gen
+    ("if(d%s){", prop)
+        ("if(!Array.isArray(d%s))", prop)
+            ("throw TypeError(%j)", field.fullName + ": array expected")
+        ("m%s=[]", prop)
+        ("for(var i=0;i<d%s.length;++i){", prop);
+            genValuePartial_fromObject(gen, field, /* not sorted */ i, prop + "[i]")
+        ("}")
+    ("}");
+
+        // Non-repeated fields
+        } else {
+            if (!(field.resolvedType instanceof Enum)) gen // no need to test for null/undefined if an enum (uses switch)
+    ("if(d%s!=null){", prop); // !== undefined && !== null
+        genValuePartial_fromObject(gen, field, /* not sorted */ i, prop);
+            if (!(field.resolvedType instanceof Enum)) gen
+    ("}");
+        }
+    } return gen
+    ("return m");
+    /* eslint-enable no-unexpected-multiline, block-scoped-var, no-redeclare */
+};
+
+/**
+ * Generates a partial value toObject converter.
+ * @param {Codegen} gen Codegen instance
+ * @param {Field} field Reflected field
+ * @param {number} fieldIndex Field index
+ * @param {string} prop Property reference
+ * @returns {Codegen} Codegen instance
+ * @ignore
+ */
+function genValuePartial_toObject(gen, field, fieldIndex, prop) {
+    /* eslint-disable no-unexpected-multiline, block-scoped-var, no-redeclare */
+    if (field.resolvedType) {
+        if (field.resolvedType instanceof Enum) gen
+            ("d%s=o.enums===String?types[%i].values[m%s]:m%s", prop, fieldIndex, prop, prop);
+        else gen
+            ("d%s=types[%i].toObject(m%s,o)", prop, fieldIndex, prop);
+    } else {
+        var isUnsigned = false;
+        switch (field.type) {
+            case "double":
+            case "float": gen
+            ("d%s=o.json&&!isFinite(m%s)?String(m%s):m%s", prop, prop, prop, prop);
+                break;
+            case "uint64":
+                isUnsigned = true;
+                // eslint-disable-line no-fallthrough
+            case "int64":
+            case "sint64":
+            case "fixed64":
+            case "sfixed64": gen
+            ("if(typeof m%s===\"number\")", prop)
+                ("d%s=o.longs===String?String(m%s):m%s", prop, prop, prop)
+            ("else") // Long-like
+                ("d%s=o.longs===String?util.Long.prototype.toString.call(m%s):o.longs===Number?new util.LongBits(m%s.low>>>0,m%s.high>>>0).toNumber(%s):m%s", prop, prop, prop, prop, isUnsigned ? "true": "", prop);
+                break;
+            case "bytes": gen
+            ("d%s=o.bytes===String?util.base64.encode(m%s,0,m%s.length):o.bytes===Array?Array.prototype.slice.call(m%s):m%s", prop, prop, prop, prop, prop);
+                break;
+            default: gen
+            ("d%s=m%s", prop, prop);
+                break;
+        }
+    }
+    return gen;
+    /* eslint-enable no-unexpected-multiline, block-scoped-var, no-redeclare */
+}
+
+/**
+ * Generates a runtime message to plain object converter specific to the specified message type.
+ * @param {Type} mtype Message type
+ * @returns {Codegen} Codegen instance
+ */
+converter.toObject = function toObject(mtype) {
+    /* eslint-disable no-unexpected-multiline, block-scoped-var, no-redeclare */
+    var fields = mtype.fieldsArray.slice().sort(util.compareFieldsById);
+    if (!fields.length)
+        return util.codegen()("return {}");
+    var gen = util.codegen(["m", "o"], mtype.name + "$toObject")
+    ("if(!o)")
+        ("o={}")
+    ("var d={}");
+
+    var repeatedFields = [],
+        mapFields = [],
+        normalFields = [],
+        i = 0;
+    for (; i < fields.length; ++i)
+        if (!fields[i].partOf)
+            ( fields[i].resolve().repeated ? repeatedFields
+            : fields[i].map ? mapFields
+            : normalFields).push(fields[i]);
+
+    if (repeatedFields.length) { gen
+    ("if(o.arrays||o.defaults){");
+        for (i = 0; i < repeatedFields.length; ++i) gen
+        ("d%s=[]", util.safeProp(repeatedFields[i].name));
+        gen
+    ("}");
+    }
+
+    if (mapFields.length) { gen
+    ("if(o.objects||o.defaults){");
+        for (i = 0; i < mapFields.length; ++i) gen
+        ("d%s={}", util.safeProp(mapFields[i].name));
+        gen
+    ("}");
+    }
+
+    if (normalFields.length) { gen
+    ("if(o.defaults){");
+        for (i = 0; i < normalFields.length; ++i) {
+            var field = normalFields[i],
+                prop  = util.safeProp(field.name);
+            if (field.resolvedType instanceof Enum) gen
+        ("d%s=o.enums===String?%j:%j", prop, field.resolvedType.valuesById[field.typeDefault], field.typeDefault);
+            else if (field.long) gen
+        ("if(util.Long){")
+            ("var n=new util.Long(%i,%i,%j)", field.typeDefault.low, field.typeDefault.high, field.typeDefault.unsigned)
+            ("d%s=o.longs===String?n.toString():o.longs===Number?n.toNumber():n", prop)
+        ("}else")
+            ("d%s=o.longs===String?%j:%i", prop, field.typeDefault.toString(), field.typeDefault.toNumber());
+            else if (field.bytes) {
+                var arrayDefault = "[" + Array.prototype.slice.call(field.typeDefault).join(",") + "]";
+                gen
+        ("if(o.bytes===String)d%s=%j", prop, String.fromCharCode.apply(String, field.typeDefault))
+        ("else{")
+            ("d%s=%s", prop, arrayDefault)
+            ("if(o.bytes!==Array)d%s=util.newBuffer(d%s)", prop, prop)
+        ("}");
+            } else gen
+        ("d%s=%j", prop, field.typeDefault); // also messages (=null)
+        } gen
+    ("}");
+    }
+    var hasKs2 = false;
+    for (i = 0; i < fields.length; ++i) {
+        var field = fields[i],
+            index = mtype._fieldsArray.indexOf(field),
+            prop  = util.safeProp(field.name);
+        if (field.map) {
+            if (!hasKs2) { hasKs2 = true; gen
+    ("var ks2");
+            } gen
+    ("if(m%s&&(ks2=Object.keys(m%s)).length){", prop, prop)
+        ("d%s={}", prop)
+        ("for(var j=0;j<ks2.length;++j){");
+            genValuePartial_toObject(gen, field, /* sorted */ index, prop + "[ks2[j]]")
+        ("}");
+        } else if (field.repeated) { gen
+    ("if(m%s&&m%s.length){", prop, prop)
+        ("d%s=[]", prop)
+        ("for(var j=0;j<m%s.length;++j){", prop);
+            genValuePartial_toObject(gen, field, /* sorted */ index, prop + "[j]")
+        ("}");
+        } else { gen
+    ("if(m%s!=null&&m.hasOwnProperty(%j)){", prop, field.name); // !== undefined && !== null
+        genValuePartial_toObject(gen, field, /* sorted */ index, prop);
+        if (field.partOf) gen
+        ("if(o.oneofs)")
+            ("d%s=%j", util.safeProp(field.partOf.name), field.name);
+        }
+        gen
+    ("}");
+    }
+    return gen
+    ("return d");
+    /* eslint-enable no-unexpected-multiline, block-scoped-var, no-redeclare */
+};
 
 },{"15":15,"37":37}],13:[function(require,module,exports){
-"use strict";
-module.exports = decoder;
-
-<<<<<<< HEAD
-},{"15":15,"36":36,"37":37}],14:[function(require,module,exports){
-"use strict";
-module.exports = encoder;
-
-var Enum     = require(15),
-    types    = require(36),
-    util     = require(37);
-
-/**
- * Generates a partial message type encoder.
- * @param {Codegen} gen Codegen instance
- * @param {Field} field Reflected field
- * @param {number} fieldIndex Field index
- * @param {string} ref Variable reference
- * @returns {Codegen} Codegen instance
- * @ignore
- */
-function genTypePartial(gen, field, fieldIndex, ref) {
-    return field.resolvedType.group
-        ? gen("types[%i].encode(%s,w.uint32(%i)).uint32(%i)", fieldIndex, ref, (field.id << 3 | 3) >>> 0, (field.id << 3 | 4) >>> 0)
-        : gen("types[%i].encode(%s,w.uint32(%i).fork()).ldelim()", fieldIndex, ref, (field.id << 3 | 2) >>> 0);
-}
-
-/**
- * Generates an encoder specific to the specified message type.
- * @param {Type} mtype Message type
- * @returns {Codegen} Codegen instance
- */
-function encoder(mtype) {
-    /* eslint-disable no-unexpected-multiline, block-scoped-var, no-redeclare */
-    var gen = util.codegen(["m", "w"], mtype.name + "$encode")
-    ("if(!w)")
-        ("w=Writer.create()");
-
-    var i, ref;
-
-    // "when a message is serialized its known fields should be written sequentially by field number"
-    var fields = /* initializes */ mtype.fieldsArray.slice().sort(util.compareFieldsById);
-
-    for (var i = 0; i < fields.length; ++i) {
-        var field    = fields[i].resolve(),
-            index    = mtype._fieldsArray.indexOf(field),
-            type     = field.resolvedType instanceof Enum ? "int32" : field.type,
-            wireType = types.basic[type];
-            ref      = "m" + util.safeProp(field.name);
-
-        // Map fields
-        if (field.map) {
-            gen
-    ("if(%s!=null&&Object.hasOwnProperty.call(m,%j)){", ref, field.name) // !== undefined && !== null
-        ("for(var ks=Object.keys(%s),i=0;i<ks.length;++i){", ref)
-            ("w.uint32(%i).fork().uint32(%i).%s(ks[i])", (field.id << 3 | 2) >>> 0, 8 | types.mapKey[field.keyType], field.keyType);
-            if (wireType === undefined) gen
-            ("types[%i].encode(%s[ks[i]],w.uint32(18).fork()).ldelim().ldelim()", index, ref); // can't be groups
-            else gen
-            (".uint32(%i).%s(%s[ks[i]]).ldelim()", 16 | wireType, type, ref);
-            gen
-        ("}")
-    ("}");
-
-            // Repeated fields
-        } else if (field.repeated) { gen
-    ("if(%s!=null&&%s.length){", ref, ref); // !== undefined && !== null
-
-            // Packed repeated
-            if (field.packed && types.packed[type] !== undefined) { gen
-
-        ("w.uint32(%i).fork()", (field.id << 3 | 2) >>> 0)
-        ("for(var i=0;i<%s.length;++i)", ref)
-            ("w.%s(%s[i])", type, ref)
-        ("w.ldelim()");
-
-            // Non-packed
-            } else { gen
-
-        ("for(var i=0;i<%s.length;++i)", ref);
-                if (wireType === undefined)
-            genTypePartial(gen, field, index, ref + "[i]");
-                else gen
-            ("w.uint32(%i).%s(%s[i])", (field.id << 3 | wireType) >>> 0, type, ref);
-
-            } gen
-    ("}");
-
-        // Non-repeated
-        } else {
-            if (field.optional) gen
-    ("if(%s!=null&&Object.hasOwnProperty.call(m,%j))", ref, field.name); // !== undefined && !== null
-
-            if (wireType === undefined)
-        genTypePartial(gen, field, index, ref);
-            else gen
-        ("w.uint32(%i).%s(%s)", (field.id << 3 | wireType) >>> 0, type, ref);
-
-        }
-    }
-
-    return gen
-    ("return w");
-    /* eslint-enable no-unexpected-multiline, block-scoped-var, no-redeclare */
-}
-
-=======
-var Enum    = require(15),
-    types   = require(36),
-    util    = require(37);
-
-function missing(field) {
-    return "missing required '" + field.name + "'";
-}
-
-/**
- * Generates a decoder specific to the specified message type.
- * @param {Type} mtype Message type
- * @returns {Codegen} Codegen instance
- */
-function decoder(mtype) {
-    /* eslint-disable no-unexpected-multiline */
-    var gen = util.codegen(["r", "l"], mtype.name + "$decode")
-    ("if(!(r instanceof Reader))")
-        ("r=Reader.create(r)")
-    ("var c=l===undefined?r.len:r.pos+l,m=new this.ctor" + (mtype.fieldsArray.filter(function(field) { return field.map; }).length ? ",k" : ""))
-    ("while(r.pos<c){")
-        ("var t=r.uint32()");
-    if (mtype.group) gen
-        ("if((t&7)===4)")
-            ("break");
-    gen
-        ("switch(t>>>3){");
-
-    var i = 0;
-    for (; i < /* initializes */ mtype.fieldsArray.length; ++i) {
-        var field = mtype._fieldsArray[i].resolve(),
-            type  = field.resolvedType instanceof Enum ? "int32" : field.type,
-            ref   = "m" + util.safeProp(field.name); gen
-            ("case %i:", field.id);
-
-        // Map fields
-        if (field.map) { gen
-                ("r.skip().pos++") // assumes id 1 + key wireType
-                ("if(%s===util.emptyObject)", ref)
-                    ("%s={}", ref)
-                ("k=r.%s()", field.keyType)
-                ("r.pos++"); // assumes id 2 + value wireType
-            if (types.long[field.keyType] !== undefined) {
-                if (types.basic[type] === undefined) gen
-                ("%s[typeof k===\"object\"?util.longToHash(k):k]=types[%i].decode(r,r.uint32())", ref, i); // can't be groups
-                else gen
-                ("%s[typeof k===\"object\"?util.longToHash(k):k]=r.%s()", ref, type);
-            } else {
-                if (types.basic[type] === undefined) gen
-                ("%s[k]=types[%i].decode(r,r.uint32())", ref, i); // can't be groups
-                else gen
-                ("%s[k]=r.%s()", ref, type);
-            }
-
-        // Repeated fields
-        } else if (field.repeated) { gen
-
-                ("if(!(%s&&%s.length))", ref, ref)
-                    ("%s=[]", ref);
-
-            // Packable (always check for forward and backward compatiblity)
-            if (types.packed[type] !== undefined) gen
-                ("if((t&7)===2){")
-                    ("var c2=r.uint32()+r.pos")
-                    ("while(r.pos<c2)")
-                        ("%s.push(r.%s())", ref, type)
-                ("}else");
-
-            // Non-packed
-            if (types.basic[type] === undefined) gen(field.resolvedType.group
-                    ? "%s.push(types[%i].decode(r))"
-                    : "%s.push(types[%i].decode(r,r.uint32()))", ref, i);
-            else gen
-                    ("%s.push(r.%s())", ref, type);
-
-        // Non-repeated
-        } else if (types.basic[type] === undefined) gen(field.resolvedType.group
-                ? "%s=types[%i].decode(r)"
-                : "%s=types[%i].decode(r,r.uint32())", ref, i);
-        else gen
-                ("%s=r.%s()", ref, type);
-        gen
-                ("break");
-    // Unknown fields
-    } gen
-            ("default:")
-                ("r.skipType(t&7)")
-                ("break")
-
-        ("}")
-    ("}");
-
-    // Field presence
-    for (i = 0; i < mtype._fieldsArray.length; ++i) {
-        var rfield = mtype._fieldsArray[i];
-        if (rfield.required) gen
-    ("if(!m.hasOwnProperty(%j))", rfield.name)
-        ("throw util.ProtocolError(%j,{instance:m})", missing(rfield));
-    }
-
-    return gen
-    ("return m");
-    /* eslint-enable no-unexpected-multiline */
-}
+"use strict";
+module.exports = decoder;
+
+var Enum    = require(15),
+    types   = require(36),
+    util    = require(37);
+
+function missing(field) {
+    return "missing required '" + field.name + "'";
+}
+
+/**
+ * Generates a decoder specific to the specified message type.
+ * @param {Type} mtype Message type
+ * @returns {Codegen} Codegen instance
+ */
+function decoder(mtype) {
+    /* eslint-disable no-unexpected-multiline */
+    var gen = util.codegen(["r", "l"], mtype.name + "$decode")
+    ("if(!(r instanceof Reader))")
+        ("r=Reader.create(r)")
+    ("var c=l===undefined?r.len:r.pos+l,m=new this.ctor" + (mtype.fieldsArray.filter(function(field) { return field.map; }).length ? ",k" : ""))
+    ("while(r.pos<c){")
+        ("var t=r.uint32()");
+    if (mtype.group) gen
+        ("if((t&7)===4)")
+            ("break");
+    gen
+        ("switch(t>>>3){");
+
+    var i = 0;
+    for (; i < /* initializes */ mtype.fieldsArray.length; ++i) {
+        var field = mtype._fieldsArray[i].resolve(),
+            type  = field.resolvedType instanceof Enum ? "int32" : field.type,
+            ref   = "m" + util.safeProp(field.name); gen
+            ("case %i:", field.id);
+
+        // Map fields
+        if (field.map) { gen
+                ("r.skip().pos++") // assumes id 1 + key wireType
+                ("if(%s===util.emptyObject)", ref)
+                    ("%s={}", ref)
+                ("k=r.%s()", field.keyType)
+                ("r.pos++"); // assumes id 2 + value wireType
+            if (types.long[field.keyType] !== undefined) {
+                if (types.basic[type] === undefined) gen
+                ("%s[typeof k===\"object\"?util.longToHash(k):k]=types[%i].decode(r,r.uint32())", ref, i); // can't be groups
+                else gen
+                ("%s[typeof k===\"object\"?util.longToHash(k):k]=r.%s()", ref, type);
+            } else {
+                if (types.basic[type] === undefined) gen
+                ("%s[k]=types[%i].decode(r,r.uint32())", ref, i); // can't be groups
+                else gen
+                ("%s[k]=r.%s()", ref, type);
+            }
+
+        // Repeated fields
+        } else if (field.repeated) { gen
+
+                ("if(!(%s&&%s.length))", ref, ref)
+                    ("%s=[]", ref);
+
+            // Packable (always check for forward and backward compatiblity)
+            if (types.packed[type] !== undefined) gen
+                ("if((t&7)===2){")
+                    ("var c2=r.uint32()+r.pos")
+                    ("while(r.pos<c2)")
+                        ("%s.push(r.%s())", ref, type)
+                ("}else");
+
+            // Non-packed
+            if (types.basic[type] === undefined) gen(field.resolvedType.group
+                    ? "%s.push(types[%i].decode(r))"
+                    : "%s.push(types[%i].decode(r,r.uint32()))", ref, i);
+            else gen
+                    ("%s.push(r.%s())", ref, type);
+
+        // Non-repeated
+        } else if (types.basic[type] === undefined) gen(field.resolvedType.group
+                ? "%s=types[%i].decode(r)"
+                : "%s=types[%i].decode(r,r.uint32())", ref, i);
+        else gen
+                ("%s=r.%s()", ref, type);
+        gen
+                ("break");
+    // Unknown fields
+    } gen
+            ("default:")
+                ("r.skipType(t&7)")
+                ("break")
+
+        ("}")
+    ("}");
+
+    // Field presence
+    for (i = 0; i < mtype._fieldsArray.length; ++i) {
+        var rfield = mtype._fieldsArray[i];
+        if (rfield.required) gen
+    ("if(!m.hasOwnProperty(%j))", rfield.name)
+        ("throw util.ProtocolError(%j,{instance:m})", missing(rfield));
+    }
+
+    return gen
+    ("return m");
+    /* eslint-enable no-unexpected-multiline */
+}
 
 },{"15":15,"36":36,"37":37}],14:[function(require,module,exports){
-"use strict";
-module.exports = encoder;
+"use strict";
+module.exports = encoder;
+
+var Enum     = require(15),
+    types    = require(36),
+    util     = require(37);
+
+/**
+ * Generates a partial message type encoder.
+ * @param {Codegen} gen Codegen instance
+ * @param {Field} field Reflected field
+ * @param {number} fieldIndex Field index
+ * @param {string} ref Variable reference
+ * @returns {Codegen} Codegen instance
+ * @ignore
+ */
+function genTypePartial(gen, field, fieldIndex, ref) {
+    return field.resolvedType.group
+        ? gen("types[%i].encode(%s,w.uint32(%i)).uint32(%i)", fieldIndex, ref, (field.id << 3 | 3) >>> 0, (field.id << 3 | 4) >>> 0)
+        : gen("types[%i].encode(%s,w.uint32(%i).fork()).ldelim()", fieldIndex, ref, (field.id << 3 | 2) >>> 0);
+}
+
+/**
+ * Generates an encoder specific to the specified message type.
+ * @param {Type} mtype Message type
+ * @returns {Codegen} Codegen instance
+ */
+function encoder(mtype) {
+    /* eslint-disable no-unexpected-multiline, block-scoped-var, no-redeclare */
+    var gen = util.codegen(["m", "w"], mtype.name + "$encode")
+    ("if(!w)")
+        ("w=Writer.create()");
+
+    var i, ref;
+
+    // "when a message is serialized its known fields should be written sequentially by field number"
+    var fields = /* initializes */ mtype.fieldsArray.slice().sort(util.compareFieldsById);
+
+    for (var i = 0; i < fields.length; ++i) {
+        var field    = fields[i].resolve(),
+            index    = mtype._fieldsArray.indexOf(field),
+            type     = field.resolvedType instanceof Enum ? "int32" : field.type,
+            wireType = types.basic[type];
+            ref      = "m" + util.safeProp(field.name);
+
+        // Map fields
+        if (field.map) {
+            gen
+    ("if(%s!=null&&Object.hasOwnProperty.call(m,%j)){", ref, field.name) // !== undefined && !== null
+        ("for(var ks=Object.keys(%s),i=0;i<ks.length;++i){", ref)
+            ("w.uint32(%i).fork().uint32(%i).%s(ks[i])", (field.id << 3 | 2) >>> 0, 8 | types.mapKey[field.keyType], field.keyType);
+            if (wireType === undefined) gen
+            ("types[%i].encode(%s[ks[i]],w.uint32(18).fork()).ldelim().ldelim()", index, ref); // can't be groups
+            else gen
+            (".uint32(%i).%s(%s[ks[i]]).ldelim()", 16 | wireType, type, ref);
+            gen
+        ("}")
+    ("}");
+
+            // Repeated fields
+        } else if (field.repeated) { gen
+    ("if(%s!=null&&%s.length){", ref, ref); // !== undefined && !== null
+
+            // Packed repeated
+            if (field.packed && types.packed[type] !== undefined) { gen
+
+        ("w.uint32(%i).fork()", (field.id << 3 | 2) >>> 0)
+        ("for(var i=0;i<%s.length;++i)", ref)
+            ("w.%s(%s[i])", type, ref)
+        ("w.ldelim()");
+
+            // Non-packed
+            } else { gen
+
+        ("for(var i=0;i<%s.length;++i)", ref);
+                if (wireType === undefined)
+            genTypePartial(gen, field, index, ref + "[i]");
+                else gen
+            ("w.uint32(%i).%s(%s[i])", (field.id << 3 | wireType) >>> 0, type, ref);
+
+            } gen
+    ("}");
+
+        // Non-repeated
+        } else {
+            if (field.optional) gen
+    ("if(%s!=null&&Object.hasOwnProperty.call(m,%j))", ref, field.name); // !== undefined && !== null
+
+            if (wireType === undefined)
+        genTypePartial(gen, field, index, ref);
+            else gen
+        ("w.uint32(%i).%s(%s)", (field.id << 3 | wireType) >>> 0, type, ref);
+
+        }
+    }
+
+    return gen
+    ("return w");
+    /* eslint-enable no-unexpected-multiline, block-scoped-var, no-redeclare */
+}
 
-var Enum     = require(15),
-    types    = require(36),
-    util     = require(37);
-
-/**
- * Generates a partial message type encoder.
- * @param {Codegen} gen Codegen instance
- * @param {Field} field Reflected field
- * @param {number} fieldIndex Field index
- * @param {string} ref Variable reference
- * @returns {Codegen} Codegen instance
- * @ignore
- */
-function genTypePartial(gen, field, fieldIndex, ref) {
-    return field.resolvedType.group
-        ? gen("types[%i].encode(%s,w.uint32(%i)).uint32(%i)", fieldIndex, ref, (field.id << 3 | 3) >>> 0, (field.id << 3 | 4) >>> 0)
-        : gen("types[%i].encode(%s,w.uint32(%i).fork()).ldelim()", fieldIndex, ref, (field.id << 3 | 2) >>> 0);
-}
-
-/**
- * Generates an encoder specific to the specified message type.
- * @param {Type} mtype Message type
- * @returns {Codegen} Codegen instance
- */
-function encoder(mtype) {
-    /* eslint-disable no-unexpected-multiline, block-scoped-var, no-redeclare */
-    var gen = util.codegen(["m", "w"], mtype.name + "$encode")
-    ("if(!w)")
-        ("w=Writer.create()");
-
-    var i, ref;
-
-    // "when a message is serialized its known fields should be written sequentially by field number"
-    var fields = /* initializes */ mtype.fieldsArray.slice().sort(util.compareFieldsById);
-
-    for (var i = 0; i < fields.length; ++i) {
-        var field    = fields[i].resolve(),
-            index    = mtype._fieldsArray.indexOf(field),
-            type     = field.resolvedType instanceof Enum ? "int32" : field.type,
-            wireType = types.basic[type];
-            ref      = "m" + util.safeProp(field.name);
-
-        // Map fields
-        if (field.map) {
-            gen
-    ("if(%s!=null&&m.hasOwnProperty(%j)){", ref, field.name) // !== undefined && !== null
-        ("for(var ks=Object.keys(%s),i=0;i<ks.length;++i){", ref)
-            ("w.uint32(%i).fork().uint32(%i).%s(ks[i])", (field.id << 3 | 2) >>> 0, 8 | types.mapKey[field.keyType], field.keyType);
-            if (wireType === undefined) gen
-            ("types[%i].encode(%s[ks[i]],w.uint32(18).fork()).ldelim().ldelim()", index, ref); // can't be groups
-            else gen
-            (".uint32(%i).%s(%s[ks[i]]).ldelim()", 16 | wireType, type, ref);
-            gen
-        ("}")
-    ("}");
-
-            // Repeated fields
-        } else if (field.repeated) { gen
-    ("if(%s!=null&&%s.length){", ref, ref); // !== undefined && !== null
-
-            // Packed repeated
-            if (field.packed && types.packed[type] !== undefined) { gen
-
-        ("w.uint32(%i).fork()", (field.id << 3 | 2) >>> 0)
-        ("for(var i=0;i<%s.length;++i)", ref)
-            ("w.%s(%s[i])", type, ref)
-        ("w.ldelim()");
-
-            // Non-packed
-            } else { gen
-
-        ("for(var i=0;i<%s.length;++i)", ref);
-                if (wireType === undefined)
-            genTypePartial(gen, field, index, ref + "[i]");
-                else gen
-            ("w.uint32(%i).%s(%s[i])", (field.id << 3 | wireType) >>> 0, type, ref);
-
-            } gen
-    ("}");
-
-        // Non-repeated
-        } else {
-            if (field.optional) gen
-    ("if(%s!=null&&m.hasOwnProperty(%j))", ref, field.name); // !== undefined && !== null
-
-            if (wireType === undefined)
-        genTypePartial(gen, field, index, ref);
-            else gen
-        ("w.uint32(%i).%s(%s)", (field.id << 3 | wireType) >>> 0, type, ref);
-
-        }
-    }
-
-    return gen
-    ("return w");
-    /* eslint-enable no-unexpected-multiline, block-scoped-var, no-redeclare */
-}
->>>>>>> 0f8008c9
 },{"15":15,"36":36,"37":37}],15:[function(require,module,exports){
-"use strict";
-module.exports = Enum;
-
-// extends ReflectionObject
-var ReflectionObject = require(24);
-((Enum.prototype = Object.create(ReflectionObject.prototype)).constructor = Enum).className = "Enum";
-
-var Namespace = require(23),
-    util = require(37);
-
-/**
- * Constructs a new enum instance.
- * @classdesc Reflected enum.
- * @extends ReflectionObject
- * @constructor
- * @param {string} name Unique name within its namespace
- * @param {Object.<string,number>} [values] Enum values as an object, by name
- * @param {Object.<string,*>} [options] Declared options
- * @param {string} [comment] The comment for this enum
- * @param {Object.<string,string>} [comments] The value comments for this enum
- */
-function Enum(name, values, options, comment, comments) {
-    ReflectionObject.call(this, name, options);
-
-    if (values && typeof values !== "object")
-        throw TypeError("values must be an object");
-
-    /**
-     * Enum values by id.
-     * @type {Object.<number,string>}
-     */
-    this.valuesById = {};
-
-    /**
-     * Enum values by name.
-     * @type {Object.<string,number>}
-     */
-    this.values = Object.create(this.valuesById); // toJSON, marker
-
-    /**
-     * Enum comment text.
-     * @type {string|null}
-     */
-    this.comment = comment;
-
-    /**
-     * Value comment texts, if any.
-     * @type {Object.<string,string>}
-     */
-    this.comments = comments || {};
-
-    /**
-     * Reserved ranges, if any.
-     * @type {Array.<number[]|string>}
-     */
-    this.reserved = undefined; // toJSON
-
-    // Note that values inherit valuesById on their prototype which makes them a TypeScript-
-    // compatible enum. This is used by pbts to write actual enum definitions that work for
-    // static and reflection code alike instead of emitting generic object definitions.
-
-    if (values)
-        for (var keys = Object.keys(values), i = 0; i < keys.length; ++i)
-            if (typeof values[keys[i]] === "number") // use forward entries only
-                this.valuesById[ this.values[keys[i]] = values[keys[i]] ] = keys[i];
-}
-
-/**
- * Enum descriptor.
- * @interface IEnum
- * @property {Object.<string,number>} values Enum values
- * @property {Object.<string,*>} [options] Enum options
- */
-
-/**
- * Constructs an enum from an enum descriptor.
- * @param {string} name Enum name
- * @param {IEnum} json Enum descriptor
- * @returns {Enum} Created enum
- * @throws {TypeError} If arguments are invalid
- */
-Enum.fromJSON = function fromJSON(name, json) {
-    var enm = new Enum(name, json.values, json.options, json.comment, json.comments);
-    enm.reserved = json.reserved;
-    return enm;
-};
-
-/**
- * Converts this enum to an enum descriptor.
- * @param {IToJSONOptions} [toJSONOptions] JSON conversion options
- * @returns {IEnum} Enum descriptor
- */
-Enum.prototype.toJSON = function toJSON(toJSONOptions) {
-    var keepComments = toJSONOptions ? Boolean(toJSONOptions.keepComments) : false;
-    return util.toObject([
-        "options"  , this.options,
-        "values"   , this.values,
-        "reserved" , this.reserved && this.reserved.length ? this.reserved : undefined,
-        "comment"  , keepComments ? this.comment : undefined,
-        "comments" , keepComments ? this.comments : undefined
-    ]);
-};
-
-/**
- * Adds a value to this enum.
- * @param {string} name Value name
- * @param {number} id Value id
- * @param {string} [comment] Comment, if any
- * @returns {Enum} `this`
- * @throws {TypeError} If arguments are invalid
- * @throws {Error} If there is already a value with this name or id
- */
-Enum.prototype.add = function add(name, id, comment) {
-    // utilized by the parser but not by .fromJSON
-
-    if (!util.isString(name))
-        throw TypeError("name must be a string");
-
-    if (!util.isInteger(id))
-        throw TypeError("id must be an integer");
-
-    if (this.values[name] !== undefined)
-        throw Error("duplicate name '" + name + "' in " + this);
-
-    if (this.isReservedId(id))
-        throw Error("id " + id + " is reserved in " + this);
-
-    if (this.isReservedName(name))
-        throw Error("name '" + name + "' is reserved in " + this);
-
-    if (this.valuesById[id] !== undefined) {
-        if (!(this.options && this.options.allow_alias))
-            throw Error("duplicate id " + id + " in " + this);
-        this.values[name] = id;
-    } else
-        this.valuesById[this.values[name] = id] = name;
-
-    this.comments[name] = comment || null;
-    return this;
-};
-
-/**
- * Removes a value from this enum
- * @param {string} name Value name
- * @returns {Enum} `this`
- * @throws {TypeError} If arguments are invalid
- * @throws {Error} If `name` is not a name of this enum
- */
-Enum.prototype.remove = function remove(name) {
-
-    if (!util.isString(name))
-        throw TypeError("name must be a string");
-
-    var val = this.values[name];
-    if (val == null)
-        throw Error("name '" + name + "' does not exist in " + this);
-
-    delete this.valuesById[val];
-    delete this.values[name];
-    delete this.comments[name];
-
-    return this;
-};
-
-/**
- * Tests if the specified id is reserved.
- * @param {number} id Id to test
- * @returns {boolean} `true` if reserved, otherwise `false`
- */
-Enum.prototype.isReservedId = function isReservedId(id) {
-    return Namespace.isReservedId(this.reserved, id);
-};
-
-/**
- * Tests if the specified name is reserved.
- * @param {string} name Name to test
- * @returns {boolean} `true` if reserved, otherwise `false`
- */
-Enum.prototype.isReservedName = function isReservedName(name) {
-    return Namespace.isReservedName(this.reserved, name);
-};
+"use strict";
+module.exports = Enum;
+
+// extends ReflectionObject
+var ReflectionObject = require(24);
+((Enum.prototype = Object.create(ReflectionObject.prototype)).constructor = Enum).className = "Enum";
+
+var Namespace = require(23),
+    util = require(37);
+
+/**
+ * Constructs a new enum instance.
+ * @classdesc Reflected enum.
+ * @extends ReflectionObject
+ * @constructor
+ * @param {string} name Unique name within its namespace
+ * @param {Object.<string,number>} [values] Enum values as an object, by name
+ * @param {Object.<string,*>} [options] Declared options
+ * @param {string} [comment] The comment for this enum
+ * @param {Object.<string,string>} [comments] The value comments for this enum
+ */
+function Enum(name, values, options, comment, comments) {
+    ReflectionObject.call(this, name, options);
+
+    if (values && typeof values !== "object")
+        throw TypeError("values must be an object");
+
+    /**
+     * Enum values by id.
+     * @type {Object.<number,string>}
+     */
+    this.valuesById = {};
+
+    /**
+     * Enum values by name.
+     * @type {Object.<string,number>}
+     */
+    this.values = Object.create(this.valuesById); // toJSON, marker
+
+    /**
+     * Enum comment text.
+     * @type {string|null}
+     */
+    this.comment = comment;
+
+    /**
+     * Value comment texts, if any.
+     * @type {Object.<string,string>}
+     */
+    this.comments = comments || {};
+
+    /**
+     * Reserved ranges, if any.
+     * @type {Array.<number[]|string>}
+     */
+    this.reserved = undefined; // toJSON
+
+    // Note that values inherit valuesById on their prototype which makes them a TypeScript-
+    // compatible enum. This is used by pbts to write actual enum definitions that work for
+    // static and reflection code alike instead of emitting generic object definitions.
+
+    if (values)
+        for (var keys = Object.keys(values), i = 0; i < keys.length; ++i)
+            if (typeof values[keys[i]] === "number") // use forward entries only
+                this.valuesById[ this.values[keys[i]] = values[keys[i]] ] = keys[i];
+}
+
+/**
+ * Enum descriptor.
+ * @interface IEnum
+ * @property {Object.<string,number>} values Enum values
+ * @property {Object.<string,*>} [options] Enum options
+ */
+
+/**
+ * Constructs an enum from an enum descriptor.
+ * @param {string} name Enum name
+ * @param {IEnum} json Enum descriptor
+ * @returns {Enum} Created enum
+ * @throws {TypeError} If arguments are invalid
+ */
+Enum.fromJSON = function fromJSON(name, json) {
+    var enm = new Enum(name, json.values, json.options, json.comment, json.comments);
+    enm.reserved = json.reserved;
+    return enm;
+};
+
+/**
+ * Converts this enum to an enum descriptor.
+ * @param {IToJSONOptions} [toJSONOptions] JSON conversion options
+ * @returns {IEnum} Enum descriptor
+ */
+Enum.prototype.toJSON = function toJSON(toJSONOptions) {
+    var keepComments = toJSONOptions ? Boolean(toJSONOptions.keepComments) : false;
+    return util.toObject([
+        "options"  , this.options,
+        "values"   , this.values,
+        "reserved" , this.reserved && this.reserved.length ? this.reserved : undefined,
+        "comment"  , keepComments ? this.comment : undefined,
+        "comments" , keepComments ? this.comments : undefined
+    ]);
+};
+
+/**
+ * Adds a value to this enum.
+ * @param {string} name Value name
+ * @param {number} id Value id
+ * @param {string} [comment] Comment, if any
+ * @returns {Enum} `this`
+ * @throws {TypeError} If arguments are invalid
+ * @throws {Error} If there is already a value with this name or id
+ */
+Enum.prototype.add = function add(name, id, comment) {
+    // utilized by the parser but not by .fromJSON
+
+    if (!util.isString(name))
+        throw TypeError("name must be a string");
+
+    if (!util.isInteger(id))
+        throw TypeError("id must be an integer");
+
+    if (this.values[name] !== undefined)
+        throw Error("duplicate name '" + name + "' in " + this);
+
+    if (this.isReservedId(id))
+        throw Error("id " + id + " is reserved in " + this);
+
+    if (this.isReservedName(name))
+        throw Error("name '" + name + "' is reserved in " + this);
+
+    if (this.valuesById[id] !== undefined) {
+        if (!(this.options && this.options.allow_alias))
+            throw Error("duplicate id " + id + " in " + this);
+        this.values[name] = id;
+    } else
+        this.valuesById[this.values[name] = id] = name;
+
+    this.comments[name] = comment || null;
+    return this;
+};
+
+/**
+ * Removes a value from this enum
+ * @param {string} name Value name
+ * @returns {Enum} `this`
+ * @throws {TypeError} If arguments are invalid
+ * @throws {Error} If `name` is not a name of this enum
+ */
+Enum.prototype.remove = function remove(name) {
+
+    if (!util.isString(name))
+        throw TypeError("name must be a string");
+
+    var val = this.values[name];
+    if (val == null)
+        throw Error("name '" + name + "' does not exist in " + this);
+
+    delete this.valuesById[val];
+    delete this.values[name];
+    delete this.comments[name];
+
+    return this;
+};
+
+/**
+ * Tests if the specified id is reserved.
+ * @param {number} id Id to test
+ * @returns {boolean} `true` if reserved, otherwise `false`
+ */
+Enum.prototype.isReservedId = function isReservedId(id) {
+    return Namespace.isReservedId(this.reserved, id);
+};
+
+/**
+ * Tests if the specified name is reserved.
+ * @param {string} name Name to test
+ * @returns {boolean} `true` if reserved, otherwise `false`
+ */
+Enum.prototype.isReservedName = function isReservedName(name) {
+    return Namespace.isReservedName(this.reserved, name);
+};
 
 },{"23":23,"24":24,"37":37}],16:[function(require,module,exports){
-"use strict";
-module.exports = Field;
-
-// extends ReflectionObject
-var ReflectionObject = require(24);
-((Field.prototype = Object.create(ReflectionObject.prototype)).constructor = Field).className = "Field";
-
-var Enum  = require(15),
-    types = require(36),
-    util  = require(37);
-
-var Type; // cyclic
-
-var ruleRe = /^required|optional|repeated$/;
-
-/**
- * Constructs a new message field instance. Note that {@link MapField|map fields} have their own class.
- * @name Field
- * @classdesc Reflected message field.
- * @extends FieldBase
- * @constructor
- * @param {string} name Unique name within its namespace
- * @param {number} id Unique id within its namespace
- * @param {string} type Value type
- * @param {string|Object.<string,*>} [rule="optional"] Field rule
- * @param {string|Object.<string,*>} [extend] Extended type if different from parent
- * @param {Object.<string,*>} [options] Declared options
- */
-
-/**
- * Constructs a field from a field descriptor.
- * @param {string} name Field name
- * @param {IField} json Field descriptor
- * @returns {Field} Created field
- * @throws {TypeError} If arguments are invalid
- */
-Field.fromJSON = function fromJSON(name, json) {
-    return new Field(name, json.id, json.type, json.rule, json.extend, json.options, json.comment);
-};
-
-/**
- * Not an actual constructor. Use {@link Field} instead.
- * @classdesc Base class of all reflected message fields. This is not an actual class but here for the sake of having consistent type definitions.
- * @exports FieldBase
- * @extends ReflectionObject
- * @constructor
- * @param {string} name Unique name within its namespace
- * @param {number} id Unique id within its namespace
- * @param {string} type Value type
- * @param {string|Object.<string,*>} [rule="optional"] Field rule
- * @param {string|Object.<string,*>} [extend] Extended type if different from parent
- * @param {Object.<string,*>} [options] Declared options
- * @param {string} [comment] Comment associated with this field
- */
-function Field(name, id, type, rule, extend, options, comment) {
-
-    if (util.isObject(rule)) {
-        comment = extend;
-        options = rule;
-        rule = extend = undefined;
-    } else if (util.isObject(extend)) {
-        comment = options;
-        options = extend;
-        extend = undefined;
-    }
-
-    ReflectionObject.call(this, name, options);
-
-    if (!util.isInteger(id) || id < 0)
-        throw TypeError("id must be a non-negative integer");
-
-    if (!util.isString(type))
-        throw TypeError("type must be a string");
-
-    if (rule !== undefined && !ruleRe.test(rule = rule.toString().toLowerCase()))
-        throw TypeError("rule must be a string rule");
-
-    if (extend !== undefined && !util.isString(extend))
-        throw TypeError("extend must be a string");
-
-    /**
-     * Field rule, if any.
-     * @type {string|undefined}
-     */
-    this.rule = rule && rule !== "optional" ? rule : undefined; // toJSON
-
-    /**
-     * Field type.
-     * @type {string}
-     */
-    this.type = type; // toJSON
-
-    /**
-     * Unique field id.
-     * @type {number}
-     */
-    this.id = id; // toJSON, marker
-
-    /**
-     * Extended type if different from parent.
-     * @type {string|undefined}
-     */
-    this.extend = extend || undefined; // toJSON
-
-    /**
-     * Whether this field is required.
-     * @type {boolean}
-     */
-    this.required = rule === "required";
-
-    /**
-     * Whether this field is optional.
-     * @type {boolean}
-     */
-    this.optional = !this.required;
-
-    /**
-     * Whether this field is repeated.
-     * @type {boolean}
-     */
-    this.repeated = rule === "repeated";
-
-    /**
-     * Whether this field is a map or not.
-     * @type {boolean}
-     */
-    this.map = false;
-
-    /**
-     * Message this field belongs to.
-     * @type {Type|null}
-     */
-    this.message = null;
-
-    /**
-     * OneOf this field belongs to, if any,
-     * @type {OneOf|null}
-     */
-    this.partOf = null;
-
-    /**
-     * The field type's default value.
-     * @type {*}
-     */
-    this.typeDefault = null;
-
-    /**
-     * The field's default value on prototypes.
-     * @type {*}
-     */
-    this.defaultValue = null;
-
-    /**
-     * Whether this field's value should be treated as a long.
-     * @type {boolean}
-     */
-    this.long = util.Long ? types.long[type] !== undefined : /* istanbul ignore next */ false;
-
-    /**
-     * Whether this field's value is a buffer.
-     * @type {boolean}
-     */
-    this.bytes = type === "bytes";
-
-    /**
-     * Resolved type if not a basic type.
-     * @type {Type|Enum|null}
-     */
-    this.resolvedType = null;
-
-    /**
-     * Sister-field within the extended type if a declaring extension field.
-     * @type {Field|null}
-     */
-    this.extensionField = null;
-
-    /**
-     * Sister-field within the declaring namespace if an extended field.
-     * @type {Field|null}
-     */
-    this.declaringField = null;
-
-    /**
-     * Internally remembers whether this field is packed.
-     * @type {boolean|null}
-     * @private
-     */
-    this._packed = null;
-
-    /**
-     * Comment for this field.
-     * @type {string|null}
-     */
-    this.comment = comment;
-}
-
-/**
- * Determines whether this field is packed. Only relevant when repeated and working with proto2.
- * @name Field#packed
- * @type {boolean}
- * @readonly
- */
-Object.defineProperty(Field.prototype, "packed", {
-    get: function() {
-        // defaults to packed=true if not explicity set to false
-        if (this._packed === null)
-            this._packed = this.getOption("packed") !== false;
-        return this._packed;
-    }
-});
-
-/**
- * @override
- */
-Field.prototype.setOption = function setOption(name, value, ifNotSet) {
-    if (name === "packed") // clear cached before setting
-        this._packed = null;
-    return ReflectionObject.prototype.setOption.call(this, name, value, ifNotSet);
-};
-
-/**
- * Field descriptor.
- * @interface IField
- * @property {string} [rule="optional"] Field rule
- * @property {string} type Field type
- * @property {number} id Field id
- * @property {Object.<string,*>} [options] Field options
- */
-
-/**
- * Extension field descriptor.
- * @interface IExtensionField
- * @extends IField
- * @property {string} extend Extended type
- */
-
-/**
- * Converts this field to a field descriptor.
- * @param {IToJSONOptions} [toJSONOptions] JSON conversion options
- * @returns {IField} Field descriptor
- */
-Field.prototype.toJSON = function toJSON(toJSONOptions) {
-    var keepComments = toJSONOptions ? Boolean(toJSONOptions.keepComments) : false;
-    return util.toObject([
-        "rule"    , this.rule !== "optional" && this.rule || undefined,
-        "type"    , this.type,
-        "id"      , this.id,
-        "extend"  , this.extend,
-        "options" , this.options,
-        "comment" , keepComments ? this.comment : undefined
-    ]);
-};
-
-/**
- * Resolves this field's type references.
- * @returns {Field} `this`
- * @throws {Error} If any reference cannot be resolved
- */
-Field.prototype.resolve = function resolve() {
-
-    if (this.resolved)
-        return this;
-
-    if ((this.typeDefault = types.defaults[this.type]) === undefined) { // if not a basic type, resolve it
-        this.resolvedType = (this.declaringField ? this.declaringField.parent : this.parent).lookupTypeOrEnum(this.type);
-        if (this.resolvedType instanceof Type)
-            this.typeDefault = null;
-        else // instanceof Enum
-            this.typeDefault = this.resolvedType.values[Object.keys(this.resolvedType.values)[0]]; // first defined
-    }
-
-    // use explicitly set default value if present
-    if (this.options && this.options["default"] != null) {
-        this.typeDefault = this.options["default"];
-        if (this.resolvedType instanceof Enum && typeof this.typeDefault === "string")
-            this.typeDefault = this.resolvedType.values[this.typeDefault];
-    }
-
-    // remove unnecessary options
-    if (this.options) {
-        if (this.options.packed === true || this.options.packed !== undefined && this.resolvedType && !(this.resolvedType instanceof Enum))
-            delete this.options.packed;
-        if (!Object.keys(this.options).length)
-            this.options = undefined;
-    }
-
-    // convert to internal data type if necesssary
-    if (this.long) {
-        this.typeDefault = util.Long.fromNumber(this.typeDefault, this.type.charAt(0) === "u");
-
-        /* istanbul ignore else */
-        if (Object.freeze)
-            Object.freeze(this.typeDefault); // long instances are meant to be immutable anyway (i.e. use small int cache that even requires it)
-
-    } else if (this.bytes && typeof this.typeDefault === "string") {
-        var buf;
-        if (util.base64.test(this.typeDefault))
-            util.base64.decode(this.typeDefault, buf = util.newBuffer(util.base64.length(this.typeDefault)), 0);
-        else
-            util.utf8.write(this.typeDefault, buf = util.newBuffer(util.utf8.length(this.typeDefault)), 0);
-        this.typeDefault = buf;
-    }
-
-    // take special care of maps and repeated fields
-    if (this.map)
-        this.defaultValue = util.emptyObject;
-    else if (this.repeated)
-        this.defaultValue = util.emptyArray;
-    else
-        this.defaultValue = this.typeDefault;
-
-    // ensure proper value on prototype
-    if (this.parent instanceof Type)
-        this.parent.ctor.prototype[this.name] = this.defaultValue;
-
-    return ReflectionObject.prototype.resolve.call(this);
-};
-
-/**
- * Decorator function as returned by {@link Field.d} and {@link MapField.d} (TypeScript).
- * @typedef FieldDecorator
- * @type {function}
- * @param {Object} prototype Target prototype
- * @param {string} fieldName Field name
- * @returns {undefined}
- */
-
-/**
- * Field decorator (TypeScript).
- * @name Field.d
- * @function
- * @param {number} fieldId Field id
- * @param {"double"|"float"|"int32"|"uint32"|"sint32"|"fixed32"|"sfixed32"|"int64"|"uint64"|"sint64"|"fixed64"|"sfixed64"|"string"|"bool"|"bytes"|Object} fieldType Field type
- * @param {"optional"|"required"|"repeated"} [fieldRule="optional"] Field rule
- * @param {T} [defaultValue] Default value
- * @returns {FieldDecorator} Decorator function
- * @template T extends number | number[] | Long | Long[] | string | string[] | boolean | boolean[] | Uint8Array | Uint8Array[] | Buffer | Buffer[]
- */
-Field.d = function decorateField(fieldId, fieldType, fieldRule, defaultValue) {
-
-    // submessage: decorate the submessage and use its name as the type
-    if (typeof fieldType === "function")
-        fieldType = util.decorateType(fieldType).name;
-
-    // enum reference: create a reflected copy of the enum and keep reuseing it
-    else if (fieldType && typeof fieldType === "object")
-        fieldType = util.decorateEnum(fieldType).name;
-
-    return function fieldDecorator(prototype, fieldName) {
-        util.decorateType(prototype.constructor)
-            .add(new Field(fieldName, fieldId, fieldType, fieldRule, { "default": defaultValue }));
-    };
-};
-
-/**
- * Field decorator (TypeScript).
- * @name Field.d
- * @function
- * @param {number} fieldId Field id
- * @param {Constructor<T>|string} fieldType Field type
- * @param {"optional"|"required"|"repeated"} [fieldRule="optional"] Field rule
- * @returns {FieldDecorator} Decorator function
- * @template T extends Message<T>
- * @variation 2
- */
-// like Field.d but without a default value
-
-// Sets up cyclic dependencies (called in index-light)
-Field._configure = function configure(Type_) {
-    Type = Type_;
-};
+"use strict";
+module.exports = Field;
+
+// extends ReflectionObject
+var ReflectionObject = require(24);
+((Field.prototype = Object.create(ReflectionObject.prototype)).constructor = Field).className = "Field";
+
+var Enum  = require(15),
+    types = require(36),
+    util  = require(37);
+
+var Type; // cyclic
+
+var ruleRe = /^required|optional|repeated$/;
+
+/**
+ * Constructs a new message field instance. Note that {@link MapField|map fields} have their own class.
+ * @name Field
+ * @classdesc Reflected message field.
+ * @extends FieldBase
+ * @constructor
+ * @param {string} name Unique name within its namespace
+ * @param {number} id Unique id within its namespace
+ * @param {string} type Value type
+ * @param {string|Object.<string,*>} [rule="optional"] Field rule
+ * @param {string|Object.<string,*>} [extend] Extended type if different from parent
+ * @param {Object.<string,*>} [options] Declared options
+ */
+
+/**
+ * Constructs a field from a field descriptor.
+ * @param {string} name Field name
+ * @param {IField} json Field descriptor
+ * @returns {Field} Created field
+ * @throws {TypeError} If arguments are invalid
+ */
+Field.fromJSON = function fromJSON(name, json) {
+    return new Field(name, json.id, json.type, json.rule, json.extend, json.options, json.comment);
+};
+
+/**
+ * Not an actual constructor. Use {@link Field} instead.
+ * @classdesc Base class of all reflected message fields. This is not an actual class but here for the sake of having consistent type definitions.
+ * @exports FieldBase
+ * @extends ReflectionObject
+ * @constructor
+ * @param {string} name Unique name within its namespace
+ * @param {number} id Unique id within its namespace
+ * @param {string} type Value type
+ * @param {string|Object.<string,*>} [rule="optional"] Field rule
+ * @param {string|Object.<string,*>} [extend] Extended type if different from parent
+ * @param {Object.<string,*>} [options] Declared options
+ * @param {string} [comment] Comment associated with this field
+ */
+function Field(name, id, type, rule, extend, options, comment) {
+
+    if (util.isObject(rule)) {
+        comment = extend;
+        options = rule;
+        rule = extend = undefined;
+    } else if (util.isObject(extend)) {
+        comment = options;
+        options = extend;
+        extend = undefined;
+    }
+
+    ReflectionObject.call(this, name, options);
+
+    if (!util.isInteger(id) || id < 0)
+        throw TypeError("id must be a non-negative integer");
+
+    if (!util.isString(type))
+        throw TypeError("type must be a string");
+
+    if (rule !== undefined && !ruleRe.test(rule = rule.toString().toLowerCase()))
+        throw TypeError("rule must be a string rule");
+
+    if (extend !== undefined && !util.isString(extend))
+        throw TypeError("extend must be a string");
+
+    /**
+     * Field rule, if any.
+     * @type {string|undefined}
+     */
+    this.rule = rule && rule !== "optional" ? rule : undefined; // toJSON
+
+    /**
+     * Field type.
+     * @type {string}
+     */
+    this.type = type; // toJSON
+
+    /**
+     * Unique field id.
+     * @type {number}
+     */
+    this.id = id; // toJSON, marker
+
+    /**
+     * Extended type if different from parent.
+     * @type {string|undefined}
+     */
+    this.extend = extend || undefined; // toJSON
+
+    /**
+     * Whether this field is required.
+     * @type {boolean}
+     */
+    this.required = rule === "required";
+
+    /**
+     * Whether this field is optional.
+     * @type {boolean}
+     */
+    this.optional = !this.required;
+
+    /**
+     * Whether this field is repeated.
+     * @type {boolean}
+     */
+    this.repeated = rule === "repeated";
+
+    /**
+     * Whether this field is a map or not.
+     * @type {boolean}
+     */
+    this.map = false;
+
+    /**
+     * Message this field belongs to.
+     * @type {Type|null}
+     */
+    this.message = null;
+
+    /**
+     * OneOf this field belongs to, if any,
+     * @type {OneOf|null}
+     */
+    this.partOf = null;
+
+    /**
+     * The field type's default value.
+     * @type {*}
+     */
+    this.typeDefault = null;
+
+    /**
+     * The field's default value on prototypes.
+     * @type {*}
+     */
+    this.defaultValue = null;
+
+    /**
+     * Whether this field's value should be treated as a long.
+     * @type {boolean}
+     */
+    this.long = util.Long ? types.long[type] !== undefined : /* istanbul ignore next */ false;
+
+    /**
+     * Whether this field's value is a buffer.
+     * @type {boolean}
+     */
+    this.bytes = type === "bytes";
+
+    /**
+     * Resolved type if not a basic type.
+     * @type {Type|Enum|null}
+     */
+    this.resolvedType = null;
+
+    /**
+     * Sister-field within the extended type if a declaring extension field.
+     * @type {Field|null}
+     */
+    this.extensionField = null;
+
+    /**
+     * Sister-field within the declaring namespace if an extended field.
+     * @type {Field|null}
+     */
+    this.declaringField = null;
+
+    /**
+     * Internally remembers whether this field is packed.
+     * @type {boolean|null}
+     * @private
+     */
+    this._packed = null;
+
+    /**
+     * Comment for this field.
+     * @type {string|null}
+     */
+    this.comment = comment;
+}
+
+/**
+ * Determines whether this field is packed. Only relevant when repeated and working with proto2.
+ * @name Field#packed
+ * @type {boolean}
+ * @readonly
+ */
+Object.defineProperty(Field.prototype, "packed", {
+    get: function() {
+        // defaults to packed=true if not explicity set to false
+        if (this._packed === null)
+            this._packed = this.getOption("packed") !== false;
+        return this._packed;
+    }
+});
+
+/**
+ * @override
+ */
+Field.prototype.setOption = function setOption(name, value, ifNotSet) {
+    if (name === "packed") // clear cached before setting
+        this._packed = null;
+    return ReflectionObject.prototype.setOption.call(this, name, value, ifNotSet);
+};
+
+/**
+ * Field descriptor.
+ * @interface IField
+ * @property {string} [rule="optional"] Field rule
+ * @property {string} type Field type
+ * @property {number} id Field id
+ * @property {Object.<string,*>} [options] Field options
+ */
+
+/**
+ * Extension field descriptor.
+ * @interface IExtensionField
+ * @extends IField
+ * @property {string} extend Extended type
+ */
+
+/**
+ * Converts this field to a field descriptor.
+ * @param {IToJSONOptions} [toJSONOptions] JSON conversion options
+ * @returns {IField} Field descriptor
+ */
+Field.prototype.toJSON = function toJSON(toJSONOptions) {
+    var keepComments = toJSONOptions ? Boolean(toJSONOptions.keepComments) : false;
+    return util.toObject([
+        "rule"    , this.rule !== "optional" && this.rule || undefined,
+        "type"    , this.type,
+        "id"      , this.id,
+        "extend"  , this.extend,
+        "options" , this.options,
+        "comment" , keepComments ? this.comment : undefined
+    ]);
+};
+
+/**
+ * Resolves this field's type references.
+ * @returns {Field} `this`
+ * @throws {Error} If any reference cannot be resolved
+ */
+Field.prototype.resolve = function resolve() {
+
+    if (this.resolved)
+        return this;
+
+    if ((this.typeDefault = types.defaults[this.type]) === undefined) { // if not a basic type, resolve it
+        this.resolvedType = (this.declaringField ? this.declaringField.parent : this.parent).lookupTypeOrEnum(this.type);
+        if (this.resolvedType instanceof Type)
+            this.typeDefault = null;
+        else // instanceof Enum
+            this.typeDefault = this.resolvedType.values[Object.keys(this.resolvedType.values)[0]]; // first defined
+    }
+
+    // use explicitly set default value if present
+    if (this.options && this.options["default"] != null) {
+        this.typeDefault = this.options["default"];
+        if (this.resolvedType instanceof Enum && typeof this.typeDefault === "string")
+            this.typeDefault = this.resolvedType.values[this.typeDefault];
+    }
+
+    // remove unnecessary options
+    if (this.options) {
+        if (this.options.packed === true || this.options.packed !== undefined && this.resolvedType && !(this.resolvedType instanceof Enum))
+            delete this.options.packed;
+        if (!Object.keys(this.options).length)
+            this.options = undefined;
+    }
+
+    // convert to internal data type if necesssary
+    if (this.long) {
+        this.typeDefault = util.Long.fromNumber(this.typeDefault, this.type.charAt(0) === "u");
+
+        /* istanbul ignore else */
+        if (Object.freeze)
+            Object.freeze(this.typeDefault); // long instances are meant to be immutable anyway (i.e. use small int cache that even requires it)
+
+    } else if (this.bytes && typeof this.typeDefault === "string") {
+        var buf;
+        if (util.base64.test(this.typeDefault))
+            util.base64.decode(this.typeDefault, buf = util.newBuffer(util.base64.length(this.typeDefault)), 0);
+        else
+            util.utf8.write(this.typeDefault, buf = util.newBuffer(util.utf8.length(this.typeDefault)), 0);
+        this.typeDefault = buf;
+    }
+
+    // take special care of maps and repeated fields
+    if (this.map)
+        this.defaultValue = util.emptyObject;
+    else if (this.repeated)
+        this.defaultValue = util.emptyArray;
+    else
+        this.defaultValue = this.typeDefault;
+
+    // ensure proper value on prototype
+    if (this.parent instanceof Type)
+        this.parent.ctor.prototype[this.name] = this.defaultValue;
+
+    return ReflectionObject.prototype.resolve.call(this);
+};
+
+/**
+ * Decorator function as returned by {@link Field.d} and {@link MapField.d} (TypeScript).
+ * @typedef FieldDecorator
+ * @type {function}
+ * @param {Object} prototype Target prototype
+ * @param {string} fieldName Field name
+ * @returns {undefined}
+ */
+
+/**
+ * Field decorator (TypeScript).
+ * @name Field.d
+ * @function
+ * @param {number} fieldId Field id
+ * @param {"double"|"float"|"int32"|"uint32"|"sint32"|"fixed32"|"sfixed32"|"int64"|"uint64"|"sint64"|"fixed64"|"sfixed64"|"string"|"bool"|"bytes"|Object} fieldType Field type
+ * @param {"optional"|"required"|"repeated"} [fieldRule="optional"] Field rule
+ * @param {T} [defaultValue] Default value
+ * @returns {FieldDecorator} Decorator function
+ * @template T extends number | number[] | Long | Long[] | string | string[] | boolean | boolean[] | Uint8Array | Uint8Array[] | Buffer | Buffer[]
+ */
+Field.d = function decorateField(fieldId, fieldType, fieldRule, defaultValue) {
+
+    // submessage: decorate the submessage and use its name as the type
+    if (typeof fieldType === "function")
+        fieldType = util.decorateType(fieldType).name;
+
+    // enum reference: create a reflected copy of the enum and keep reuseing it
+    else if (fieldType && typeof fieldType === "object")
+        fieldType = util.decorateEnum(fieldType).name;
+
+    return function fieldDecorator(prototype, fieldName) {
+        util.decorateType(prototype.constructor)
+            .add(new Field(fieldName, fieldId, fieldType, fieldRule, { "default": defaultValue }));
+    };
+};
+
+/**
+ * Field decorator (TypeScript).
+ * @name Field.d
+ * @function
+ * @param {number} fieldId Field id
+ * @param {Constructor<T>|string} fieldType Field type
+ * @param {"optional"|"required"|"repeated"} [fieldRule="optional"] Field rule
+ * @returns {FieldDecorator} Decorator function
+ * @template T extends Message<T>
+ * @variation 2
+ */
+// like Field.d but without a default value
+
+// Sets up cyclic dependencies (called in index-light)
+Field._configure = function configure(Type_) {
+    Type = Type_;
+};
 
 },{"15":15,"24":24,"36":36,"37":37}],17:[function(require,module,exports){
-"use strict";
-var protobuf = module.exports = require(18);
-
-protobuf.build = "light";
-
-/**
- * A node-style callback as used by {@link load} and {@link Root#load}.
- * @typedef LoadCallback
- * @type {function}
- * @param {Error|null} error Error, if any, otherwise `null`
- * @param {Root} [root] Root, if there hasn't been an error
- * @returns {undefined}
- */
-
-/**
- * Loads one or multiple .proto or preprocessed .json files into a common root namespace and calls the callback.
- * @param {string|string[]} filename One or multiple files to load
- * @param {Root} root Root namespace, defaults to create a new one if omitted.
- * @param {LoadCallback} callback Callback function
- * @returns {undefined}
- * @see {@link Root#load}
- */
-function load(filename, root, callback) {
-    if (typeof root === "function") {
-        callback = root;
-        root = new protobuf.Root();
-    } else if (!root)
-        root = new protobuf.Root();
-    return root.load(filename, callback);
-}
-
-/**
- * Loads one or multiple .proto or preprocessed .json files into a common root namespace and calls the callback.
- * @name load
- * @function
- * @param {string|string[]} filename One or multiple files to load
- * @param {LoadCallback} callback Callback function
- * @returns {undefined}
- * @see {@link Root#load}
- * @variation 2
- */
-// function load(filename:string, callback:LoadCallback):undefined
-
-/**
- * Loads one or multiple .proto or preprocessed .json files into a common root namespace and returns a promise.
- * @name load
- * @function
- * @param {string|string[]} filename One or multiple files to load
- * @param {Root} [root] Root namespace, defaults to create a new one if omitted.
- * @returns {Promise<Root>} Promise
- * @see {@link Root#load}
- * @variation 3
- */
-// function load(filename:string, [root:Root]):Promise<Root>
-
-protobuf.load = load;
-
-/**
- * Synchronously loads one or multiple .proto or preprocessed .json files into a common root namespace (node only).
- * @param {string|string[]} filename One or multiple files to load
- * @param {Root} [root] Root namespace, defaults to create a new one if omitted.
- * @returns {Root} Root namespace
- * @throws {Error} If synchronous fetching is not supported (i.e. in browsers) or if a file's syntax is invalid
- * @see {@link Root#loadSync}
- */
-function loadSync(filename, root) {
-    if (!root)
-        root = new protobuf.Root();
-    return root.loadSync(filename);
-}
-
-protobuf.loadSync = loadSync;
-
-// Serialization
-protobuf.encoder          = require(14);
-protobuf.decoder          = require(13);
-protobuf.verifier         = require(40);
-protobuf.converter        = require(12);
-
-// Reflection
-protobuf.ReflectionObject = require(24);
-protobuf.Namespace        = require(23);
-protobuf.Root             = require(29);
-protobuf.Enum             = require(15);
-protobuf.Type             = require(35);
-protobuf.Field            = require(16);
-protobuf.OneOf            = require(25);
-protobuf.MapField         = require(20);
-protobuf.Service          = require(33);
-protobuf.Method           = require(22);
-
-// Runtime
-protobuf.Message          = require(21);
-protobuf.wrappers         = require(41);
-
-// Utility
-protobuf.types            = require(36);
-protobuf.util             = require(37);
-
-// Set up possibly cyclic reflection dependencies
-protobuf.ReflectionObject._configure(protobuf.Root);
-protobuf.Namespace._configure(protobuf.Type, protobuf.Service, protobuf.Enum);
-protobuf.Root._configure(protobuf.Type);
-protobuf.Field._configure(protobuf.Type);
+"use strict";
+var protobuf = module.exports = require(18);
+
+protobuf.build = "light";
+
+/**
+ * A node-style callback as used by {@link load} and {@link Root#load}.
+ * @typedef LoadCallback
+ * @type {function}
+ * @param {Error|null} error Error, if any, otherwise `null`
+ * @param {Root} [root] Root, if there hasn't been an error
+ * @returns {undefined}
+ */
+
+/**
+ * Loads one or multiple .proto or preprocessed .json files into a common root namespace and calls the callback.
+ * @param {string|string[]} filename One or multiple files to load
+ * @param {Root} root Root namespace, defaults to create a new one if omitted.
+ * @param {LoadCallback} callback Callback function
+ * @returns {undefined}
+ * @see {@link Root#load}
+ */
+function load(filename, root, callback) {
+    if (typeof root === "function") {
+        callback = root;
+        root = new protobuf.Root();
+    } else if (!root)
+        root = new protobuf.Root();
+    return root.load(filename, callback);
+}
+
+/**
+ * Loads one or multiple .proto or preprocessed .json files into a common root namespace and calls the callback.
+ * @name load
+ * @function
+ * @param {string|string[]} filename One or multiple files to load
+ * @param {LoadCallback} callback Callback function
+ * @returns {undefined}
+ * @see {@link Root#load}
+ * @variation 2
+ */
+// function load(filename:string, callback:LoadCallback):undefined
+
+/**
+ * Loads one or multiple .proto or preprocessed .json files into a common root namespace and returns a promise.
+ * @name load
+ * @function
+ * @param {string|string[]} filename One or multiple files to load
+ * @param {Root} [root] Root namespace, defaults to create a new one if omitted.
+ * @returns {Promise<Root>} Promise
+ * @see {@link Root#load}
+ * @variation 3
+ */
+// function load(filename:string, [root:Root]):Promise<Root>
+
+protobuf.load = load;
+
+/**
+ * Synchronously loads one or multiple .proto or preprocessed .json files into a common root namespace (node only).
+ * @param {string|string[]} filename One or multiple files to load
+ * @param {Root} [root] Root namespace, defaults to create a new one if omitted.
+ * @returns {Root} Root namespace
+ * @throws {Error} If synchronous fetching is not supported (i.e. in browsers) or if a file's syntax is invalid
+ * @see {@link Root#loadSync}
+ */
+function loadSync(filename, root) {
+    if (!root)
+        root = new protobuf.Root();
+    return root.loadSync(filename);
+}
+
+protobuf.loadSync = loadSync;
+
+// Serialization
+protobuf.encoder          = require(14);
+protobuf.decoder          = require(13);
+protobuf.verifier         = require(40);
+protobuf.converter        = require(12);
+
+// Reflection
+protobuf.ReflectionObject = require(24);
+protobuf.Namespace        = require(23);
+protobuf.Root             = require(29);
+protobuf.Enum             = require(15);
+protobuf.Type             = require(35);
+protobuf.Field            = require(16);
+protobuf.OneOf            = require(25);
+protobuf.MapField         = require(20);
+protobuf.Service          = require(33);
+protobuf.Method           = require(22);
+
+// Runtime
+protobuf.Message          = require(21);
+protobuf.wrappers         = require(41);
+
+// Utility
+protobuf.types            = require(36);
+protobuf.util             = require(37);
+
+// Set up possibly cyclic reflection dependencies
+protobuf.ReflectionObject._configure(protobuf.Root);
+protobuf.Namespace._configure(protobuf.Type, protobuf.Service, protobuf.Enum);
+protobuf.Root._configure(protobuf.Type);
+protobuf.Field._configure(protobuf.Type);
 
 },{"12":12,"13":13,"14":14,"15":15,"16":16,"18":18,"20":20,"21":21,"22":22,"23":23,"24":24,"25":25,"29":29,"33":33,"35":35,"36":36,"37":37,"40":40,"41":41}],18:[function(require,module,exports){
-<<<<<<< HEAD
-"use strict";
-var protobuf = exports;
-
-/**
- * Build type, one of `"full"`, `"light"` or `"minimal"`.
- * @name build
- * @type {string}
- * @const
- */
-protobuf.build = "minimal";
-
-// Serialization
-protobuf.Writer       = require(42);
-protobuf.BufferWriter = require(43);
-protobuf.Reader       = require(27);
-protobuf.BufferReader = require(28);
-
-// Utility
-protobuf.util         = require(39);
-protobuf.rpc          = require(31);
-protobuf.roots        = require(30);
-protobuf.configure    = configure;
-
-/* istanbul ignore next */
-/**
- * Reconfigures the library according to the environment.
- * @returns {undefined}
- */
-function configure() {
-    protobuf.util._configure();
-    protobuf.Writer._configure(protobuf.BufferWriter);
-    protobuf.Reader._configure(protobuf.BufferReader);
-}
-
-// Set up buffer utility according to the environment
-configure();
-=======
-"use strict";
-var protobuf = exports;
-
-/**
- * Build type, one of `"full"`, `"light"` or `"minimal"`.
- * @name build
- * @type {string}
- * @const
- */
-protobuf.build = "minimal";
-
-// Serialization
-protobuf.Writer       = require(42);
-protobuf.BufferWriter = require(43);
-protobuf.Reader       = require(27);
-protobuf.BufferReader = require(28);
-
-// Utility
-protobuf.util         = require(39);
-protobuf.rpc          = require(31);
-protobuf.roots        = require(30);
-protobuf.configure    = configure;
-
-/* istanbul ignore next */
-/**
- * Reconfigures the library according to the environment.
- * @returns {undefined}
- */
-function configure() {
-    protobuf.Reader._configure(protobuf.BufferReader);
-    protobuf.util._configure();
-}
-
-// Set up buffer utility according to the environment
-protobuf.Writer._configure(protobuf.BufferWriter);
-configure();
->>>>>>> 0f8008c9
+"use strict";
+var protobuf = exports;
+
+/**
+ * Build type, one of `"full"`, `"light"` or `"minimal"`.
+ * @name build
+ * @type {string}
+ * @const
+ */
+protobuf.build = "minimal";
+
+// Serialization
+protobuf.Writer       = require(42);
+protobuf.BufferWriter = require(43);
+protobuf.Reader       = require(27);
+protobuf.BufferReader = require(28);
+
+// Utility
+protobuf.util         = require(39);
+protobuf.rpc          = require(31);
+protobuf.roots        = require(30);
+protobuf.configure    = configure;
+
+/* istanbul ignore next */
+/**
+ * Reconfigures the library according to the environment.
+ * @returns {undefined}
+ */
+function configure() {
+    protobuf.util._configure();
+    protobuf.Writer._configure(protobuf.BufferWriter);
+    protobuf.Reader._configure(protobuf.BufferReader);
+}
+
+// Set up buffer utility according to the environment
+configure();
 
 },{"27":27,"28":28,"30":30,"31":31,"39":39,"42":42,"43":43}],19:[function(require,module,exports){
-"use strict";
-var protobuf = module.exports = require(17);
-
-protobuf.build = "full";
-
-// Parser
-protobuf.tokenize         = require(34);
-protobuf.parse            = require(26);
-protobuf.common           = require(11);
-
-// Configure parser
-protobuf.Root._configure(protobuf.Type, protobuf.parse, protobuf.common);
+"use strict";
+var protobuf = module.exports = require(17);
+
+protobuf.build = "full";
+
+// Parser
+protobuf.tokenize         = require(34);
+protobuf.parse            = require(26);
+protobuf.common           = require(11);
+
+// Configure parser
+protobuf.Root._configure(protobuf.Type, protobuf.parse, protobuf.common);
 
 },{"11":11,"17":17,"26":26,"34":34}],20:[function(require,module,exports){
-"use strict";
-module.exports = MapField;
-
-// extends Field
-var Field = require(16);
-((MapField.prototype = Object.create(Field.prototype)).constructor = MapField).className = "MapField";
-
-var types   = require(36),
-    util    = require(37);
-
-/**
- * Constructs a new map field instance.
- * @classdesc Reflected map field.
- * @extends FieldBase
- * @constructor
- * @param {string} name Unique name within its namespace
- * @param {number} id Unique id within its namespace
- * @param {string} keyType Key type
- * @param {string} type Value type
- * @param {Object.<string,*>} [options] Declared options
- * @param {string} [comment] Comment associated with this field
- */
-function MapField(name, id, keyType, type, options, comment) {
-    Field.call(this, name, id, type, undefined, undefined, options, comment);
-
-    /* istanbul ignore if */
-    if (!util.isString(keyType))
-        throw TypeError("keyType must be a string");
-
-    /**
-     * Key type.
-     * @type {string}
-     */
-    this.keyType = keyType; // toJSON, marker
-
-    /**
-     * Resolved key type if not a basic type.
-     * @type {ReflectionObject|null}
-     */
-    this.resolvedKeyType = null;
-
-    // Overrides Field#map
-    this.map = true;
-}
-
-/**
- * Map field descriptor.
- * @interface IMapField
- * @extends {IField}
- * @property {string} keyType Key type
- */
-
-/**
- * Extension map field descriptor.
- * @interface IExtensionMapField
- * @extends IMapField
- * @property {string} extend Extended type
- */
-
-/**
- * Constructs a map field from a map field descriptor.
- * @param {string} name Field name
- * @param {IMapField} json Map field descriptor
- * @returns {MapField} Created map field
- * @throws {TypeError} If arguments are invalid
- */
-MapField.fromJSON = function fromJSON(name, json) {
-    return new MapField(name, json.id, json.keyType, json.type, json.options, json.comment);
-};
-
-/**
- * Converts this map field to a map field descriptor.
- * @param {IToJSONOptions} [toJSONOptions] JSON conversion options
- * @returns {IMapField} Map field descriptor
- */
-MapField.prototype.toJSON = function toJSON(toJSONOptions) {
-    var keepComments = toJSONOptions ? Boolean(toJSONOptions.keepComments) : false;
-    return util.toObject([
-        "keyType" , this.keyType,
-        "type"    , this.type,
-        "id"      , this.id,
-        "extend"  , this.extend,
-        "options" , this.options,
-        "comment" , keepComments ? this.comment : undefined
-    ]);
-};
-
-/**
- * @override
- */
-MapField.prototype.resolve = function resolve() {
-    if (this.resolved)
-        return this;
-
-    // Besides a value type, map fields have a key type that may be "any scalar type except for floating point types and bytes"
-    if (types.mapKey[this.keyType] === undefined)
-        throw Error("invalid key type: " + this.keyType);
-
-    return Field.prototype.resolve.call(this);
-};
-
-/**
- * Map field decorator (TypeScript).
- * @name MapField.d
- * @function
- * @param {number} fieldId Field id
- * @param {"int32"|"uint32"|"sint32"|"fixed32"|"sfixed32"|"int64"|"uint64"|"sint64"|"fixed64"|"sfixed64"|"bool"|"string"} fieldKeyType Field key type
- * @param {"double"|"float"|"int32"|"uint32"|"sint32"|"fixed32"|"sfixed32"|"int64"|"uint64"|"sint64"|"fixed64"|"sfixed64"|"bool"|"string"|"bytes"|Object|Constructor<{}>} fieldValueType Field value type
- * @returns {FieldDecorator} Decorator function
- * @template T extends { [key: string]: number | Long | string | boolean | Uint8Array | Buffer | number[] | Message<{}> }
- */
-MapField.d = function decorateMapField(fieldId, fieldKeyType, fieldValueType) {
-
-    // submessage value: decorate the submessage and use its name as the type
-    if (typeof fieldValueType === "function")
-        fieldValueType = util.decorateType(fieldValueType).name;
-
-    // enum reference value: create a reflected copy of the enum and keep reuseing it
-    else if (fieldValueType && typeof fieldValueType === "object")
-        fieldValueType = util.decorateEnum(fieldValueType).name;
-
-    return function mapFieldDecorator(prototype, fieldName) {
-        util.decorateType(prototype.constructor)
-            .add(new MapField(fieldName, fieldId, fieldKeyType, fieldValueType));
-    };
-};
+"use strict";
+module.exports = MapField;
+
+// extends Field
+var Field = require(16);
+((MapField.prototype = Object.create(Field.prototype)).constructor = MapField).className = "MapField";
+
+var types   = require(36),
+    util    = require(37);
+
+/**
+ * Constructs a new map field instance.
+ * @classdesc Reflected map field.
+ * @extends FieldBase
+ * @constructor
+ * @param {string} name Unique name within its namespace
+ * @param {number} id Unique id within its namespace
+ * @param {string} keyType Key type
+ * @param {string} type Value type
+ * @param {Object.<string,*>} [options] Declared options
+ * @param {string} [comment] Comment associated with this field
+ */
+function MapField(name, id, keyType, type, options, comment) {
+    Field.call(this, name, id, type, undefined, undefined, options, comment);
+
+    /* istanbul ignore if */
+    if (!util.isString(keyType))
+        throw TypeError("keyType must be a string");
+
+    /**
+     * Key type.
+     * @type {string}
+     */
+    this.keyType = keyType; // toJSON, marker
+
+    /**
+     * Resolved key type if not a basic type.
+     * @type {ReflectionObject|null}
+     */
+    this.resolvedKeyType = null;
+
+    // Overrides Field#map
+    this.map = true;
+}
+
+/**
+ * Map field descriptor.
+ * @interface IMapField
+ * @extends {IField}
+ * @property {string} keyType Key type
+ */
+
+/**
+ * Extension map field descriptor.
+ * @interface IExtensionMapField
+ * @extends IMapField
+ * @property {string} extend Extended type
+ */
+
+/**
+ * Constructs a map field from a map field descriptor.
+ * @param {string} name Field name
+ * @param {IMapField} json Map field descriptor
+ * @returns {MapField} Created map field
+ * @throws {TypeError} If arguments are invalid
+ */
+MapField.fromJSON = function fromJSON(name, json) {
+    return new MapField(name, json.id, json.keyType, json.type, json.options, json.comment);
+};
+
+/**
+ * Converts this map field to a map field descriptor.
+ * @param {IToJSONOptions} [toJSONOptions] JSON conversion options
+ * @returns {IMapField} Map field descriptor
+ */
+MapField.prototype.toJSON = function toJSON(toJSONOptions) {
+    var keepComments = toJSONOptions ? Boolean(toJSONOptions.keepComments) : false;
+    return util.toObject([
+        "keyType" , this.keyType,
+        "type"    , this.type,
+        "id"      , this.id,
+        "extend"  , this.extend,
+        "options" , this.options,
+        "comment" , keepComments ? this.comment : undefined
+    ]);
+};
+
+/**
+ * @override
+ */
+MapField.prototype.resolve = function resolve() {
+    if (this.resolved)
+        return this;
+
+    // Besides a value type, map fields have a key type that may be "any scalar type except for floating point types and bytes"
+    if (types.mapKey[this.keyType] === undefined)
+        throw Error("invalid key type: " + this.keyType);
+
+    return Field.prototype.resolve.call(this);
+};
+
+/**
+ * Map field decorator (TypeScript).
+ * @name MapField.d
+ * @function
+ * @param {number} fieldId Field id
+ * @param {"int32"|"uint32"|"sint32"|"fixed32"|"sfixed32"|"int64"|"uint64"|"sint64"|"fixed64"|"sfixed64"|"bool"|"string"} fieldKeyType Field key type
+ * @param {"double"|"float"|"int32"|"uint32"|"sint32"|"fixed32"|"sfixed32"|"int64"|"uint64"|"sint64"|"fixed64"|"sfixed64"|"bool"|"string"|"bytes"|Object|Constructor<{}>} fieldValueType Field value type
+ * @returns {FieldDecorator} Decorator function
+ * @template T extends { [key: string]: number | Long | string | boolean | Uint8Array | Buffer | number[] | Message<{}> }
+ */
+MapField.d = function decorateMapField(fieldId, fieldKeyType, fieldValueType) {
+
+    // submessage value: decorate the submessage and use its name as the type
+    if (typeof fieldValueType === "function")
+        fieldValueType = util.decorateType(fieldValueType).name;
+
+    // enum reference value: create a reflected copy of the enum and keep reuseing it
+    else if (fieldValueType && typeof fieldValueType === "object")
+        fieldValueType = util.decorateEnum(fieldValueType).name;
+
+    return function mapFieldDecorator(prototype, fieldName) {
+        util.decorateType(prototype.constructor)
+            .add(new MapField(fieldName, fieldId, fieldKeyType, fieldValueType));
+    };
+};
 
 },{"16":16,"36":36,"37":37}],21:[function(require,module,exports){
-"use strict";
-module.exports = Message;
-
-var util = require(39);
-
-/**
- * Constructs a new message instance.
- * @classdesc Abstract runtime message.
- * @constructor
- * @param {Properties<T>} [properties] Properties to set
- * @template T extends object = object
- */
-function Message(properties) {
-    // not used internally
-    if (properties)
-        for (var keys = Object.keys(properties), i = 0; i < keys.length; ++i)
-            this[keys[i]] = properties[keys[i]];
-}
-
-/**
- * Reference to the reflected type.
- * @name Message.$type
- * @type {Type}
- * @readonly
- */
-
-/**
- * Reference to the reflected type.
- * @name Message#$type
- * @type {Type}
- * @readonly
- */
-
-/*eslint-disable valid-jsdoc*/
-
-/**
- * Creates a new message of this type using the specified properties.
- * @param {Object.<string,*>} [properties] Properties to set
- * @returns {Message<T>} Message instance
- * @template T extends Message<T>
- * @this Constructor<T>
- */
-Message.create = function create(properties) {
-    return this.$type.create(properties);
-};
-
-/**
- * Encodes a message of this type.
- * @param {T|Object.<string,*>} message Message to encode
- * @param {Writer} [writer] Writer to use
- * @returns {Writer} Writer
- * @template T extends Message<T>
- * @this Constructor<T>
- */
-Message.encode = function encode(message, writer) {
-    return this.$type.encode(message, writer);
-};
-
-/**
- * Encodes a message of this type preceeded by its length as a varint.
- * @param {T|Object.<string,*>} message Message to encode
- * @param {Writer} [writer] Writer to use
- * @returns {Writer} Writer
- * @template T extends Message<T>
- * @this Constructor<T>
- */
-Message.encodeDelimited = function encodeDelimited(message, writer) {
-    return this.$type.encodeDelimited(message, writer);
-};
-
-/**
- * Decodes a message of this type.
- * @name Message.decode
- * @function
- * @param {Reader|Uint8Array} reader Reader or buffer to decode
- * @returns {T} Decoded message
- * @template T extends Message<T>
- * @this Constructor<T>
- */
-Message.decode = function decode(reader) {
-    return this.$type.decode(reader);
-};
-
-/**
- * Decodes a message of this type preceeded by its length as a varint.
- * @name Message.decodeDelimited
- * @function
- * @param {Reader|Uint8Array} reader Reader or buffer to decode
- * @returns {T} Decoded message
- * @template T extends Message<T>
- * @this Constructor<T>
- */
-Message.decodeDelimited = function decodeDelimited(reader) {
-    return this.$type.decodeDelimited(reader);
-};
-
-/**
- * Verifies a message of this type.
- * @name Message.verify
- * @function
- * @param {Object.<string,*>} message Plain object to verify
- * @returns {string|null} `null` if valid, otherwise the reason why it is not
- */
-Message.verify = function verify(message) {
-    return this.$type.verify(message);
-};
-
-/**
- * Creates a new message of this type from a plain object. Also converts values to their respective internal types.
- * @param {Object.<string,*>} object Plain object
- * @returns {T} Message instance
- * @template T extends Message<T>
- * @this Constructor<T>
- */
-Message.fromObject = function fromObject(object) {
-    return this.$type.fromObject(object);
-};
-
-/**
- * Creates a plain object from a message of this type. Also converts values to other types if specified.
- * @param {T} message Message instance
- * @param {IConversionOptions} [options] Conversion options
- * @returns {Object.<string,*>} Plain object
- * @template T extends Message<T>
- * @this Constructor<T>
- */
-Message.toObject = function toObject(message, options) {
-    return this.$type.toObject(message, options);
-};
-
-/**
- * Converts this message to JSON.
- * @returns {Object.<string,*>} JSON object
- */
-Message.prototype.toJSON = function toJSON() {
-    return this.$type.toObject(this, util.toJSONOptions);
-};
-
+"use strict";
+module.exports = Message;
+
+var util = require(39);
+
+/**
+ * Constructs a new message instance.
+ * @classdesc Abstract runtime message.
+ * @constructor
+ * @param {Properties<T>} [properties] Properties to set
+ * @template T extends object = object
+ */
+function Message(properties) {
+    // not used internally
+    if (properties)
+        for (var keys = Object.keys(properties), i = 0; i < keys.length; ++i)
+            this[keys[i]] = properties[keys[i]];
+}
+
+/**
+ * Reference to the reflected type.
+ * @name Message.$type
+ * @type {Type}
+ * @readonly
+ */
+
+/**
+ * Reference to the reflected type.
+ * @name Message#$type
+ * @type {Type}
+ * @readonly
+ */
+
+/*eslint-disable valid-jsdoc*/
+
+/**
+ * Creates a new message of this type using the specified properties.
+ * @param {Object.<string,*>} [properties] Properties to set
+ * @returns {Message<T>} Message instance
+ * @template T extends Message<T>
+ * @this Constructor<T>
+ */
+Message.create = function create(properties) {
+    return this.$type.create(properties);
+};
+
+/**
+ * Encodes a message of this type.
+ * @param {T|Object.<string,*>} message Message to encode
+ * @param {Writer} [writer] Writer to use
+ * @returns {Writer} Writer
+ * @template T extends Message<T>
+ * @this Constructor<T>
+ */
+Message.encode = function encode(message, writer) {
+    return this.$type.encode(message, writer);
+};
+
+/**
+ * Encodes a message of this type preceeded by its length as a varint.
+ * @param {T|Object.<string,*>} message Message to encode
+ * @param {Writer} [writer] Writer to use
+ * @returns {Writer} Writer
+ * @template T extends Message<T>
+ * @this Constructor<T>
+ */
+Message.encodeDelimited = function encodeDelimited(message, writer) {
+    return this.$type.encodeDelimited(message, writer);
+};
+
+/**
+ * Decodes a message of this type.
+ * @name Message.decode
+ * @function
+ * @param {Reader|Uint8Array} reader Reader or buffer to decode
+ * @returns {T} Decoded message
+ * @template T extends Message<T>
+ * @this Constructor<T>
+ */
+Message.decode = function decode(reader) {
+    return this.$type.decode(reader);
+};
+
+/**
+ * Decodes a message of this type preceeded by its length as a varint.
+ * @name Message.decodeDelimited
+ * @function
+ * @param {Reader|Uint8Array} reader Reader or buffer to decode
+ * @returns {T} Decoded message
+ * @template T extends Message<T>
+ * @this Constructor<T>
+ */
+Message.decodeDelimited = function decodeDelimited(reader) {
+    return this.$type.decodeDelimited(reader);
+};
+
+/**
+ * Verifies a message of this type.
+ * @name Message.verify
+ * @function
+ * @param {Object.<string,*>} message Plain object to verify
+ * @returns {string|null} `null` if valid, otherwise the reason why it is not
+ */
+Message.verify = function verify(message) {
+    return this.$type.verify(message);
+};
+
+/**
+ * Creates a new message of this type from a plain object. Also converts values to their respective internal types.
+ * @param {Object.<string,*>} object Plain object
+ * @returns {T} Message instance
+ * @template T extends Message<T>
+ * @this Constructor<T>
+ */
+Message.fromObject = function fromObject(object) {
+    return this.$type.fromObject(object);
+};
+
+/**
+ * Creates a plain object from a message of this type. Also converts values to other types if specified.
+ * @param {T} message Message instance
+ * @param {IConversionOptions} [options] Conversion options
+ * @returns {Object.<string,*>} Plain object
+ * @template T extends Message<T>
+ * @this Constructor<T>
+ */
+Message.toObject = function toObject(message, options) {
+    return this.$type.toObject(message, options);
+};
+
+/**
+ * Converts this message to JSON.
+ * @returns {Object.<string,*>} JSON object
+ */
+Message.prototype.toJSON = function toJSON() {
+    return this.$type.toObject(this, util.toJSONOptions);
+};
+
 /*eslint-enable valid-jsdoc*/
 },{"39":39}],22:[function(require,module,exports){
-"use strict";
-module.exports = Method;
-
-// extends ReflectionObject
-var ReflectionObject = require(24);
-((Method.prototype = Object.create(ReflectionObject.prototype)).constructor = Method).className = "Method";
-
-var util = require(37);
-
-/**
- * Constructs a new service method instance.
- * @classdesc Reflected service method.
- * @extends ReflectionObject
- * @constructor
- * @param {string} name Method name
- * @param {string|undefined} type Method type, usually `"rpc"`
- * @param {string} requestType Request message type
- * @param {string} responseType Response message type
- * @param {boolean|Object.<string,*>} [requestStream] Whether the request is streamed
- * @param {boolean|Object.<string,*>} [responseStream] Whether the response is streamed
- * @param {Object.<string,*>} [options] Declared options
- * @param {string} [comment] The comment for this method
- */
-function Method(name, type, requestType, responseType, requestStream, responseStream, options, comment) {
-
-    /* istanbul ignore next */
-    if (util.isObject(requestStream)) {
-        options = requestStream;
-        requestStream = responseStream = undefined;
-    } else if (util.isObject(responseStream)) {
-        options = responseStream;
-        responseStream = undefined;
-    }
-
-    /* istanbul ignore if */
-    if (!(type === undefined || util.isString(type)))
-        throw TypeError("type must be a string");
-
-    /* istanbul ignore if */
-    if (!util.isString(requestType))
-        throw TypeError("requestType must be a string");
-
-    /* istanbul ignore if */
-    if (!util.isString(responseType))
-        throw TypeError("responseType must be a string");
-
-    ReflectionObject.call(this, name, options);
-
-    /**
-     * Method type.
-     * @type {string}
-     */
-    this.type = type || "rpc"; // toJSON
-
-    /**
-     * Request type.
-     * @type {string}
-     */
-    this.requestType = requestType; // toJSON, marker
-
-    /**
-     * Whether requests are streamed or not.
-     * @type {boolean|undefined}
-     */
-    this.requestStream = requestStream ? true : undefined; // toJSON
-
-    /**
-     * Response type.
-     * @type {string}
-     */
-    this.responseType = responseType; // toJSON
-
-    /**
-     * Whether responses are streamed or not.
-     * @type {boolean|undefined}
-     */
-    this.responseStream = responseStream ? true : undefined; // toJSON
-
-    /**
-     * Resolved request type.
-     * @type {Type|null}
-     */
-    this.resolvedRequestType = null;
-
-    /**
-     * Resolved response type.
-     * @type {Type|null}
-     */
-    this.resolvedResponseType = null;
-
-    /**
-     * Comment for this method
-     * @type {string|null}
-     */
-    this.comment = comment;
-}
-
-/**
- * Method descriptor.
- * @interface IMethod
- * @property {string} [type="rpc"] Method type
- * @property {string} requestType Request type
- * @property {string} responseType Response type
- * @property {boolean} [requestStream=false] Whether requests are streamed
- * @property {boolean} [responseStream=false] Whether responses are streamed
- * @property {Object.<string,*>} [options] Method options
- */
-
-/**
- * Constructs a method from a method descriptor.
- * @param {string} name Method name
- * @param {IMethod} json Method descriptor
- * @returns {Method} Created method
- * @throws {TypeError} If arguments are invalid
- */
-Method.fromJSON = function fromJSON(name, json) {
-    return new Method(name, json.type, json.requestType, json.responseType, json.requestStream, json.responseStream, json.options, json.comment);
-};
-
-/**
- * Converts this method to a method descriptor.
- * @param {IToJSONOptions} [toJSONOptions] JSON conversion options
- * @returns {IMethod} Method descriptor
- */
-Method.prototype.toJSON = function toJSON(toJSONOptions) {
-    var keepComments = toJSONOptions ? Boolean(toJSONOptions.keepComments) : false;
-    return util.toObject([
-        "type"           , this.type !== "rpc" && /* istanbul ignore next */ this.type || undefined,
-        "requestType"    , this.requestType,
-        "requestStream"  , this.requestStream,
-        "responseType"   , this.responseType,
-        "responseStream" , this.responseStream,
-        "options"        , this.options,
-        "comment"        , keepComments ? this.comment : undefined
-    ]);
-};
-
-/**
- * @override
- */
-Method.prototype.resolve = function resolve() {
-
-    /* istanbul ignore if */
-    if (this.resolved)
-        return this;
-
-    this.resolvedRequestType = this.parent.lookupType(this.requestType);
-    this.resolvedResponseType = this.parent.lookupType(this.responseType);
-
-    return ReflectionObject.prototype.resolve.call(this);
-};
+"use strict";
+module.exports = Method;
+
+// extends ReflectionObject
+var ReflectionObject = require(24);
+((Method.prototype = Object.create(ReflectionObject.prototype)).constructor = Method).className = "Method";
+
+var util = require(37);
+
+/**
+ * Constructs a new service method instance.
+ * @classdesc Reflected service method.
+ * @extends ReflectionObject
+ * @constructor
+ * @param {string} name Method name
+ * @param {string|undefined} type Method type, usually `"rpc"`
+ * @param {string} requestType Request message type
+ * @param {string} responseType Response message type
+ * @param {boolean|Object.<string,*>} [requestStream] Whether the request is streamed
+ * @param {boolean|Object.<string,*>} [responseStream] Whether the response is streamed
+ * @param {Object.<string,*>} [options] Declared options
+ * @param {string} [comment] The comment for this method
+ */
+function Method(name, type, requestType, responseType, requestStream, responseStream, options, comment) {
+
+    /* istanbul ignore next */
+    if (util.isObject(requestStream)) {
+        options = requestStream;
+        requestStream = responseStream = undefined;
+    } else if (util.isObject(responseStream)) {
+        options = responseStream;
+        responseStream = undefined;
+    }
+
+    /* istanbul ignore if */
+    if (!(type === undefined || util.isString(type)))
+        throw TypeError("type must be a string");
+
+    /* istanbul ignore if */
+    if (!util.isString(requestType))
+        throw TypeError("requestType must be a string");
+
+    /* istanbul ignore if */
+    if (!util.isString(responseType))
+        throw TypeError("responseType must be a string");
+
+    ReflectionObject.call(this, name, options);
+
+    /**
+     * Method type.
+     * @type {string}
+     */
+    this.type = type || "rpc"; // toJSON
+
+    /**
+     * Request type.
+     * @type {string}
+     */
+    this.requestType = requestType; // toJSON, marker
+
+    /**
+     * Whether requests are streamed or not.
+     * @type {boolean|undefined}
+     */
+    this.requestStream = requestStream ? true : undefined; // toJSON
+
+    /**
+     * Response type.
+     * @type {string}
+     */
+    this.responseType = responseType; // toJSON
+
+    /**
+     * Whether responses are streamed or not.
+     * @type {boolean|undefined}
+     */
+    this.responseStream = responseStream ? true : undefined; // toJSON
+
+    /**
+     * Resolved request type.
+     * @type {Type|null}
+     */
+    this.resolvedRequestType = null;
+
+    /**
+     * Resolved response type.
+     * @type {Type|null}
+     */
+    this.resolvedResponseType = null;
+
+    /**
+     * Comment for this method
+     * @type {string|null}
+     */
+    this.comment = comment;
+}
+
+/**
+ * Method descriptor.
+ * @interface IMethod
+ * @property {string} [type="rpc"] Method type
+ * @property {string} requestType Request type
+ * @property {string} responseType Response type
+ * @property {boolean} [requestStream=false] Whether requests are streamed
+ * @property {boolean} [responseStream=false] Whether responses are streamed
+ * @property {Object.<string,*>} [options] Method options
+ */
+
+/**
+ * Constructs a method from a method descriptor.
+ * @param {string} name Method name
+ * @param {IMethod} json Method descriptor
+ * @returns {Method} Created method
+ * @throws {TypeError} If arguments are invalid
+ */
+Method.fromJSON = function fromJSON(name, json) {
+    return new Method(name, json.type, json.requestType, json.responseType, json.requestStream, json.responseStream, json.options, json.comment);
+};
+
+/**
+ * Converts this method to a method descriptor.
+ * @param {IToJSONOptions} [toJSONOptions] JSON conversion options
+ * @returns {IMethod} Method descriptor
+ */
+Method.prototype.toJSON = function toJSON(toJSONOptions) {
+    var keepComments = toJSONOptions ? Boolean(toJSONOptions.keepComments) : false;
+    return util.toObject([
+        "type"           , this.type !== "rpc" && /* istanbul ignore next */ this.type || undefined,
+        "requestType"    , this.requestType,
+        "requestStream"  , this.requestStream,
+        "responseType"   , this.responseType,
+        "responseStream" , this.responseStream,
+        "options"        , this.options,
+        "comment"        , keepComments ? this.comment : undefined
+    ]);
+};
+
+/**
+ * @override
+ */
+Method.prototype.resolve = function resolve() {
+
+    /* istanbul ignore if */
+    if (this.resolved)
+        return this;
+
+    this.resolvedRequestType = this.parent.lookupType(this.requestType);
+    this.resolvedResponseType = this.parent.lookupType(this.responseType);
+
+    return ReflectionObject.prototype.resolve.call(this);
+};
 
 },{"24":24,"37":37}],23:[function(require,module,exports){
-<<<<<<< HEAD
-"use strict";
-module.exports = Namespace;
-
-// extends ReflectionObject
-var ReflectionObject = require(24);
-((Namespace.prototype = Object.create(ReflectionObject.prototype)).constructor = Namespace).className = "Namespace";
-
-var Field    = require(16),
-    util     = require(37);
-
-var Type,    // cyclic
-    Service,
-    Enum;
-
-/**
- * Constructs a new namespace instance.
- * @name Namespace
- * @classdesc Reflected namespace.
- * @extends NamespaceBase
- * @constructor
- * @param {string} name Namespace name
- * @param {Object.<string,*>} [options] Declared options
- */
-
-/**
- * Constructs a namespace from JSON.
- * @memberof Namespace
- * @function
- * @param {string} name Namespace name
- * @param {Object.<string,*>} json JSON object
- * @returns {Namespace} Created namespace
- * @throws {TypeError} If arguments are invalid
- */
-Namespace.fromJSON = function fromJSON(name, json) {
-    return new Namespace(name, json.options).addJSON(json.nested);
-};
-
-/**
- * Converts an array of reflection objects to JSON.
- * @memberof Namespace
- * @param {ReflectionObject[]} array Object array
- * @param {IToJSONOptions} [toJSONOptions] JSON conversion options
- * @returns {Object.<string,*>|undefined} JSON object or `undefined` when array is empty
- */
-function arrayToJSON(array, toJSONOptions) {
-    if (!(array && array.length))
-        return undefined;
-    var obj = {};
-    for (var i = 0; i < array.length; ++i)
-        obj[array[i].name] = array[i].toJSON(toJSONOptions);
-    return obj;
-}
-
-Namespace.arrayToJSON = arrayToJSON;
-
-/**
- * Tests if the specified id is reserved.
- * @param {Array.<number[]|string>|undefined} reserved Array of reserved ranges and names
- * @param {number} id Id to test
- * @returns {boolean} `true` if reserved, otherwise `false`
- */
-Namespace.isReservedId = function isReservedId(reserved, id) {
-    if (reserved)
-        for (var i = 0; i < reserved.length; ++i)
-            if (typeof reserved[i] !== "string" && reserved[i][0] <= id && reserved[i][1] > id)
-                return true;
-    return false;
-};
-
-/**
- * Tests if the specified name is reserved.
- * @param {Array.<number[]|string>|undefined} reserved Array of reserved ranges and names
- * @param {string} name Name to test
- * @returns {boolean} `true` if reserved, otherwise `false`
- */
-Namespace.isReservedName = function isReservedName(reserved, name) {
-    if (reserved)
-        for (var i = 0; i < reserved.length; ++i)
-            if (reserved[i] === name)
-                return true;
-    return false;
-};
-
-/**
- * Not an actual constructor. Use {@link Namespace} instead.
- * @classdesc Base class of all reflection objects containing nested objects. This is not an actual class but here for the sake of having consistent type definitions.
- * @exports NamespaceBase
- * @extends ReflectionObject
- * @abstract
- * @constructor
- * @param {string} name Namespace name
- * @param {Object.<string,*>} [options] Declared options
- * @see {@link Namespace}
- */
-function Namespace(name, options) {
-    ReflectionObject.call(this, name, options);
-
-    /**
-     * Nested objects by name.
-     * @type {Object.<string,ReflectionObject>|undefined}
-     */
-    this.nested = undefined; // toJSON
-
-    /**
-     * Cached nested objects as an array.
-     * @type {ReflectionObject[]|null}
-     * @private
-     */
-    this._nestedArray = null;
-}
-
-function clearCache(namespace) {
-    namespace._nestedArray = null;
-    return namespace;
-}
-
-/**
- * Nested objects of this namespace as an array for iteration.
- * @name NamespaceBase#nestedArray
- * @type {ReflectionObject[]}
- * @readonly
- */
-Object.defineProperty(Namespace.prototype, "nestedArray", {
-    get: function() {
-        return this._nestedArray || (this._nestedArray = util.toArray(this.nested));
-    }
-});
-
-/**
- * Namespace descriptor.
- * @interface INamespace
- * @property {Object.<string,*>} [options] Namespace options
- * @property {Object.<string,AnyNestedObject>} [nested] Nested object descriptors
- */
-
-/**
- * Any extension field descriptor.
- * @typedef AnyExtensionField
- * @type {IExtensionField|IExtensionMapField}
- */
-
-/**
- * Any nested object descriptor.
- * @typedef AnyNestedObject
- * @type {IEnum|IType|IService|AnyExtensionField|INamespace}
- */
-// ^ BEWARE: VSCode hangs forever when using more than 5 types (that's why AnyExtensionField exists in the first place)
-
-/**
- * Converts this namespace to a namespace descriptor.
- * @param {IToJSONOptions} [toJSONOptions] JSON conversion options
- * @returns {INamespace} Namespace descriptor
- */
-Namespace.prototype.toJSON = function toJSON(toJSONOptions) {
-    return util.toObject([
-        "options" , this.options,
-        "nested"  , arrayToJSON(this.nestedArray, toJSONOptions)
-    ]);
-};
-
-/**
- * Adds nested objects to this namespace from nested object descriptors.
- * @param {Object.<string,AnyNestedObject>} nestedJson Any nested object descriptors
- * @returns {Namespace} `this`
- */
-Namespace.prototype.addJSON = function addJSON(nestedJson) {
-    var ns = this;
-    /* istanbul ignore else */
-    if (nestedJson) {
-        for (var names = Object.keys(nestedJson), i = 0, nested; i < names.length; ++i) {
-            nested = nestedJson[names[i]];
-            ns.add( // most to least likely
-                ( nested.fields !== undefined
-                ? Type.fromJSON
-                : nested.values !== undefined
-                ? Enum.fromJSON
-                : nested.methods !== undefined
-                ? Service.fromJSON
-                : nested.id !== undefined
-                ? Field.fromJSON
-                : Namespace.fromJSON )(names[i], nested)
-            );
-        }
-    }
-    return this;
-};
-
-/**
- * Gets the nested object of the specified name.
- * @param {string} name Nested object name
- * @returns {ReflectionObject|null} The reflection object or `null` if it doesn't exist
- */
-Namespace.prototype.get = function get(name) {
-    return this.nested && this.nested[name]
-        || null;
-};
-
-/**
- * Gets the values of the nested {@link Enum|enum} of the specified name.
- * This methods differs from {@link Namespace#get|get} in that it returns an enum's values directly and throws instead of returning `null`.
- * @param {string} name Nested enum name
- * @returns {Object.<string,number>} Enum values
- * @throws {Error} If there is no such enum
- */
-Namespace.prototype.getEnum = function getEnum(name) {
-    if (this.nested && this.nested[name] instanceof Enum)
-        return this.nested[name].values;
-    throw Error("no such enum: " + name);
-};
-
-/**
- * Adds a nested object to this namespace.
- * @param {ReflectionObject} object Nested object to add
- * @returns {Namespace} `this`
- * @throws {TypeError} If arguments are invalid
- * @throws {Error} If there is already a nested object with this name
- */
-Namespace.prototype.add = function add(object) {
-
-    if (!(object instanceof Field && object.extend !== undefined || object instanceof Type || object instanceof Enum || object instanceof Service || object instanceof Namespace))
-        throw TypeError("object must be a valid nested object");
-
-    if (!this.nested)
-        this.nested = {};
-    else {
-        var prev = this.get(object.name);
-        if (prev) {
-            if (prev instanceof Namespace && object instanceof Namespace && !(prev instanceof Type || prev instanceof Service)) {
-                // replace plain namespace but keep existing nested elements and options
-                var nested = prev.nestedArray;
-                for (var i = 0; i < nested.length; ++i)
-                    object.add(nested[i]);
-                this.remove(prev);
-                if (!this.nested)
-                    this.nested = {};
-                object.setOptions(prev.options, true);
-
-            } else
-                throw Error("duplicate name '" + object.name + "' in " + this);
-        }
-    }
-    this.nested[object.name] = object;
-    object.onAdd(this);
-    return clearCache(this);
-};
-
-/**
- * Removes a nested object from this namespace.
- * @param {ReflectionObject} object Nested object to remove
- * @returns {Namespace} `this`
- * @throws {TypeError} If arguments are invalid
- * @throws {Error} If `object` is not a member of this namespace
- */
-Namespace.prototype.remove = function remove(object) {
-
-    if (!(object instanceof ReflectionObject))
-        throw TypeError("object must be a ReflectionObject");
-    if (object.parent !== this)
-        throw Error(object + " is not a member of " + this);
-
-    delete this.nested[object.name];
-    if (!Object.keys(this.nested).length)
-        this.nested = undefined;
-
-    object.onRemove(this);
-    return clearCache(this);
-};
-
-/**
- * Defines additial namespaces within this one if not yet existing.
- * @param {string|string[]} path Path to create
- * @param {*} [json] Nested types to create from JSON
- * @returns {Namespace} Pointer to the last namespace created or `this` if path is empty
- */
-Namespace.prototype.define = function define(path, json) {
-
-    if (util.isString(path))
-        path = path.split(".");
-    else if (!Array.isArray(path))
-        throw TypeError("illegal path");
-    if (path && path.length && path[0] === "")
-        throw Error("path must be relative");
-
-    var ptr = this;
-    while (path.length > 0) {
-        var part = path.shift();
-        if (ptr.nested && ptr.nested[part]) {
-            ptr = ptr.nested[part];
-            if (!(ptr instanceof Namespace))
-                throw Error("path conflicts with non-namespace objects");
-        } else
-            ptr.add(ptr = new Namespace(part));
-    }
-    if (json)
-        ptr.addJSON(json);
-    return ptr;
-};
-
-/**
- * Resolves this namespace's and all its nested objects' type references. Useful to validate a reflection tree, but comes at a cost.
- * @returns {Namespace} `this`
- */
-Namespace.prototype.resolveAll = function resolveAll() {
-    var nested = this.nestedArray, i = 0;
-    while (i < nested.length)
-        if (nested[i] instanceof Namespace)
-            nested[i++].resolveAll();
-        else
-            nested[i++].resolve();
-    return this.resolve();
-};
-
-/**
- * Recursively looks up the reflection object matching the specified path in the scope of this namespace.
- * @param {string|string[]} path Path to look up
- * @param {*|Array.<*>} filterTypes Filter types, any combination of the constructors of `protobuf.Type`, `protobuf.Enum`, `protobuf.Service` etc.
- * @param {boolean} [parentAlreadyChecked=false] If known, whether the parent has already been checked
- * @returns {ReflectionObject|null} Looked up object or `null` if none could be found
- */
-Namespace.prototype.lookup = function lookup(path, filterTypes, parentAlreadyChecked) {
-
-    /* istanbul ignore next */
-    if (typeof filterTypes === "boolean") {
-        parentAlreadyChecked = filterTypes;
-        filterTypes = undefined;
-    } else if (filterTypes && !Array.isArray(filterTypes))
-        filterTypes = [ filterTypes ];
-
-    if (util.isString(path) && path.length) {
-        if (path === ".")
-            return this.root;
-        path = path.split(".");
-    } else if (!path.length)
-        return this;
-
-    // Start at root if path is absolute
-    if (path[0] === "")
-        return this.root.lookup(path.slice(1), filterTypes);
-
-    // Test if the first part matches any nested object, and if so, traverse if path contains more
-    var found = this.get(path[0]);
-    if (found) {
-        if (path.length === 1) {
-            if (!filterTypes || filterTypes.indexOf(found.constructor) > -1)
-                return found;
-        } else if (found instanceof Namespace && (found = found.lookup(path.slice(1), filterTypes, true)))
-            return found;
-
-    // Otherwise try each nested namespace
-    } else
-        for (var i = 0; i < this.nestedArray.length; ++i)
-            if (this._nestedArray[i] instanceof Namespace && (found = this._nestedArray[i].lookup(path, filterTypes, true)))
-                return found;
-
-    // If there hasn't been a match, try again at the parent
-    if (this.parent === null || parentAlreadyChecked)
-        return null;
-    return this.parent.lookup(path, filterTypes);
-};
-
-/**
- * Looks up the reflection object at the specified path, relative to this namespace.
- * @name NamespaceBase#lookup
- * @function
- * @param {string|string[]} path Path to look up
- * @param {boolean} [parentAlreadyChecked=false] Whether the parent has already been checked
- * @returns {ReflectionObject|null} Looked up object or `null` if none could be found
- * @variation 2
- */
-// lookup(path: string, [parentAlreadyChecked: boolean])
-
-/**
- * Looks up the {@link Type|type} at the specified path, relative to this namespace.
- * Besides its signature, this methods differs from {@link Namespace#lookup|lookup} in that it throws instead of returning `null`.
- * @param {string|string[]} path Path to look up
- * @returns {Type} Looked up type
- * @throws {Error} If `path` does not point to a type
- */
-Namespace.prototype.lookupType = function lookupType(path) {
-    var found = this.lookup(path, [ Type ]);
-    if (!found)
-        throw Error("no such type: " + path);
-    return found;
-};
-
-/**
- * Looks up the values of the {@link Enum|enum} at the specified path, relative to this namespace.
- * Besides its signature, this methods differs from {@link Namespace#lookup|lookup} in that it throws instead of returning `null`.
- * @param {string|string[]} path Path to look up
- * @returns {Enum} Looked up enum
- * @throws {Error} If `path` does not point to an enum
- */
-Namespace.prototype.lookupEnum = function lookupEnum(path) {
-    var found = this.lookup(path, [ Enum ]);
-    if (!found)
-        throw Error("no such Enum '" + path + "' in " + this);
-    return found;
-};
-
-/**
- * Looks up the {@link Type|type} or {@link Enum|enum} at the specified path, relative to this namespace.
- * Besides its signature, this methods differs from {@link Namespace#lookup|lookup} in that it throws instead of returning `null`.
- * @param {string|string[]} path Path to look up
- * @returns {Type} Looked up type or enum
- * @throws {Error} If `path` does not point to a type or enum
- */
-Namespace.prototype.lookupTypeOrEnum = function lookupTypeOrEnum(path) {
-    var found = this.lookup(path, [ Type, Enum ]);
-    if (!found)
-        throw Error("no such Type or Enum '" + path + "' in " + this);
-    return found;
-};
-
-/**
- * Looks up the {@link Service|service} at the specified path, relative to this namespace.
- * Besides its signature, this methods differs from {@link Namespace#lookup|lookup} in that it throws instead of returning `null`.
- * @param {string|string[]} path Path to look up
- * @returns {Service} Looked up service
- * @throws {Error} If `path` does not point to a service
- */
-Namespace.prototype.lookupService = function lookupService(path) {
-    var found = this.lookup(path, [ Service ]);
-    if (!found)
-        throw Error("no such Service '" + path + "' in " + this);
-    return found;
-};
-
-// Sets up cyclic dependencies (called in index-light)
-Namespace._configure = function(Type_, Service_, Enum_) {
-    Type    = Type_;
-    Service = Service_;
-    Enum    = Enum_;
-};
-=======
-"use strict";
-module.exports = Namespace;
-
-// extends ReflectionObject
-var ReflectionObject = require(24);
-((Namespace.prototype = Object.create(ReflectionObject.prototype)).constructor = Namespace).className = "Namespace";
-
-var Field    = require(16),
-    util     = require(37);
-
-var Type,    // cyclic
-    Service,
-    Enum;
-
-/**
- * Constructs a new namespace instance.
- * @name Namespace
- * @classdesc Reflected namespace.
- * @extends NamespaceBase
- * @constructor
- * @param {string} name Namespace name
- * @param {Object.<string,*>} [options] Declared options
- */
-
-/**
- * Constructs a namespace from JSON.
- * @memberof Namespace
- * @function
- * @param {string} name Namespace name
- * @param {Object.<string,*>} json JSON object
- * @returns {Namespace} Created namespace
- * @throws {TypeError} If arguments are invalid
- */
-Namespace.fromJSON = function fromJSON(name, json) {
-    return new Namespace(name, json.options).addJSON(json.nested);
-};
-
-/**
- * Converts an array of reflection objects to JSON.
- * @memberof Namespace
- * @param {ReflectionObject[]} array Object array
- * @param {IToJSONOptions} [toJSONOptions] JSON conversion options
- * @returns {Object.<string,*>|undefined} JSON object or `undefined` when array is empty
- */
-function arrayToJSON(array, toJSONOptions) {
-    if (!(array && array.length))
-        return undefined;
-    var obj = {};
-    for (var i = 0; i < array.length; ++i)
-        obj[array[i].name] = array[i].toJSON(toJSONOptions);
-    return obj;
-}
-
-Namespace.arrayToJSON = arrayToJSON;
-
-/**
- * Tests if the specified id is reserved.
- * @param {Array.<number[]|string>|undefined} reserved Array of reserved ranges and names
- * @param {number} id Id to test
- * @returns {boolean} `true` if reserved, otherwise `false`
- */
-Namespace.isReservedId = function isReservedId(reserved, id) {
-    if (reserved)
-        for (var i = 0; i < reserved.length; ++i)
-            if (typeof reserved[i] !== "string" && reserved[i][0] <= id && reserved[i][1] >= id)
-                return true;
-    return false;
-};
-
-/**
- * Tests if the specified name is reserved.
- * @param {Array.<number[]|string>|undefined} reserved Array of reserved ranges and names
- * @param {string} name Name to test
- * @returns {boolean} `true` if reserved, otherwise `false`
- */
-Namespace.isReservedName = function isReservedName(reserved, name) {
-    if (reserved)
-        for (var i = 0; i < reserved.length; ++i)
-            if (reserved[i] === name)
-                return true;
-    return false;
-};
-
-/**
- * Not an actual constructor. Use {@link Namespace} instead.
- * @classdesc Base class of all reflection objects containing nested objects. This is not an actual class but here for the sake of having consistent type definitions.
- * @exports NamespaceBase
- * @extends ReflectionObject
- * @abstract
- * @constructor
- * @param {string} name Namespace name
- * @param {Object.<string,*>} [options] Declared options
- * @see {@link Namespace}
- */
-function Namespace(name, options) {
-    ReflectionObject.call(this, name, options);
-
-    /**
-     * Nested objects by name.
-     * @type {Object.<string,ReflectionObject>|undefined}
-     */
-    this.nested = undefined; // toJSON
-
-    /**
-     * Cached nested objects as an array.
-     * @type {ReflectionObject[]|null}
-     * @private
-     */
-    this._nestedArray = null;
-}
-
-function clearCache(namespace) {
-    namespace._nestedArray = null;
-    return namespace;
-}
-
-/**
- * Nested objects of this namespace as an array for iteration.
- * @name NamespaceBase#nestedArray
- * @type {ReflectionObject[]}
- * @readonly
- */
-Object.defineProperty(Namespace.prototype, "nestedArray", {
-    get: function() {
-        return this._nestedArray || (this._nestedArray = util.toArray(this.nested));
-    }
-});
-
-/**
- * Namespace descriptor.
- * @interface INamespace
- * @property {Object.<string,*>} [options] Namespace options
- * @property {Object.<string,AnyNestedObject>} [nested] Nested object descriptors
- */
-
-/**
- * Any extension field descriptor.
- * @typedef AnyExtensionField
- * @type {IExtensionField|IExtensionMapField}
- */
-
-/**
- * Any nested object descriptor.
- * @typedef AnyNestedObject
- * @type {IEnum|IType|IService|AnyExtensionField|INamespace}
- */
-// ^ BEWARE: VSCode hangs forever when using more than 5 types (that's why AnyExtensionField exists in the first place)
-
-/**
- * Converts this namespace to a namespace descriptor.
- * @param {IToJSONOptions} [toJSONOptions] JSON conversion options
- * @returns {INamespace} Namespace descriptor
- */
-Namespace.prototype.toJSON = function toJSON(toJSONOptions) {
-    return util.toObject([
-        "options" , this.options,
-        "nested"  , arrayToJSON(this.nestedArray, toJSONOptions)
-    ]);
-};
-
-/**
- * Adds nested objects to this namespace from nested object descriptors.
- * @param {Object.<string,AnyNestedObject>} nestedJson Any nested object descriptors
- * @returns {Namespace} `this`
- */
-Namespace.prototype.addJSON = function addJSON(nestedJson) {
-    var ns = this;
-    /* istanbul ignore else */
-    if (nestedJson) {
-        for (var names = Object.keys(nestedJson), i = 0, nested; i < names.length; ++i) {
-            nested = nestedJson[names[i]];
-            ns.add( // most to least likely
-                ( nested.fields !== undefined
-                ? Type.fromJSON
-                : nested.values !== undefined
-                ? Enum.fromJSON
-                : nested.methods !== undefined
-                ? Service.fromJSON
-                : nested.id !== undefined
-                ? Field.fromJSON
-                : Namespace.fromJSON )(names[i], nested)
-            );
-        }
-    }
-    return this;
-};
-
-/**
- * Gets the nested object of the specified name.
- * @param {string} name Nested object name
- * @returns {ReflectionObject|null} The reflection object or `null` if it doesn't exist
- */
-Namespace.prototype.get = function get(name) {
-    return this.nested && this.nested[name]
-        || null;
-};
-
-/**
- * Gets the values of the nested {@link Enum|enum} of the specified name.
- * This methods differs from {@link Namespace#get|get} in that it returns an enum's values directly and throws instead of returning `null`.
- * @param {string} name Nested enum name
- * @returns {Object.<string,number>} Enum values
- * @throws {Error} If there is no such enum
- */
-Namespace.prototype.getEnum = function getEnum(name) {
-    if (this.nested && this.nested[name] instanceof Enum)
-        return this.nested[name].values;
-    throw Error("no such enum: " + name);
-};
-
-/**
- * Adds a nested object to this namespace.
- * @param {ReflectionObject} object Nested object to add
- * @returns {Namespace} `this`
- * @throws {TypeError} If arguments are invalid
- * @throws {Error} If there is already a nested object with this name
- */
-Namespace.prototype.add = function add(object) {
-
-    if (!(object instanceof Field && object.extend !== undefined || object instanceof Type || object instanceof Enum || object instanceof Service || object instanceof Namespace))
-        throw TypeError("object must be a valid nested object");
-
-    if (!this.nested)
-        this.nested = {};
-    else {
-        var prev = this.get(object.name);
-        if (prev) {
-            if (prev instanceof Namespace && object instanceof Namespace && !(prev instanceof Type || prev instanceof Service)) {
-                // replace plain namespace but keep existing nested elements and options
-                var nested = prev.nestedArray;
-                for (var i = 0; i < nested.length; ++i)
-                    object.add(nested[i]);
-                this.remove(prev);
-                if (!this.nested)
-                    this.nested = {};
-                object.setOptions(prev.options, true);
-
-            } else
-                throw Error("duplicate name '" + object.name + "' in " + this);
-        }
-    }
-    this.nested[object.name] = object;
-    object.onAdd(this);
-    return clearCache(this);
-};
-
-/**
- * Removes a nested object from this namespace.
- * @param {ReflectionObject} object Nested object to remove
- * @returns {Namespace} `this`
- * @throws {TypeError} If arguments are invalid
- * @throws {Error} If `object` is not a member of this namespace
- */
-Namespace.prototype.remove = function remove(object) {
-
-    if (!(object instanceof ReflectionObject))
-        throw TypeError("object must be a ReflectionObject");
-    if (object.parent !== this)
-        throw Error(object + " is not a member of " + this);
-
-    delete this.nested[object.name];
-    if (!Object.keys(this.nested).length)
-        this.nested = undefined;
-
-    object.onRemove(this);
-    return clearCache(this);
-};
-
-/**
- * Defines additial namespaces within this one if not yet existing.
- * @param {string|string[]} path Path to create
- * @param {*} [json] Nested types to create from JSON
- * @returns {Namespace} Pointer to the last namespace created or `this` if path is empty
- */
-Namespace.prototype.define = function define(path, json) {
-
-    if (util.isString(path))
-        path = path.split(".");
-    else if (!Array.isArray(path))
-        throw TypeError("illegal path");
-    if (path && path.length && path[0] === "")
-        throw Error("path must be relative");
-
-    var ptr = this;
-    while (path.length > 0) {
-        var part = path.shift();
-        if (ptr.nested && ptr.nested[part]) {
-            ptr = ptr.nested[part];
-            if (!(ptr instanceof Namespace))
-                throw Error("path conflicts with non-namespace objects");
-        } else
-            ptr.add(ptr = new Namespace(part));
-    }
-    if (json)
-        ptr.addJSON(json);
-    return ptr;
-};
-
-/**
- * Resolves this namespace's and all its nested objects' type references. Useful to validate a reflection tree, but comes at a cost.
- * @returns {Namespace} `this`
- */
-Namespace.prototype.resolveAll = function resolveAll() {
-    var nested = this.nestedArray, i = 0;
-    while (i < nested.length)
-        if (nested[i] instanceof Namespace)
-            nested[i++].resolveAll();
-        else
-            nested[i++].resolve();
-    return this.resolve();
-};
-
-/**
- * Recursively looks up the reflection object matching the specified path in the scope of this namespace.
- * @param {string|string[]} path Path to look up
- * @param {*|Array.<*>} filterTypes Filter types, any combination of the constructors of `protobuf.Type`, `protobuf.Enum`, `protobuf.Service` etc.
- * @param {boolean} [parentAlreadyChecked=false] If known, whether the parent has already been checked
- * @returns {ReflectionObject|null} Looked up object or `null` if none could be found
- */
-Namespace.prototype.lookup = function lookup(path, filterTypes, parentAlreadyChecked) {
-
-    /* istanbul ignore next */
-    if (typeof filterTypes === "boolean") {
-        parentAlreadyChecked = filterTypes;
-        filterTypes = undefined;
-    } else if (filterTypes && !Array.isArray(filterTypes))
-        filterTypes = [ filterTypes ];
-
-    if (util.isString(path) && path.length) {
-        if (path === ".")
-            return this.root;
-        path = path.split(".");
-    } else if (!path.length)
-        return this;
-
-    // Start at root if path is absolute
-    if (path[0] === "")
-        return this.root.lookup(path.slice(1), filterTypes);
-
-    // Test if the first part matches any nested object, and if so, traverse if path contains more
-    var found = this.get(path[0]);
-    if (found) {
-        if (path.length === 1) {
-            if (!filterTypes || filterTypes.indexOf(found.constructor) > -1)
-                return found;
-        } else if (found instanceof Namespace && (found = found.lookup(path.slice(1), filterTypes, true)))
-            return found;
-
-    // Otherwise try each nested namespace
-    } else
-        for (var i = 0; i < this.nestedArray.length; ++i)
-            if (this._nestedArray[i] instanceof Namespace && (found = this._nestedArray[i].lookup(path, filterTypes, true)))
-                return found;
-
-    // If there hasn't been a match, try again at the parent
-    if (this.parent === null || parentAlreadyChecked)
-        return null;
-    return this.parent.lookup(path, filterTypes);
-};
-
-/**
- * Looks up the reflection object at the specified path, relative to this namespace.
- * @name NamespaceBase#lookup
- * @function
- * @param {string|string[]} path Path to look up
- * @param {boolean} [parentAlreadyChecked=false] Whether the parent has already been checked
- * @returns {ReflectionObject|null} Looked up object or `null` if none could be found
- * @variation 2
- */
-// lookup(path: string, [parentAlreadyChecked: boolean])
-
-/**
- * Looks up the {@link Type|type} at the specified path, relative to this namespace.
- * Besides its signature, this methods differs from {@link Namespace#lookup|lookup} in that it throws instead of returning `null`.
- * @param {string|string[]} path Path to look up
- * @returns {Type} Looked up type
- * @throws {Error} If `path` does not point to a type
- */
-Namespace.prototype.lookupType = function lookupType(path) {
-    var found = this.lookup(path, [ Type ]);
-    if (!found)
-        throw Error("no such type: " + path);
-    return found;
-};
-
-/**
- * Looks up the values of the {@link Enum|enum} at the specified path, relative to this namespace.
- * Besides its signature, this methods differs from {@link Namespace#lookup|lookup} in that it throws instead of returning `null`.
- * @param {string|string[]} path Path to look up
- * @returns {Enum} Looked up enum
- * @throws {Error} If `path` does not point to an enum
- */
-Namespace.prototype.lookupEnum = function lookupEnum(path) {
-    var found = this.lookup(path, [ Enum ]);
-    if (!found)
-        throw Error("no such Enum '" + path + "' in " + this);
-    return found;
-};
-
-/**
- * Looks up the {@link Type|type} or {@link Enum|enum} at the specified path, relative to this namespace.
- * Besides its signature, this methods differs from {@link Namespace#lookup|lookup} in that it throws instead of returning `null`.
- * @param {string|string[]} path Path to look up
- * @returns {Type} Looked up type or enum
- * @throws {Error} If `path` does not point to a type or enum
- */
-Namespace.prototype.lookupTypeOrEnum = function lookupTypeOrEnum(path) {
-    var found = this.lookup(path, [ Type, Enum ]);
-    if (!found)
-        throw Error("no such Type or Enum '" + path + "' in " + this);
-    return found;
-};
-
-/**
- * Looks up the {@link Service|service} at the specified path, relative to this namespace.
- * Besides its signature, this methods differs from {@link Namespace#lookup|lookup} in that it throws instead of returning `null`.
- * @param {string|string[]} path Path to look up
- * @returns {Service} Looked up service
- * @throws {Error} If `path` does not point to a service
- */
-Namespace.prototype.lookupService = function lookupService(path) {
-    var found = this.lookup(path, [ Service ]);
-    if (!found)
-        throw Error("no such Service '" + path + "' in " + this);
-    return found;
-};
-
-// Sets up cyclic dependencies (called in index-light)
-Namespace._configure = function(Type_, Service_, Enum_) {
-    Type    = Type_;
-    Service = Service_;
-    Enum    = Enum_;
-};
->>>>>>> 0f8008c9
+"use strict";
+module.exports = Namespace;
+
+// extends ReflectionObject
+var ReflectionObject = require(24);
+((Namespace.prototype = Object.create(ReflectionObject.prototype)).constructor = Namespace).className = "Namespace";
+
+var Field    = require(16),
+    util     = require(37);
+
+var Type,    // cyclic
+    Service,
+    Enum;
+
+/**
+ * Constructs a new namespace instance.
+ * @name Namespace
+ * @classdesc Reflected namespace.
+ * @extends NamespaceBase
+ * @constructor
+ * @param {string} name Namespace name
+ * @param {Object.<string,*>} [options] Declared options
+ */
+
+/**
+ * Constructs a namespace from JSON.
+ * @memberof Namespace
+ * @function
+ * @param {string} name Namespace name
+ * @param {Object.<string,*>} json JSON object
+ * @returns {Namespace} Created namespace
+ * @throws {TypeError} If arguments are invalid
+ */
+Namespace.fromJSON = function fromJSON(name, json) {
+    return new Namespace(name, json.options).addJSON(json.nested);
+};
+
+/**
+ * Converts an array of reflection objects to JSON.
+ * @memberof Namespace
+ * @param {ReflectionObject[]} array Object array
+ * @param {IToJSONOptions} [toJSONOptions] JSON conversion options
+ * @returns {Object.<string,*>|undefined} JSON object or `undefined` when array is empty
+ */
+function arrayToJSON(array, toJSONOptions) {
+    if (!(array && array.length))
+        return undefined;
+    var obj = {};
+    for (var i = 0; i < array.length; ++i)
+        obj[array[i].name] = array[i].toJSON(toJSONOptions);
+    return obj;
+}
+
+Namespace.arrayToJSON = arrayToJSON;
+
+/**
+ * Tests if the specified id is reserved.
+ * @param {Array.<number[]|string>|undefined} reserved Array of reserved ranges and names
+ * @param {number} id Id to test
+ * @returns {boolean} `true` if reserved, otherwise `false`
+ */
+Namespace.isReservedId = function isReservedId(reserved, id) {
+    if (reserved)
+        for (var i = 0; i < reserved.length; ++i)
+            if (typeof reserved[i] !== "string" && reserved[i][0] <= id && reserved[i][1] > id)
+                return true;
+    return false;
+};
+
+/**
+ * Tests if the specified name is reserved.
+ * @param {Array.<number[]|string>|undefined} reserved Array of reserved ranges and names
+ * @param {string} name Name to test
+ * @returns {boolean} `true` if reserved, otherwise `false`
+ */
+Namespace.isReservedName = function isReservedName(reserved, name) {
+    if (reserved)
+        for (var i = 0; i < reserved.length; ++i)
+            if (reserved[i] === name)
+                return true;
+    return false;
+};
+
+/**
+ * Not an actual constructor. Use {@link Namespace} instead.
+ * @classdesc Base class of all reflection objects containing nested objects. This is not an actual class but here for the sake of having consistent type definitions.
+ * @exports NamespaceBase
+ * @extends ReflectionObject
+ * @abstract
+ * @constructor
+ * @param {string} name Namespace name
+ * @param {Object.<string,*>} [options] Declared options
+ * @see {@link Namespace}
+ */
+function Namespace(name, options) {
+    ReflectionObject.call(this, name, options);
+
+    /**
+     * Nested objects by name.
+     * @type {Object.<string,ReflectionObject>|undefined}
+     */
+    this.nested = undefined; // toJSON
+
+    /**
+     * Cached nested objects as an array.
+     * @type {ReflectionObject[]|null}
+     * @private
+     */
+    this._nestedArray = null;
+}
+
+function clearCache(namespace) {
+    namespace._nestedArray = null;
+    return namespace;
+}
+
+/**
+ * Nested objects of this namespace as an array for iteration.
+ * @name NamespaceBase#nestedArray
+ * @type {ReflectionObject[]}
+ * @readonly
+ */
+Object.defineProperty(Namespace.prototype, "nestedArray", {
+    get: function() {
+        return this._nestedArray || (this._nestedArray = util.toArray(this.nested));
+    }
+});
+
+/**
+ * Namespace descriptor.
+ * @interface INamespace
+ * @property {Object.<string,*>} [options] Namespace options
+ * @property {Object.<string,AnyNestedObject>} [nested] Nested object descriptors
+ */
+
+/**
+ * Any extension field descriptor.
+ * @typedef AnyExtensionField
+ * @type {IExtensionField|IExtensionMapField}
+ */
+
+/**
+ * Any nested object descriptor.
+ * @typedef AnyNestedObject
+ * @type {IEnum|IType|IService|AnyExtensionField|INamespace}
+ */
+// ^ BEWARE: VSCode hangs forever when using more than 5 types (that's why AnyExtensionField exists in the first place)
+
+/**
+ * Converts this namespace to a namespace descriptor.
+ * @param {IToJSONOptions} [toJSONOptions] JSON conversion options
+ * @returns {INamespace} Namespace descriptor
+ */
+Namespace.prototype.toJSON = function toJSON(toJSONOptions) {
+    return util.toObject([
+        "options" , this.options,
+        "nested"  , arrayToJSON(this.nestedArray, toJSONOptions)
+    ]);
+};
+
+/**
+ * Adds nested objects to this namespace from nested object descriptors.
+ * @param {Object.<string,AnyNestedObject>} nestedJson Any nested object descriptors
+ * @returns {Namespace} `this`
+ */
+Namespace.prototype.addJSON = function addJSON(nestedJson) {
+    var ns = this;
+    /* istanbul ignore else */
+    if (nestedJson) {
+        for (var names = Object.keys(nestedJson), i = 0, nested; i < names.length; ++i) {
+            nested = nestedJson[names[i]];
+            ns.add( // most to least likely
+                ( nested.fields !== undefined
+                ? Type.fromJSON
+                : nested.values !== undefined
+                ? Enum.fromJSON
+                : nested.methods !== undefined
+                ? Service.fromJSON
+                : nested.id !== undefined
+                ? Field.fromJSON
+                : Namespace.fromJSON )(names[i], nested)
+            );
+        }
+    }
+    return this;
+};
+
+/**
+ * Gets the nested object of the specified name.
+ * @param {string} name Nested object name
+ * @returns {ReflectionObject|null} The reflection object or `null` if it doesn't exist
+ */
+Namespace.prototype.get = function get(name) {
+    return this.nested && this.nested[name]
+        || null;
+};
+
+/**
+ * Gets the values of the nested {@link Enum|enum} of the specified name.
+ * This methods differs from {@link Namespace#get|get} in that it returns an enum's values directly and throws instead of returning `null`.
+ * @param {string} name Nested enum name
+ * @returns {Object.<string,number>} Enum values
+ * @throws {Error} If there is no such enum
+ */
+Namespace.prototype.getEnum = function getEnum(name) {
+    if (this.nested && this.nested[name] instanceof Enum)
+        return this.nested[name].values;
+    throw Error("no such enum: " + name);
+};
+
+/**
+ * Adds a nested object to this namespace.
+ * @param {ReflectionObject} object Nested object to add
+ * @returns {Namespace} `this`
+ * @throws {TypeError} If arguments are invalid
+ * @throws {Error} If there is already a nested object with this name
+ */
+Namespace.prototype.add = function add(object) {
+
+    if (!(object instanceof Field && object.extend !== undefined || object instanceof Type || object instanceof Enum || object instanceof Service || object instanceof Namespace))
+        throw TypeError("object must be a valid nested object");
+
+    if (!this.nested)
+        this.nested = {};
+    else {
+        var prev = this.get(object.name);
+        if (prev) {
+            if (prev instanceof Namespace && object instanceof Namespace && !(prev instanceof Type || prev instanceof Service)) {
+                // replace plain namespace but keep existing nested elements and options
+                var nested = prev.nestedArray;
+                for (var i = 0; i < nested.length; ++i)
+                    object.add(nested[i]);
+                this.remove(prev);
+                if (!this.nested)
+                    this.nested = {};
+                object.setOptions(prev.options, true);
+
+            } else
+                throw Error("duplicate name '" + object.name + "' in " + this);
+        }
+    }
+    this.nested[object.name] = object;
+    object.onAdd(this);
+    return clearCache(this);
+};
+
+/**
+ * Removes a nested object from this namespace.
+ * @param {ReflectionObject} object Nested object to remove
+ * @returns {Namespace} `this`
+ * @throws {TypeError} If arguments are invalid
+ * @throws {Error} If `object` is not a member of this namespace
+ */
+Namespace.prototype.remove = function remove(object) {
+
+    if (!(object instanceof ReflectionObject))
+        throw TypeError("object must be a ReflectionObject");
+    if (object.parent !== this)
+        throw Error(object + " is not a member of " + this);
+
+    delete this.nested[object.name];
+    if (!Object.keys(this.nested).length)
+        this.nested = undefined;
+
+    object.onRemove(this);
+    return clearCache(this);
+};
+
+/**
+ * Defines additial namespaces within this one if not yet existing.
+ * @param {string|string[]} path Path to create
+ * @param {*} [json] Nested types to create from JSON
+ * @returns {Namespace} Pointer to the last namespace created or `this` if path is empty
+ */
+Namespace.prototype.define = function define(path, json) {
+
+    if (util.isString(path))
+        path = path.split(".");
+    else if (!Array.isArray(path))
+        throw TypeError("illegal path");
+    if (path && path.length && path[0] === "")
+        throw Error("path must be relative");
+
+    var ptr = this;
+    while (path.length > 0) {
+        var part = path.shift();
+        if (ptr.nested && ptr.nested[part]) {
+            ptr = ptr.nested[part];
+            if (!(ptr instanceof Namespace))
+                throw Error("path conflicts with non-namespace objects");
+        } else
+            ptr.add(ptr = new Namespace(part));
+    }
+    if (json)
+        ptr.addJSON(json);
+    return ptr;
+};
+
+/**
+ * Resolves this namespace's and all its nested objects' type references. Useful to validate a reflection tree, but comes at a cost.
+ * @returns {Namespace} `this`
+ */
+Namespace.prototype.resolveAll = function resolveAll() {
+    var nested = this.nestedArray, i = 0;
+    while (i < nested.length)
+        if (nested[i] instanceof Namespace)
+            nested[i++].resolveAll();
+        else
+            nested[i++].resolve();
+    return this.resolve();
+};
+
+/**
+ * Recursively looks up the reflection object matching the specified path in the scope of this namespace.
+ * @param {string|string[]} path Path to look up
+ * @param {*|Array.<*>} filterTypes Filter types, any combination of the constructors of `protobuf.Type`, `protobuf.Enum`, `protobuf.Service` etc.
+ * @param {boolean} [parentAlreadyChecked=false] If known, whether the parent has already been checked
+ * @returns {ReflectionObject|null} Looked up object or `null` if none could be found
+ */
+Namespace.prototype.lookup = function lookup(path, filterTypes, parentAlreadyChecked) {
+
+    /* istanbul ignore next */
+    if (typeof filterTypes === "boolean") {
+        parentAlreadyChecked = filterTypes;
+        filterTypes = undefined;
+    } else if (filterTypes && !Array.isArray(filterTypes))
+        filterTypes = [ filterTypes ];
+
+    if (util.isString(path) && path.length) {
+        if (path === ".")
+            return this.root;
+        path = path.split(".");
+    } else if (!path.length)
+        return this;
+
+    // Start at root if path is absolute
+    if (path[0] === "")
+        return this.root.lookup(path.slice(1), filterTypes);
+
+    // Test if the first part matches any nested object, and if so, traverse if path contains more
+    var found = this.get(path[0]);
+    if (found) {
+        if (path.length === 1) {
+            if (!filterTypes || filterTypes.indexOf(found.constructor) > -1)
+                return found;
+        } else if (found instanceof Namespace && (found = found.lookup(path.slice(1), filterTypes, true)))
+            return found;
+
+    // Otherwise try each nested namespace
+    } else
+        for (var i = 0; i < this.nestedArray.length; ++i)
+            if (this._nestedArray[i] instanceof Namespace && (found = this._nestedArray[i].lookup(path, filterTypes, true)))
+                return found;
+
+    // If there hasn't been a match, try again at the parent
+    if (this.parent === null || parentAlreadyChecked)
+        return null;
+    return this.parent.lookup(path, filterTypes);
+};
+
+/**
+ * Looks up the reflection object at the specified path, relative to this namespace.
+ * @name NamespaceBase#lookup
+ * @function
+ * @param {string|string[]} path Path to look up
+ * @param {boolean} [parentAlreadyChecked=false] Whether the parent has already been checked
+ * @returns {ReflectionObject|null} Looked up object or `null` if none could be found
+ * @variation 2
+ */
+// lookup(path: string, [parentAlreadyChecked: boolean])
+
+/**
+ * Looks up the {@link Type|type} at the specified path, relative to this namespace.
+ * Besides its signature, this methods differs from {@link Namespace#lookup|lookup} in that it throws instead of returning `null`.
+ * @param {string|string[]} path Path to look up
+ * @returns {Type} Looked up type
+ * @throws {Error} If `path` does not point to a type
+ */
+Namespace.prototype.lookupType = function lookupType(path) {
+    var found = this.lookup(path, [ Type ]);
+    if (!found)
+        throw Error("no such type: " + path);
+    return found;
+};
+
+/**
+ * Looks up the values of the {@link Enum|enum} at the specified path, relative to this namespace.
+ * Besides its signature, this methods differs from {@link Namespace#lookup|lookup} in that it throws instead of returning `null`.
+ * @param {string|string[]} path Path to look up
+ * @returns {Enum} Looked up enum
+ * @throws {Error} If `path` does not point to an enum
+ */
+Namespace.prototype.lookupEnum = function lookupEnum(path) {
+    var found = this.lookup(path, [ Enum ]);
+    if (!found)
+        throw Error("no such Enum '" + path + "' in " + this);
+    return found;
+};
+
+/**
+ * Looks up the {@link Type|type} or {@link Enum|enum} at the specified path, relative to this namespace.
+ * Besides its signature, this methods differs from {@link Namespace#lookup|lookup} in that it throws instead of returning `null`.
+ * @param {string|string[]} path Path to look up
+ * @returns {Type} Looked up type or enum
+ * @throws {Error} If `path` does not point to a type or enum
+ */
+Namespace.prototype.lookupTypeOrEnum = function lookupTypeOrEnum(path) {
+    var found = this.lookup(path, [ Type, Enum ]);
+    if (!found)
+        throw Error("no such Type or Enum '" + path + "' in " + this);
+    return found;
+};
+
+/**
+ * Looks up the {@link Service|service} at the specified path, relative to this namespace.
+ * Besides its signature, this methods differs from {@link Namespace#lookup|lookup} in that it throws instead of returning `null`.
+ * @param {string|string[]} path Path to look up
+ * @returns {Service} Looked up service
+ * @throws {Error} If `path` does not point to a service
+ */
+Namespace.prototype.lookupService = function lookupService(path) {
+    var found = this.lookup(path, [ Service ]);
+    if (!found)
+        throw Error("no such Service '" + path + "' in " + this);
+    return found;
+};
+
+// Sets up cyclic dependencies (called in index-light)
+Namespace._configure = function(Type_, Service_, Enum_) {
+    Type    = Type_;
+    Service = Service_;
+    Enum    = Enum_;
+};
 
 },{"16":16,"24":24,"37":37}],24:[function(require,module,exports){
-"use strict";
-module.exports = ReflectionObject;
-
-ReflectionObject.className = "ReflectionObject";
-
-var util = require(37);
-
-var Root; // cyclic
-
-/**
- * Constructs a new reflection object instance.
- * @classdesc Base class of all reflection objects.
- * @constructor
- * @param {string} name Object name
- * @param {Object.<string,*>} [options] Declared options
- * @abstract
- */
-function ReflectionObject(name, options) {
-
-    if (!util.isString(name))
-        throw TypeError("name must be a string");
-
-    if (options && !util.isObject(options))
-        throw TypeError("options must be an object");
-
-    /**
-     * Options.
-     * @type {Object.<string,*>|undefined}
-     */
-    this.options = options; // toJSON
-
-    /**
-     * Unique name within its namespace.
-     * @type {string}
-     */
-    this.name = name;
-
-    /**
-     * Parent namespace.
-     * @type {Namespace|null}
-     */
-    this.parent = null;
-
-    /**
-     * Whether already resolved or not.
-     * @type {boolean}
-     */
-    this.resolved = false;
-
-    /**
-     * Comment text, if any.
-     * @type {string|null}
-     */
-    this.comment = null;
-
-    /**
-     * Defining file name.
-     * @type {string|null}
-     */
-    this.filename = null;
-}
-
-Object.defineProperties(ReflectionObject.prototype, {
-
-    /**
-     * Reference to the root namespace.
-     * @name ReflectionObject#root
-     * @type {Root}
-     * @readonly
-     */
-    root: {
-        get: function() {
-            var ptr = this;
-            while (ptr.parent !== null)
-                ptr = ptr.parent;
-            return ptr;
-        }
-    },
-
-    /**
-     * Full name including leading dot.
-     * @name ReflectionObject#fullName
-     * @type {string}
-     * @readonly
-     */
-    fullName: {
-        get: function() {
-            var path = [ this.name ],
-                ptr = this.parent;
-            while (ptr) {
-                path.unshift(ptr.name);
-                ptr = ptr.parent;
-            }
-            return path.join(".");
-        }
-    }
-});
-
-/**
- * Converts this reflection object to its descriptor representation.
- * @returns {Object.<string,*>} Descriptor
- * @abstract
- */
-ReflectionObject.prototype.toJSON = /* istanbul ignore next */ function toJSON() {
-    throw Error(); // not implemented, shouldn't happen
-};
-
-/**
- * Called when this object is added to a parent.
- * @param {ReflectionObject} parent Parent added to
- * @returns {undefined}
- */
-ReflectionObject.prototype.onAdd = function onAdd(parent) {
-    if (this.parent && this.parent !== parent)
-        this.parent.remove(this);
-    this.parent = parent;
-    this.resolved = false;
-    var root = parent.root;
-    if (root instanceof Root)
-        root._handleAdd(this);
-};
-
-/**
- * Called when this object is removed from a parent.
- * @param {ReflectionObject} parent Parent removed from
- * @returns {undefined}
- */
-ReflectionObject.prototype.onRemove = function onRemove(parent) {
-    var root = parent.root;
-    if (root instanceof Root)
-        root._handleRemove(this);
-    this.parent = null;
-    this.resolved = false;
-};
-
-/**
- * Resolves this objects type references.
- * @returns {ReflectionObject} `this`
- */
-ReflectionObject.prototype.resolve = function resolve() {
-    if (this.resolved)
-        return this;
-    if (this.root instanceof Root)
-        this.resolved = true; // only if part of a root
-    return this;
-};
-
-/**
- * Gets an option value.
- * @param {string} name Option name
- * @returns {*} Option value or `undefined` if not set
- */
-ReflectionObject.prototype.getOption = function getOption(name) {
-    if (this.options)
-        return this.options[name];
-    return undefined;
-};
-
-/**
- * Sets an option.
- * @param {string} name Option name
- * @param {*} value Option value
- * @param {boolean} [ifNotSet] Sets the option only if it isn't currently set
- * @returns {ReflectionObject} `this`
- */
-ReflectionObject.prototype.setOption = function setOption(name, value, ifNotSet) {
-    if (!ifNotSet || !this.options || this.options[name] === undefined)
-        (this.options || (this.options = {}))[name] = value;
-    return this;
-};
-
-/**
- * Sets multiple options.
- * @param {Object.<string,*>} options Options to set
- * @param {boolean} [ifNotSet] Sets an option only if it isn't currently set
- * @returns {ReflectionObject} `this`
- */
-ReflectionObject.prototype.setOptions = function setOptions(options, ifNotSet) {
-    if (options)
-        for (var keys = Object.keys(options), i = 0; i < keys.length; ++i)
-            this.setOption(keys[i], options[keys[i]], ifNotSet);
-    return this;
-};
-
-/**
- * Converts this instance to its string representation.
- * @returns {string} Class name[, space, full name]
- */
-ReflectionObject.prototype.toString = function toString() {
-    var className = this.constructor.className,
-        fullName  = this.fullName;
-    if (fullName.length)
-        return className + " " + fullName;
-    return className;
-};
-
-// Sets up cyclic dependencies (called in index-light)
-ReflectionObject._configure = function(Root_) {
-    Root = Root_;
-};
+"use strict";
+module.exports = ReflectionObject;
+
+ReflectionObject.className = "ReflectionObject";
+
+var util = require(37);
+
+var Root; // cyclic
+
+/**
+ * Constructs a new reflection object instance.
+ * @classdesc Base class of all reflection objects.
+ * @constructor
+ * @param {string} name Object name
+ * @param {Object.<string,*>} [options] Declared options
+ * @abstract
+ */
+function ReflectionObject(name, options) {
+
+    if (!util.isString(name))
+        throw TypeError("name must be a string");
+
+    if (options && !util.isObject(options))
+        throw TypeError("options must be an object");
+
+    /**
+     * Options.
+     * @type {Object.<string,*>|undefined}
+     */
+    this.options = options; // toJSON
+
+    /**
+     * Unique name within its namespace.
+     * @type {string}
+     */
+    this.name = name;
+
+    /**
+     * Parent namespace.
+     * @type {Namespace|null}
+     */
+    this.parent = null;
+
+    /**
+     * Whether already resolved or not.
+     * @type {boolean}
+     */
+    this.resolved = false;
+
+    /**
+     * Comment text, if any.
+     * @type {string|null}
+     */
+    this.comment = null;
+
+    /**
+     * Defining file name.
+     * @type {string|null}
+     */
+    this.filename = null;
+}
+
+Object.defineProperties(ReflectionObject.prototype, {
+
+    /**
+     * Reference to the root namespace.
+     * @name ReflectionObject#root
+     * @type {Root}
+     * @readonly
+     */
+    root: {
+        get: function() {
+            var ptr = this;
+            while (ptr.parent !== null)
+                ptr = ptr.parent;
+            return ptr;
+        }
+    },
+
+    /**
+     * Full name including leading dot.
+     * @name ReflectionObject#fullName
+     * @type {string}
+     * @readonly
+     */
+    fullName: {
+        get: function() {
+            var path = [ this.name ],
+                ptr = this.parent;
+            while (ptr) {
+                path.unshift(ptr.name);
+                ptr = ptr.parent;
+            }
+            return path.join(".");
+        }
+    }
+});
+
+/**
+ * Converts this reflection object to its descriptor representation.
+ * @returns {Object.<string,*>} Descriptor
+ * @abstract
+ */
+ReflectionObject.prototype.toJSON = /* istanbul ignore next */ function toJSON() {
+    throw Error(); // not implemented, shouldn't happen
+};
+
+/**
+ * Called when this object is added to a parent.
+ * @param {ReflectionObject} parent Parent added to
+ * @returns {undefined}
+ */
+ReflectionObject.prototype.onAdd = function onAdd(parent) {
+    if (this.parent && this.parent !== parent)
+        this.parent.remove(this);
+    this.parent = parent;
+    this.resolved = false;
+    var root = parent.root;
+    if (root instanceof Root)
+        root._handleAdd(this);
+};
+
+/**
+ * Called when this object is removed from a parent.
+ * @param {ReflectionObject} parent Parent removed from
+ * @returns {undefined}
+ */
+ReflectionObject.prototype.onRemove = function onRemove(parent) {
+    var root = parent.root;
+    if (root instanceof Root)
+        root._handleRemove(this);
+    this.parent = null;
+    this.resolved = false;
+};
+
+/**
+ * Resolves this objects type references.
+ * @returns {ReflectionObject} `this`
+ */
+ReflectionObject.prototype.resolve = function resolve() {
+    if (this.resolved)
+        return this;
+    if (this.root instanceof Root)
+        this.resolved = true; // only if part of a root
+    return this;
+};
+
+/**
+ * Gets an option value.
+ * @param {string} name Option name
+ * @returns {*} Option value or `undefined` if not set
+ */
+ReflectionObject.prototype.getOption = function getOption(name) {
+    if (this.options)
+        return this.options[name];
+    return undefined;
+};
+
+/**
+ * Sets an option.
+ * @param {string} name Option name
+ * @param {*} value Option value
+ * @param {boolean} [ifNotSet] Sets the option only if it isn't currently set
+ * @returns {ReflectionObject} `this`
+ */
+ReflectionObject.prototype.setOption = function setOption(name, value, ifNotSet) {
+    if (!ifNotSet || !this.options || this.options[name] === undefined)
+        (this.options || (this.options = {}))[name] = value;
+    return this;
+};
+
+/**
+ * Sets multiple options.
+ * @param {Object.<string,*>} options Options to set
+ * @param {boolean} [ifNotSet] Sets an option only if it isn't currently set
+ * @returns {ReflectionObject} `this`
+ */
+ReflectionObject.prototype.setOptions = function setOptions(options, ifNotSet) {
+    if (options)
+        for (var keys = Object.keys(options), i = 0; i < keys.length; ++i)
+            this.setOption(keys[i], options[keys[i]], ifNotSet);
+    return this;
+};
+
+/**
+ * Converts this instance to its string representation.
+ * @returns {string} Class name[, space, full name]
+ */
+ReflectionObject.prototype.toString = function toString() {
+    var className = this.constructor.className,
+        fullName  = this.fullName;
+    if (fullName.length)
+        return className + " " + fullName;
+    return className;
+};
+
+// Sets up cyclic dependencies (called in index-light)
+ReflectionObject._configure = function(Root_) {
+    Root = Root_;
+};
 
 },{"37":37}],25:[function(require,module,exports){
-"use strict";
-module.exports = OneOf;
-
-// extends ReflectionObject
-var ReflectionObject = require(24);
-((OneOf.prototype = Object.create(ReflectionObject.prototype)).constructor = OneOf).className = "OneOf";
-
-var Field = require(16),
-    util  = require(37);
-
-/**
- * Constructs a new oneof instance.
- * @classdesc Reflected oneof.
- * @extends ReflectionObject
- * @constructor
- * @param {string} name Oneof name
- * @param {string[]|Object.<string,*>} [fieldNames] Field names
- * @param {Object.<string,*>} [options] Declared options
- * @param {string} [comment] Comment associated with this field
- */
-function OneOf(name, fieldNames, options, comment) {
-    if (!Array.isArray(fieldNames)) {
-        options = fieldNames;
-        fieldNames = undefined;
-    }
-    ReflectionObject.call(this, name, options);
-
-    /* istanbul ignore if */
-    if (!(fieldNames === undefined || Array.isArray(fieldNames)))
-        throw TypeError("fieldNames must be an Array");
-
-    /**
-     * Field names that belong to this oneof.
-     * @type {string[]}
-     */
-    this.oneof = fieldNames || []; // toJSON, marker
-
-    /**
-     * Fields that belong to this oneof as an array for iteration.
-     * @type {Field[]}
-     * @readonly
-     */
-    this.fieldsArray = []; // declared readonly for conformance, possibly not yet added to parent
-
-    /**
-     * Comment for this field.
-     * @type {string|null}
-     */
-    this.comment = comment;
-}
-
-/**
- * Oneof descriptor.
- * @interface IOneOf
- * @property {Array.<string>} oneof Oneof field names
- * @property {Object.<string,*>} [options] Oneof options
- */
-
-/**
- * Constructs a oneof from a oneof descriptor.
- * @param {string} name Oneof name
- * @param {IOneOf} json Oneof descriptor
- * @returns {OneOf} Created oneof
- * @throws {TypeError} If arguments are invalid
- */
-OneOf.fromJSON = function fromJSON(name, json) {
-    return new OneOf(name, json.oneof, json.options, json.comment);
-};
-
-/**
- * Converts this oneof to a oneof descriptor.
- * @param {IToJSONOptions} [toJSONOptions] JSON conversion options
- * @returns {IOneOf} Oneof descriptor
- */
-OneOf.prototype.toJSON = function toJSON(toJSONOptions) {
-    var keepComments = toJSONOptions ? Boolean(toJSONOptions.keepComments) : false;
-    return util.toObject([
-        "options" , this.options,
-        "oneof"   , this.oneof,
-        "comment" , keepComments ? this.comment : undefined
-    ]);
-};
-
-/**
- * Adds the fields of the specified oneof to the parent if not already done so.
- * @param {OneOf} oneof The oneof
- * @returns {undefined}
- * @inner
- * @ignore
- */
-function addFieldsToParent(oneof) {
-    if (oneof.parent)
-        for (var i = 0; i < oneof.fieldsArray.length; ++i)
-            if (!oneof.fieldsArray[i].parent)
-                oneof.parent.add(oneof.fieldsArray[i]);
-}
-
-/**
- * Adds a field to this oneof and removes it from its current parent, if any.
- * @param {Field} field Field to add
- * @returns {OneOf} `this`
- */
-OneOf.prototype.add = function add(field) {
-
-    /* istanbul ignore if */
-    if (!(field instanceof Field))
-        throw TypeError("field must be a Field");
-
-    if (field.parent && field.parent !== this.parent)
-        field.parent.remove(field);
-    this.oneof.push(field.name);
-    this.fieldsArray.push(field);
-    field.partOf = this; // field.parent remains null
-    addFieldsToParent(this);
-    return this;
-};
-
-/**
- * Removes a field from this oneof and puts it back to the oneof's parent.
- * @param {Field} field Field to remove
- * @returns {OneOf} `this`
- */
-OneOf.prototype.remove = function remove(field) {
-
-    /* istanbul ignore if */
-    if (!(field instanceof Field))
-        throw TypeError("field must be a Field");
-
-    var index = this.fieldsArray.indexOf(field);
-
-    /* istanbul ignore if */
-    if (index < 0)
-        throw Error(field + " is not a member of " + this);
-
-    this.fieldsArray.splice(index, 1);
-    index = this.oneof.indexOf(field.name);
-
-    /* istanbul ignore else */
-    if (index > -1) // theoretical
-        this.oneof.splice(index, 1);
-
-    field.partOf = null;
-    return this;
-};
-
-/**
- * @override
- */
-OneOf.prototype.onAdd = function onAdd(parent) {
-    ReflectionObject.prototype.onAdd.call(this, parent);
-    var self = this;
-    // Collect present fields
-    for (var i = 0; i < this.oneof.length; ++i) {
-        var field = parent.get(this.oneof[i]);
-        if (field && !field.partOf) {
-            field.partOf = self;
-            self.fieldsArray.push(field);
-        }
-    }
-    // Add not yet present fields
-    addFieldsToParent(this);
-};
-
-/**
- * @override
- */
-OneOf.prototype.onRemove = function onRemove(parent) {
-    for (var i = 0, field; i < this.fieldsArray.length; ++i)
-        if ((field = this.fieldsArray[i]).parent)
-            field.parent.remove(field);
-    ReflectionObject.prototype.onRemove.call(this, parent);
-};
-
-/**
- * Decorator function as returned by {@link OneOf.d} (TypeScript).
- * @typedef OneOfDecorator
- * @type {function}
- * @param {Object} prototype Target prototype
- * @param {string} oneofName OneOf name
- * @returns {undefined}
- */
-
-/**
- * OneOf decorator (TypeScript).
- * @function
- * @param {...string} fieldNames Field names
- * @returns {OneOfDecorator} Decorator function
- * @template T extends string
- */
-OneOf.d = function decorateOneOf() {
-    var fieldNames = new Array(arguments.length),
-        index = 0;
-    while (index < arguments.length)
-        fieldNames[index] = arguments[index++];
-    return function oneOfDecorator(prototype, oneofName) {
-        util.decorateType(prototype.constructor)
-            .add(new OneOf(oneofName, fieldNames));
-        Object.defineProperty(prototype, oneofName, {
-            get: util.oneOfGetter(fieldNames),
-            set: util.oneOfSetter(fieldNames)
-        });
-    };
-};
+"use strict";
+module.exports = OneOf;
+
+// extends ReflectionObject
+var ReflectionObject = require(24);
+((OneOf.prototype = Object.create(ReflectionObject.prototype)).constructor = OneOf).className = "OneOf";
+
+var Field = require(16),
+    util  = require(37);
+
+/**
+ * Constructs a new oneof instance.
+ * @classdesc Reflected oneof.
+ * @extends ReflectionObject
+ * @constructor
+ * @param {string} name Oneof name
+ * @param {string[]|Object.<string,*>} [fieldNames] Field names
+ * @param {Object.<string,*>} [options] Declared options
+ * @param {string} [comment] Comment associated with this field
+ */
+function OneOf(name, fieldNames, options, comment) {
+    if (!Array.isArray(fieldNames)) {
+        options = fieldNames;
+        fieldNames = undefined;
+    }
+    ReflectionObject.call(this, name, options);
+
+    /* istanbul ignore if */
+    if (!(fieldNames === undefined || Array.isArray(fieldNames)))
+        throw TypeError("fieldNames must be an Array");
+
+    /**
+     * Field names that belong to this oneof.
+     * @type {string[]}
+     */
+    this.oneof = fieldNames || []; // toJSON, marker
+
+    /**
+     * Fields that belong to this oneof as an array for iteration.
+     * @type {Field[]}
+     * @readonly
+     */
+    this.fieldsArray = []; // declared readonly for conformance, possibly not yet added to parent
+
+    /**
+     * Comment for this field.
+     * @type {string|null}
+     */
+    this.comment = comment;
+}
+
+/**
+ * Oneof descriptor.
+ * @interface IOneOf
+ * @property {Array.<string>} oneof Oneof field names
+ * @property {Object.<string,*>} [options] Oneof options
+ */
+
+/**
+ * Constructs a oneof from a oneof descriptor.
+ * @param {string} name Oneof name
+ * @param {IOneOf} json Oneof descriptor
+ * @returns {OneOf} Created oneof
+ * @throws {TypeError} If arguments are invalid
+ */
+OneOf.fromJSON = function fromJSON(name, json) {
+    return new OneOf(name, json.oneof, json.options, json.comment);
+};
+
+/**
+ * Converts this oneof to a oneof descriptor.
+ * @param {IToJSONOptions} [toJSONOptions] JSON conversion options
+ * @returns {IOneOf} Oneof descriptor
+ */
+OneOf.prototype.toJSON = function toJSON(toJSONOptions) {
+    var keepComments = toJSONOptions ? Boolean(toJSONOptions.keepComments) : false;
+    return util.toObject([
+        "options" , this.options,
+        "oneof"   , this.oneof,
+        "comment" , keepComments ? this.comment : undefined
+    ]);
+};
+
+/**
+ * Adds the fields of the specified oneof to the parent if not already done so.
+ * @param {OneOf} oneof The oneof
+ * @returns {undefined}
+ * @inner
+ * @ignore
+ */
+function addFieldsToParent(oneof) {
+    if (oneof.parent)
+        for (var i = 0; i < oneof.fieldsArray.length; ++i)
+            if (!oneof.fieldsArray[i].parent)
+                oneof.parent.add(oneof.fieldsArray[i]);
+}
+
+/**
+ * Adds a field to this oneof and removes it from its current parent, if any.
+ * @param {Field} field Field to add
+ * @returns {OneOf} `this`
+ */
+OneOf.prototype.add = function add(field) {
+
+    /* istanbul ignore if */
+    if (!(field instanceof Field))
+        throw TypeError("field must be a Field");
+
+    if (field.parent && field.parent !== this.parent)
+        field.parent.remove(field);
+    this.oneof.push(field.name);
+    this.fieldsArray.push(field);
+    field.partOf = this; // field.parent remains null
+    addFieldsToParent(this);
+    return this;
+};
+
+/**
+ * Removes a field from this oneof and puts it back to the oneof's parent.
+ * @param {Field} field Field to remove
+ * @returns {OneOf} `this`
+ */
+OneOf.prototype.remove = function remove(field) {
+
+    /* istanbul ignore if */
+    if (!(field instanceof Field))
+        throw TypeError("field must be a Field");
+
+    var index = this.fieldsArray.indexOf(field);
+
+    /* istanbul ignore if */
+    if (index < 0)
+        throw Error(field + " is not a member of " + this);
+
+    this.fieldsArray.splice(index, 1);
+    index = this.oneof.indexOf(field.name);
+
+    /* istanbul ignore else */
+    if (index > -1) // theoretical
+        this.oneof.splice(index, 1);
+
+    field.partOf = null;
+    return this;
+};
+
+/**
+ * @override
+ */
+OneOf.prototype.onAdd = function onAdd(parent) {
+    ReflectionObject.prototype.onAdd.call(this, parent);
+    var self = this;
+    // Collect present fields
+    for (var i = 0; i < this.oneof.length; ++i) {
+        var field = parent.get(this.oneof[i]);
+        if (field && !field.partOf) {
+            field.partOf = self;
+            self.fieldsArray.push(field);
+        }
+    }
+    // Add not yet present fields
+    addFieldsToParent(this);
+};
+
+/**
+ * @override
+ */
+OneOf.prototype.onRemove = function onRemove(parent) {
+    for (var i = 0, field; i < this.fieldsArray.length; ++i)
+        if ((field = this.fieldsArray[i]).parent)
+            field.parent.remove(field);
+    ReflectionObject.prototype.onRemove.call(this, parent);
+};
+
+/**
+ * Decorator function as returned by {@link OneOf.d} (TypeScript).
+ * @typedef OneOfDecorator
+ * @type {function}
+ * @param {Object} prototype Target prototype
+ * @param {string} oneofName OneOf name
+ * @returns {undefined}
+ */
+
+/**
+ * OneOf decorator (TypeScript).
+ * @function
+ * @param {...string} fieldNames Field names
+ * @returns {OneOfDecorator} Decorator function
+ * @template T extends string
+ */
+OneOf.d = function decorateOneOf() {
+    var fieldNames = new Array(arguments.length),
+        index = 0;
+    while (index < arguments.length)
+        fieldNames[index] = arguments[index++];
+    return function oneOfDecorator(prototype, oneofName) {
+        util.decorateType(prototype.constructor)
+            .add(new OneOf(oneofName, fieldNames));
+        Object.defineProperty(prototype, oneofName, {
+            get: util.oneOfGetter(fieldNames),
+            set: util.oneOfSetter(fieldNames)
+        });
+    };
+};
 
 },{"16":16,"24":24,"37":37}],26:[function(require,module,exports){
-<<<<<<< HEAD
-"use strict";
-module.exports = parse;
-
-parse.filename = null;
-parse.defaults = { keepCase: false };
-
-var tokenize  = require(34),
-    Root      = require(29),
-    Type      = require(35),
-    Field     = require(16),
-    MapField  = require(20),
-    OneOf     = require(25),
-    Enum      = require(15),
-    Service   = require(33),
-    Method    = require(22),
-    types     = require(36),
-    util      = require(37);
-
-var base10Re    = /^[1-9][0-9]*$/,
-    base10NegRe = /^-?[1-9][0-9]*$/,
-    base16Re    = /^0[x][0-9a-fA-F]+$/,
-    base16NegRe = /^-?0[x][0-9a-fA-F]+$/,
-    base8Re     = /^0[0-7]+$/,
-    base8NegRe  = /^-?0[0-7]+$/,
-    numberRe    = /^(?![eE])[0-9]*(?:\.[0-9]*)?(?:[eE][+-]?[0-9]+)?$/,
-    nameRe      = /^[a-zA-Z_][a-zA-Z_0-9]*$/,
-    typeRefRe   = /^(?:\.?[a-zA-Z_][a-zA-Z_0-9]*)(?:\.[a-zA-Z_][a-zA-Z_0-9]*)*$/,
-    fqTypeRefRe = /^(?:\.[a-zA-Z_][a-zA-Z_0-9]*)+$/;
-
-/**
- * Result object returned from {@link parse}.
- * @interface IParserResult
- * @property {string|undefined} package Package name, if declared
- * @property {string[]|undefined} imports Imports, if any
- * @property {string[]|undefined} weakImports Weak imports, if any
- * @property {string|undefined} syntax Syntax, if specified (either `"proto2"` or `"proto3"`)
- * @property {Root} root Populated root instance
- */
-
-/**
- * Options modifying the behavior of {@link parse}.
- * @interface IParseOptions
- * @property {boolean} [keepCase=false] Keeps field casing instead of converting to camel case
- * @property {boolean} [alternateCommentMode=false] Recognize double-slash comments in addition to doc-block comments.
- */
-
-/**
- * Options modifying the behavior of JSON serialization.
- * @interface IToJSONOptions
- * @property {boolean} [keepComments=false] Serializes comments.
- */
-
-/**
- * Parses the given .proto source and returns an object with the parsed contents.
- * @param {string} source Source contents
- * @param {Root} root Root to populate
- * @param {IParseOptions} [options] Parse options. Defaults to {@link parse.defaults} when omitted.
- * @returns {IParserResult} Parser result
- * @property {string} filename=null Currently processing file name for error reporting, if known
- * @property {IParseOptions} defaults Default {@link IParseOptions}
- */
-function parse(source, root, options) {
-    /* eslint-disable callback-return */
-    if (!(root instanceof Root)) {
-        options = root;
-        root = new Root();
-    }
-    if (!options)
-        options = parse.defaults;
-
-    var tn = tokenize(source, options.alternateCommentMode || false),
-        next = tn.next,
-        push = tn.push,
-        peek = tn.peek,
-        skip = tn.skip,
-        cmnt = tn.cmnt;
-
-    var head = true,
-        pkg,
-        imports,
-        weakImports,
-        syntax,
-        isProto3 = false;
-
-    var ptr = root;
-
-    var applyCase = options.keepCase ? function(name) { return name; } : util.camelCase;
-
-    /* istanbul ignore next */
-    function illegal(token, name, insideTryCatch) {
-        var filename = parse.filename;
-        if (!insideTryCatch)
-            parse.filename = null;
-        return Error("illegal " + (name || "token") + " '" + token + "' (" + (filename ? filename + ", " : "") + "line " + tn.line + ")");
-    }
-
-    function readString() {
-        var values = [],
-            token;
-        do {
-            /* istanbul ignore if */
-            if ((token = next()) !== "\"" && token !== "'")
-                throw illegal(token);
-
-            values.push(next());
-            skip(token);
-            token = peek();
-        } while (token === "\"" || token === "'");
-        return values.join("");
-    }
-
-    function readValue(acceptTypeRef) {
-        var token = next();
-        switch (token) {
-            case "'":
-            case "\"":
-                push(token);
-                return readString();
-            case "true": case "TRUE":
-                return true;
-            case "false": case "FALSE":
-                return false;
-        }
-        try {
-            return parseNumber(token, /* insideTryCatch */ true);
-        } catch (e) {
-
-            /* istanbul ignore else */
-            if (acceptTypeRef && typeRefRe.test(token))
-                return token;
-
-            /* istanbul ignore next */
-            throw illegal(token, "value");
-        }
-    }
-
-    function readRanges(target, acceptStrings) {
-        var token, start;
-        do {
-            if (acceptStrings && ((token = peek()) === "\"" || token === "'"))
-                target.push(readString());
-            else
-                target.push([ start = parseId(next()), skip("to", true) ? parseId(next()) : start ]);
-        } while (skip(",", true));
-        skip(";");
-    }
-
-    function parseNumber(token, insideTryCatch) {
-        var sign = 1;
-        if (token.charAt(0) === "-") {
-            sign = -1;
-            token = token.substring(1);
-        }
-        switch (token) {
-            case "inf": case "INF": case "Inf":
-                return sign * Infinity;
-            case "nan": case "NAN": case "Nan": case "NaN":
-                return NaN;
-            case "0":
-                return 0;
-        }
-        if (base10Re.test(token))
-            return sign * parseInt(token, 10);
-        if (base16Re.test(token))
-            return sign * parseInt(token, 16);
-        if (base8Re.test(token))
-            return sign * parseInt(token, 8);
-
-        /* istanbul ignore else */
-        if (numberRe.test(token))
-            return sign * parseFloat(token);
-
-        /* istanbul ignore next */
-        throw illegal(token, "number", insideTryCatch);
-    }
-
-    function parseId(token, acceptNegative) {
-        switch (token) {
-            case "max": case "MAX": case "Max":
-                return 536870911;
-            case "0":
-                return 0;
-        }
-
-        /* istanbul ignore if */
-        if (!acceptNegative && token.charAt(0) === "-")
-            throw illegal(token, "id");
-
-        if (base10NegRe.test(token))
-            return parseInt(token, 10);
-        if (base16NegRe.test(token))
-            return parseInt(token, 16);
-
-        /* istanbul ignore else */
-        if (base8NegRe.test(token))
-            return parseInt(token, 8);
-
-        /* istanbul ignore next */
-        throw illegal(token, "id");
-    }
-
-    function parsePackage() {
-
-        /* istanbul ignore if */
-        if (pkg !== undefined)
-            throw illegal("package");
-
-        pkg = next();
-
-        /* istanbul ignore if */
-        if (!typeRefRe.test(pkg))
-            throw illegal(pkg, "name");
-
-        ptr = ptr.define(pkg);
-        skip(";");
-    }
-
-    function parseImport() {
-        var token = peek();
-        var whichImports;
-        switch (token) {
-            case "weak":
-                whichImports = weakImports || (weakImports = []);
-                next();
-                break;
-            case "public":
-                next();
-                // eslint-disable-line no-fallthrough
-            default:
-                whichImports = imports || (imports = []);
-                break;
-        }
-        token = readString();
-        skip(";");
-        whichImports.push(token);
-    }
-
-    function parseSyntax() {
-        skip("=");
-        syntax = readString();
-        isProto3 = syntax === "proto3";
-
-        /* istanbul ignore if */
-        if (!isProto3 && syntax !== "proto2")
-            throw illegal(syntax, "syntax");
-
-        skip(";");
-    }
-
-    function parseCommon(parent, token) {
-        switch (token) {
-
-            case "option":
-                parseOption(parent, token);
-                skip(";");
-                return true;
-
-            case "message":
-                parseType(parent, token);
-                return true;
-
-            case "enum":
-                parseEnum(parent, token);
-                return true;
-
-            case "service":
-                parseService(parent, token);
-                return true;
-
-            case "extend":
-                parseExtension(parent, token);
-                return true;
-        }
-        return false;
-    }
-
-    function ifBlock(obj, fnIf, fnElse) {
-        var trailingLine = tn.line;
-        if (obj) {
-            if(typeof obj.comment !== "string") {
-              obj.comment = cmnt(); // try block-type comment
-            }
-            obj.filename = parse.filename;
-        }
-        if (skip("{", true)) {
-            var token;
-            while ((token = next()) !== "}")
-                fnIf(token);
-            skip(";", true);
-        } else {
-            if (fnElse)
-                fnElse();
-            skip(";");
-            if (obj && typeof obj.comment !== "string")
-                obj.comment = cmnt(trailingLine); // try line-type comment if no block
-        }
-    }
-
-    function parseType(parent, token) {
-
-        /* istanbul ignore if */
-        if (!nameRe.test(token = next()))
-            throw illegal(token, "type name");
-
-        var type = new Type(token);
-        ifBlock(type, function parseType_block(token) {
-            if (parseCommon(type, token))
-                return;
-
-            switch (token) {
-
-                case "map":
-                    parseMapField(type, token);
-                    break;
-
-                case "required":
-                case "optional":
-                case "repeated":
-                    parseField(type, token);
-                    break;
-
-                case "oneof":
-                    parseOneOf(type, token);
-                    break;
-
-                case "extensions":
-                    readRanges(type.extensions || (type.extensions = []));
-                    break;
-
-                case "reserved":
-                    readRanges(type.reserved || (type.reserved = []), true);
-                    break;
-
-                default:
-                    /* istanbul ignore if */
-                    if (!isProto3 || !typeRefRe.test(token))
-                        throw illegal(token);
-
-                    push(token);
-                    parseField(type, "optional");
-                    break;
-            }
-        });
-        parent.add(type);
-    }
-
-    function parseField(parent, rule, extend) {
-        var type = next();
-        if (type === "group") {
-            parseGroup(parent, rule);
-            return;
-        }
-
-        /* istanbul ignore if */
-        if (!typeRefRe.test(type))
-            throw illegal(type, "type");
-
-        var name = next();
-
-        /* istanbul ignore if */
-        if (!nameRe.test(name))
-            throw illegal(name, "name");
-
-        name = applyCase(name);
-        skip("=");
-
-        var field = new Field(name, parseId(next()), type, rule, extend);
-        ifBlock(field, function parseField_block(token) {
-
-            /* istanbul ignore else */
-            if (token === "option") {
-                parseOption(field, token);
-                skip(";");
-            } else
-                throw illegal(token);
-
-        }, function parseField_line() {
-            parseInlineOptions(field);
-        });
-        parent.add(field);
-
-        // JSON defaults to packed=true if not set so we have to set packed=false explicity when
-        // parsing proto2 descriptors without the option, where applicable. This must be done for
-        // all known packable types and anything that could be an enum (= is not a basic type).
-        if (!isProto3 && field.repeated && (types.packed[type] !== undefined || types.basic[type] === undefined))
-            field.setOption("packed", false, /* ifNotSet */ true);
-    }
-
-    function parseGroup(parent, rule) {
-        var name = next();
-
-        /* istanbul ignore if */
-        if (!nameRe.test(name))
-            throw illegal(name, "name");
-
-        var fieldName = util.lcFirst(name);
-        if (name === fieldName)
-            name = util.ucFirst(name);
-        skip("=");
-        var id = parseId(next());
-        var type = new Type(name);
-        type.group = true;
-        var field = new Field(fieldName, id, name, rule);
-        field.filename = parse.filename;
-        ifBlock(type, function parseGroup_block(token) {
-            switch (token) {
-
-                case "option":
-                    parseOption(type, token);
-                    skip(";");
-                    break;
-
-                case "required":
-                case "optional":
-                case "repeated":
-                    parseField(type, token);
-                    break;
-
-                /* istanbul ignore next */
-                default:
-                    throw illegal(token); // there are no groups with proto3 semantics
-            }
-        });
-        parent.add(type)
-              .add(field);
-    }
-
-    function parseMapField(parent) {
-        skip("<");
-        var keyType = next();
-
-        /* istanbul ignore if */
-        if (types.mapKey[keyType] === undefined)
-            throw illegal(keyType, "type");
-
-        skip(",");
-        var valueType = next();
-
-        /* istanbul ignore if */
-        if (!typeRefRe.test(valueType))
-            throw illegal(valueType, "type");
-
-        skip(">");
-        var name = next();
-
-        /* istanbul ignore if */
-        if (!nameRe.test(name))
-            throw illegal(name, "name");
-
-        skip("=");
-        var field = new MapField(applyCase(name), parseId(next()), keyType, valueType);
-        ifBlock(field, function parseMapField_block(token) {
-
-            /* istanbul ignore else */
-            if (token === "option") {
-                parseOption(field, token);
-                skip(";");
-            } else
-                throw illegal(token);
-
-        }, function parseMapField_line() {
-            parseInlineOptions(field);
-        });
-        parent.add(field);
-    }
-
-    function parseOneOf(parent, token) {
-
-        /* istanbul ignore if */
-        if (!nameRe.test(token = next()))
-            throw illegal(token, "name");
-
-        var oneof = new OneOf(applyCase(token));
-        ifBlock(oneof, function parseOneOf_block(token) {
-            if (token === "option") {
-                parseOption(oneof, token);
-                skip(";");
-            } else {
-                push(token);
-                parseField(oneof, "optional");
-            }
-        });
-        parent.add(oneof);
-    }
-
-    function parseEnum(parent, token) {
-
-        /* istanbul ignore if */
-        if (!nameRe.test(token = next()))
-            throw illegal(token, "name");
-
-        var enm = new Enum(token);
-        ifBlock(enm, function parseEnum_block(token) {
-          switch(token) {
-            case "option":
-              parseOption(enm, token);
-              skip(";");
-              break;
-
-            case "reserved":
-              readRanges(enm.reserved || (enm.reserved = []), true);
-              break;
-
-            default:
-              parseEnumValue(enm, token);
-          }
-        });
-        parent.add(enm);
-    }
-
-    function parseEnumValue(parent, token) {
-
-        /* istanbul ignore if */
-        if (!nameRe.test(token))
-            throw illegal(token, "name");
-
-        skip("=");
-        var value = parseId(next(), true),
-            dummy = {};
-        ifBlock(dummy, function parseEnumValue_block(token) {
-
-            /* istanbul ignore else */
-            if (token === "option") {
-                parseOption(dummy, token); // skip
-                skip(";");
-            } else
-                throw illegal(token);
-
-        }, function parseEnumValue_line() {
-            parseInlineOptions(dummy); // skip
-        });
-        parent.add(token, value, dummy.comment);
-    }
-
-    function parseOption(parent, token) {
-        var isCustom = skip("(", true);
-
-        /* istanbul ignore if */
-        if (!typeRefRe.test(token = next()))
-            throw illegal(token, "name");
-
-        var name = token;
-        if (isCustom) {
-            skip(")");
-            name = "(" + name + ")";
-            token = peek();
-            if (fqTypeRefRe.test(token)) {
-                name += token;
-                next();
-            }
-        }
-        skip("=");
-        parseOptionValue(parent, name);
-    }
-
-    function parseOptionValue(parent, name) {
-        if (skip("{", true)) { // { a: "foo" b { c: "bar" } }
-            do {
-                /* istanbul ignore if */
-                if (!nameRe.test(token = next()))
-                    throw illegal(token, "name");
-
-                if (peek() === "{")
-                    parseOptionValue(parent, name + "." + token);
-                else {
-                    skip(":");
-                    if (peek() === "{")
-                        parseOptionValue(parent, name + "." + token);
-                    else
-                        setOption(parent, name + "." + token, readValue(true));
-                }
-                skip(",", true);
-            } while (!skip("}", true));
-        } else
-            setOption(parent, name, readValue(true));
-        // Does not enforce a delimiter to be universal
-    }
-
-    function setOption(parent, name, value) {
-        if (parent.setOption)
-            parent.setOption(name, value);
-    }
-
-    function parseInlineOptions(parent) {
-        if (skip("[", true)) {
-            do {
-                parseOption(parent, "option");
-            } while (skip(",", true));
-            skip("]");
-        }
-        return parent;
-    }
-
-    function parseService(parent, token) {
-
-        /* istanbul ignore if */
-        if (!nameRe.test(token = next()))
-            throw illegal(token, "service name");
-
-        var service = new Service(token);
-        ifBlock(service, function parseService_block(token) {
-            if (parseCommon(service, token))
-                return;
-
-            /* istanbul ignore else */
-            if (token === "rpc")
-                parseMethod(service, token);
-            else
-                throw illegal(token);
-        });
-        parent.add(service);
-    }
-
-    function parseMethod(parent, token) {
-        // Get the comment of the preceding line now (if one exists) in case the
-        // method is defined across multiple lines.
-        var commentText = cmnt();
-
-        var type = token;
-
-        /* istanbul ignore if */
-        if (!nameRe.test(token = next()))
-            throw illegal(token, "name");
-
-        var name = token,
-            requestType, requestStream,
-            responseType, responseStream;
-
-        skip("(");
-        if (skip("stream", true))
-            requestStream = true;
-
-        /* istanbul ignore if */
-        if (!typeRefRe.test(token = next()))
-            throw illegal(token);
-
-        requestType = token;
-        skip(")"); skip("returns"); skip("(");
-        if (skip("stream", true))
-            responseStream = true;
-
-        /* istanbul ignore if */
-        if (!typeRefRe.test(token = next()))
-            throw illegal(token);
-
-        responseType = token;
-        skip(")");
-
-        var method = new Method(name, type, requestType, responseType, requestStream, responseStream);
-        method.comment = commentText;
-        ifBlock(method, function parseMethod_block(token) {
-
-            /* istanbul ignore else */
-            if (token === "option") {
-                parseOption(method, token);
-                skip(";");
-            } else
-                throw illegal(token);
-
-        });
-        parent.add(method);
-    }
-
-    function parseExtension(parent, token) {
-
-        /* istanbul ignore if */
-        if (!typeRefRe.test(token = next()))
-            throw illegal(token, "reference");
-
-        var reference = token;
-        ifBlock(null, function parseExtension_block(token) {
-            switch (token) {
-
-                case "required":
-                case "repeated":
-                case "optional":
-                    parseField(parent, token, reference);
-                    break;
-
-                default:
-                    /* istanbul ignore if */
-                    if (!isProto3 || !typeRefRe.test(token))
-                        throw illegal(token);
-                    push(token);
-                    parseField(parent, "optional", reference);
-                    break;
-            }
-        });
-    }
-
-    var token;
-    while ((token = next()) !== null) {
-        switch (token) {
-
-            case "package":
-
-                /* istanbul ignore if */
-                if (!head)
-                    throw illegal(token);
-
-                parsePackage();
-                break;
-
-            case "import":
-
-                /* istanbul ignore if */
-                if (!head)
-                    throw illegal(token);
-
-                parseImport();
-                break;
-
-            case "syntax":
-
-                /* istanbul ignore if */
-                if (!head)
-                    throw illegal(token);
-
-                parseSyntax();
-                break;
-
-            case "option":
-
-                parseOption(ptr, token);
-                skip(";");
-                break;
-
-            default:
-
-                /* istanbul ignore else */
-                if (parseCommon(ptr, token)) {
-                    head = false;
-                    continue;
-                }
-
-                /* istanbul ignore next */
-                throw illegal(token);
-        }
-    }
-
-    parse.filename = null;
-    return {
-        "package"     : pkg,
-        "imports"     : imports,
-         weakImports  : weakImports,
-         syntax       : syntax,
-         root         : root
-    };
-}
-
-/**
- * Parses the given .proto source and returns an object with the parsed contents.
- * @name parse
- * @function
- * @param {string} source Source contents
- * @param {IParseOptions} [options] Parse options. Defaults to {@link parse.defaults} when omitted.
- * @returns {IParserResult} Parser result
- * @property {string} filename=null Currently processing file name for error reporting, if known
- * @property {IParseOptions} defaults Default {@link IParseOptions}
- * @variation 2
- */
+"use strict";
+module.exports = parse;
+
+parse.filename = null;
+parse.defaults = { keepCase: false };
+
+var tokenize  = require(34),
+    Root      = require(29),
+    Type      = require(35),
+    Field     = require(16),
+    MapField  = require(20),
+    OneOf     = require(25),
+    Enum      = require(15),
+    Service   = require(33),
+    Method    = require(22),
+    types     = require(36),
+    util      = require(37);
+
+var base10Re    = /^[1-9][0-9]*$/,
+    base10NegRe = /^-?[1-9][0-9]*$/,
+    base16Re    = /^0[x][0-9a-fA-F]+$/,
+    base16NegRe = /^-?0[x][0-9a-fA-F]+$/,
+    base8Re     = /^0[0-7]+$/,
+    base8NegRe  = /^-?0[0-7]+$/,
+    numberRe    = /^(?![eE])[0-9]*(?:\.[0-9]*)?(?:[eE][+-]?[0-9]+)?$/,
+    nameRe      = /^[a-zA-Z_][a-zA-Z_0-9]*$/,
+    typeRefRe   = /^(?:\.?[a-zA-Z_][a-zA-Z_0-9]*)(?:\.[a-zA-Z_][a-zA-Z_0-9]*)*$/,
+    fqTypeRefRe = /^(?:\.[a-zA-Z_][a-zA-Z_0-9]*)+$/;
+
+/**
+ * Result object returned from {@link parse}.
+ * @interface IParserResult
+ * @property {string|undefined} package Package name, if declared
+ * @property {string[]|undefined} imports Imports, if any
+ * @property {string[]|undefined} weakImports Weak imports, if any
+ * @property {string|undefined} syntax Syntax, if specified (either `"proto2"` or `"proto3"`)
+ * @property {Root} root Populated root instance
+ */
+
+/**
+ * Options modifying the behavior of {@link parse}.
+ * @interface IParseOptions
+ * @property {boolean} [keepCase=false] Keeps field casing instead of converting to camel case
+ * @property {boolean} [alternateCommentMode=false] Recognize double-slash comments in addition to doc-block comments.
+ */
+
+/**
+ * Options modifying the behavior of JSON serialization.
+ * @interface IToJSONOptions
+ * @property {boolean} [keepComments=false] Serializes comments.
+ */
+
+/**
+ * Parses the given .proto source and returns an object with the parsed contents.
+ * @param {string} source Source contents
+ * @param {Root} root Root to populate
+ * @param {IParseOptions} [options] Parse options. Defaults to {@link parse.defaults} when omitted.
+ * @returns {IParserResult} Parser result
+ * @property {string} filename=null Currently processing file name for error reporting, if known
+ * @property {IParseOptions} defaults Default {@link IParseOptions}
+ */
+function parse(source, root, options) {
+    /* eslint-disable callback-return */
+    if (!(root instanceof Root)) {
+        options = root;
+        root = new Root();
+    }
+    if (!options)
+        options = parse.defaults;
+
+    var tn = tokenize(source, options.alternateCommentMode || false),
+        next = tn.next,
+        push = tn.push,
+        peek = tn.peek,
+        skip = tn.skip,
+        cmnt = tn.cmnt;
+
+    var head = true,
+        pkg,
+        imports,
+        weakImports,
+        syntax,
+        isProto3 = false;
+
+    var ptr = root;
+
+    var applyCase = options.keepCase ? function(name) { return name; } : util.camelCase;
+
+    /* istanbul ignore next */
+    function illegal(token, name, insideTryCatch) {
+        var filename = parse.filename;
+        if (!insideTryCatch)
+            parse.filename = null;
+        return Error("illegal " + (name || "token") + " '" + token + "' (" + (filename ? filename + ", " : "") + "line " + tn.line + ")");
+    }
+
+    function readString() {
+        var values = [],
+            token;
+        do {
+            /* istanbul ignore if */
+            if ((token = next()) !== "\"" && token !== "'")
+                throw illegal(token);
+
+            values.push(next());
+            skip(token);
+            token = peek();
+        } while (token === "\"" || token === "'");
+        return values.join("");
+    }
+
+    function readValue(acceptTypeRef) {
+        var token = next();
+        switch (token) {
+            case "'":
+            case "\"":
+                push(token);
+                return readString();
+            case "true": case "TRUE":
+                return true;
+            case "false": case "FALSE":
+                return false;
+        }
+        try {
+            return parseNumber(token, /* insideTryCatch */ true);
+        } catch (e) {
+
+            /* istanbul ignore else */
+            if (acceptTypeRef && typeRefRe.test(token))
+                return token;
+
+            /* istanbul ignore next */
+            throw illegal(token, "value");
+        }
+    }
+
+    function readRanges(target, acceptStrings) {
+        var token, start;
+        do {
+            if (acceptStrings && ((token = peek()) === "\"" || token === "'"))
+                target.push(readString());
+            else
+                target.push([ start = parseId(next()), skip("to", true) ? parseId(next()) : start ]);
+        } while (skip(",", true));
+        skip(";");
+    }
+
+    function parseNumber(token, insideTryCatch) {
+        var sign = 1;
+        if (token.charAt(0) === "-") {
+            sign = -1;
+            token = token.substring(1);
+        }
+        switch (token) {
+            case "inf": case "INF": case "Inf":
+                return sign * Infinity;
+            case "nan": case "NAN": case "Nan": case "NaN":
+                return NaN;
+            case "0":
+                return 0;
+        }
+        if (base10Re.test(token))
+            return sign * parseInt(token, 10);
+        if (base16Re.test(token))
+            return sign * parseInt(token, 16);
+        if (base8Re.test(token))
+            return sign * parseInt(token, 8);
+
+        /* istanbul ignore else */
+        if (numberRe.test(token))
+            return sign * parseFloat(token);
+
+        /* istanbul ignore next */
+        throw illegal(token, "number", insideTryCatch);
+    }
+
+    function parseId(token, acceptNegative) {
+        switch (token) {
+            case "max": case "MAX": case "Max":
+                return 536870911;
+            case "0":
+                return 0;
+        }
+
+        /* istanbul ignore if */
+        if (!acceptNegative && token.charAt(0) === "-")
+            throw illegal(token, "id");
+
+        if (base10NegRe.test(token))
+            return parseInt(token, 10);
+        if (base16NegRe.test(token))
+            return parseInt(token, 16);
+
+        /* istanbul ignore else */
+        if (base8NegRe.test(token))
+            return parseInt(token, 8);
+
+        /* istanbul ignore next */
+        throw illegal(token, "id");
+    }
+
+    function parsePackage() {
+
+        /* istanbul ignore if */
+        if (pkg !== undefined)
+            throw illegal("package");
+
+        pkg = next();
+
+        /* istanbul ignore if */
+        if (!typeRefRe.test(pkg))
+            throw illegal(pkg, "name");
+
+        ptr = ptr.define(pkg);
+        skip(";");
+    }
+
+    function parseImport() {
+        var token = peek();
+        var whichImports;
+        switch (token) {
+            case "weak":
+                whichImports = weakImports || (weakImports = []);
+                next();
+                break;
+            case "public":
+                next();
+                // eslint-disable-line no-fallthrough
+            default:
+                whichImports = imports || (imports = []);
+                break;
+        }
+        token = readString();
+        skip(";");
+        whichImports.push(token);
+    }
+
+    function parseSyntax() {
+        skip("=");
+        syntax = readString();
+        isProto3 = syntax === "proto3";
+
+        /* istanbul ignore if */
+        if (!isProto3 && syntax !== "proto2")
+            throw illegal(syntax, "syntax");
+
+        skip(";");
+    }
+
+    function parseCommon(parent, token) {
+        switch (token) {
+
+            case "option":
+                parseOption(parent, token);
+                skip(";");
+                return true;
+
+            case "message":
+                parseType(parent, token);
+                return true;
+
+            case "enum":
+                parseEnum(parent, token);
+                return true;
+
+            case "service":
+                parseService(parent, token);
+                return true;
+
+            case "extend":
+                parseExtension(parent, token);
+                return true;
+        }
+        return false;
+    }
+
+    function ifBlock(obj, fnIf, fnElse) {
+        var trailingLine = tn.line;
+        if (obj) {
+            if(typeof obj.comment !== "string") {
+              obj.comment = cmnt(); // try block-type comment
+            }
+            obj.filename = parse.filename;
+        }
+        if (skip("{", true)) {
+            var token;
+            while ((token = next()) !== "}")
+                fnIf(token);
+            skip(";", true);
+        } else {
+            if (fnElse)
+                fnElse();
+            skip(";");
+            if (obj && typeof obj.comment !== "string")
+                obj.comment = cmnt(trailingLine); // try line-type comment if no block
+        }
+    }
+
+    function parseType(parent, token) {
+
+        /* istanbul ignore if */
+        if (!nameRe.test(token = next()))
+            throw illegal(token, "type name");
+
+        var type = new Type(token);
+        ifBlock(type, function parseType_block(token) {
+            if (parseCommon(type, token))
+                return;
+
+            switch (token) {
+
+                case "map":
+                    parseMapField(type, token);
+                    break;
+
+                case "required":
+                case "optional":
+                case "repeated":
+                    parseField(type, token);
+                    break;
+
+                case "oneof":
+                    parseOneOf(type, token);
+                    break;
+
+                case "extensions":
+                    readRanges(type.extensions || (type.extensions = []));
+                    break;
+
+                case "reserved":
+                    readRanges(type.reserved || (type.reserved = []), true);
+                    break;
+
+                default:
+                    /* istanbul ignore if */
+                    if (!isProto3 || !typeRefRe.test(token))
+                        throw illegal(token);
+
+                    push(token);
+                    parseField(type, "optional");
+                    break;
+            }
+        });
+        parent.add(type);
+    }
+
+    function parseField(parent, rule, extend) {
+        var type = next();
+        if (type === "group") {
+            parseGroup(parent, rule);
+            return;
+        }
+
+        /* istanbul ignore if */
+        if (!typeRefRe.test(type))
+            throw illegal(type, "type");
+
+        var name = next();
+
+        /* istanbul ignore if */
+        if (!nameRe.test(name))
+            throw illegal(name, "name");
+
+        name = applyCase(name);
+        skip("=");
+
+        var field = new Field(name, parseId(next()), type, rule, extend);
+        ifBlock(field, function parseField_block(token) {
+
+            /* istanbul ignore else */
+            if (token === "option") {
+                parseOption(field, token);
+                skip(";");
+            } else
+                throw illegal(token);
+
+        }, function parseField_line() {
+            parseInlineOptions(field);
+        });
+        parent.add(field);
+
+        // JSON defaults to packed=true if not set so we have to set packed=false explicity when
+        // parsing proto2 descriptors without the option, where applicable. This must be done for
+        // all known packable types and anything that could be an enum (= is not a basic type).
+        if (!isProto3 && field.repeated && (types.packed[type] !== undefined || types.basic[type] === undefined))
+            field.setOption("packed", false, /* ifNotSet */ true);
+    }
+
+    function parseGroup(parent, rule) {
+        var name = next();
+
+        /* istanbul ignore if */
+        if (!nameRe.test(name))
+            throw illegal(name, "name");
+
+        var fieldName = util.lcFirst(name);
+        if (name === fieldName)
+            name = util.ucFirst(name);
+        skip("=");
+        var id = parseId(next());
+        var type = new Type(name);
+        type.group = true;
+        var field = new Field(fieldName, id, name, rule);
+        field.filename = parse.filename;
+        ifBlock(type, function parseGroup_block(token) {
+            switch (token) {
+
+                case "option":
+                    parseOption(type, token);
+                    skip(";");
+                    break;
+
+                case "required":
+                case "optional":
+                case "repeated":
+                    parseField(type, token);
+                    break;
+
+                /* istanbul ignore next */
+                default:
+                    throw illegal(token); // there are no groups with proto3 semantics
+            }
+        });
+        parent.add(type)
+              .add(field);
+    }
+
+    function parseMapField(parent) {
+        skip("<");
+        var keyType = next();
+
+        /* istanbul ignore if */
+        if (types.mapKey[keyType] === undefined)
+            throw illegal(keyType, "type");
+
+        skip(",");
+        var valueType = next();
+
+        /* istanbul ignore if */
+        if (!typeRefRe.test(valueType))
+            throw illegal(valueType, "type");
+
+        skip(">");
+        var name = next();
+
+        /* istanbul ignore if */
+        if (!nameRe.test(name))
+            throw illegal(name, "name");
+
+        skip("=");
+        var field = new MapField(applyCase(name), parseId(next()), keyType, valueType);
+        ifBlock(field, function parseMapField_block(token) {
+
+            /* istanbul ignore else */
+            if (token === "option") {
+                parseOption(field, token);
+                skip(";");
+            } else
+                throw illegal(token);
+
+        }, function parseMapField_line() {
+            parseInlineOptions(field);
+        });
+        parent.add(field);
+    }
+
+    function parseOneOf(parent, token) {
+
+        /* istanbul ignore if */
+        if (!nameRe.test(token = next()))
+            throw illegal(token, "name");
+
+        var oneof = new OneOf(applyCase(token));
+        ifBlock(oneof, function parseOneOf_block(token) {
+            if (token === "option") {
+                parseOption(oneof, token);
+                skip(";");
+            } else {
+                push(token);
+                parseField(oneof, "optional");
+            }
+        });
+        parent.add(oneof);
+    }
+
+    function parseEnum(parent, token) {
+
+        /* istanbul ignore if */
+        if (!nameRe.test(token = next()))
+            throw illegal(token, "name");
+
+        var enm = new Enum(token);
+        ifBlock(enm, function parseEnum_block(token) {
+          switch(token) {
+            case "option":
+              parseOption(enm, token);
+              skip(";");
+              break;
+
+            case "reserved":
+              readRanges(enm.reserved || (enm.reserved = []), true);
+              break;
+
+            default:
+              parseEnumValue(enm, token);
+          }
+        });
+        parent.add(enm);
+    }
+
+    function parseEnumValue(parent, token) {
+
+        /* istanbul ignore if */
+        if (!nameRe.test(token))
+            throw illegal(token, "name");
+
+        skip("=");
+        var value = parseId(next(), true),
+            dummy = {};
+        ifBlock(dummy, function parseEnumValue_block(token) {
+
+            /* istanbul ignore else */
+            if (token === "option") {
+                parseOption(dummy, token); // skip
+                skip(";");
+            } else
+                throw illegal(token);
+
+        }, function parseEnumValue_line() {
+            parseInlineOptions(dummy); // skip
+        });
+        parent.add(token, value, dummy.comment);
+    }
+
+    function parseOption(parent, token) {
+        var isCustom = skip("(", true);
+
+        /* istanbul ignore if */
+        if (!typeRefRe.test(token = next()))
+            throw illegal(token, "name");
+
+        var name = token;
+        if (isCustom) {
+            skip(")");
+            name = "(" + name + ")";
+            token = peek();
+            if (fqTypeRefRe.test(token)) {
+                name += token;
+                next();
+            }
+        }
+        skip("=");
+        parseOptionValue(parent, name);
+    }
+
+    function parseOptionValue(parent, name) {
+        if (skip("{", true)) { // { a: "foo" b { c: "bar" } }
+            do {
+                /* istanbul ignore if */
+                if (!nameRe.test(token = next()))
+                    throw illegal(token, "name");
+
+                if (peek() === "{")
+                    parseOptionValue(parent, name + "." + token);
+                else {
+                    skip(":");
+                    if (peek() === "{")
+                        parseOptionValue(parent, name + "." + token);
+                    else
+                        setOption(parent, name + "." + token, readValue(true));
+                }
+                skip(",", true);
+            } while (!skip("}", true));
+        } else
+            setOption(parent, name, readValue(true));
+        // Does not enforce a delimiter to be universal
+    }
+
+    function setOption(parent, name, value) {
+        if (parent.setOption)
+            parent.setOption(name, value);
+    }
+
+    function parseInlineOptions(parent) {
+        if (skip("[", true)) {
+            do {
+                parseOption(parent, "option");
+            } while (skip(",", true));
+            skip("]");
+        }
+        return parent;
+    }
+
+    function parseService(parent, token) {
+
+        /* istanbul ignore if */
+        if (!nameRe.test(token = next()))
+            throw illegal(token, "service name");
+
+        var service = new Service(token);
+        ifBlock(service, function parseService_block(token) {
+            if (parseCommon(service, token))
+                return;
+
+            /* istanbul ignore else */
+            if (token === "rpc")
+                parseMethod(service, token);
+            else
+                throw illegal(token);
+        });
+        parent.add(service);
+    }
+
+    function parseMethod(parent, token) {
+        // Get the comment of the preceding line now (if one exists) in case the
+        // method is defined across multiple lines.
+        var commentText = cmnt();
+
+        var type = token;
+
+        /* istanbul ignore if */
+        if (!nameRe.test(token = next()))
+            throw illegal(token, "name");
+
+        var name = token,
+            requestType, requestStream,
+            responseType, responseStream;
+
+        skip("(");
+        if (skip("stream", true))
+            requestStream = true;
+
+        /* istanbul ignore if */
+        if (!typeRefRe.test(token = next()))
+            throw illegal(token);
+
+        requestType = token;
+        skip(")"); skip("returns"); skip("(");
+        if (skip("stream", true))
+            responseStream = true;
+
+        /* istanbul ignore if */
+        if (!typeRefRe.test(token = next()))
+            throw illegal(token);
+
+        responseType = token;
+        skip(")");
+
+        var method = new Method(name, type, requestType, responseType, requestStream, responseStream);
+        method.comment = commentText;
+        ifBlock(method, function parseMethod_block(token) {
+
+            /* istanbul ignore else */
+            if (token === "option") {
+                parseOption(method, token);
+                skip(";");
+            } else
+                throw illegal(token);
+
+        });
+        parent.add(method);
+    }
+
+    function parseExtension(parent, token) {
+
+        /* istanbul ignore if */
+        if (!typeRefRe.test(token = next()))
+            throw illegal(token, "reference");
+
+        var reference = token;
+        ifBlock(null, function parseExtension_block(token) {
+            switch (token) {
+
+                case "required":
+                case "repeated":
+                case "optional":
+                    parseField(parent, token, reference);
+                    break;
+
+                default:
+                    /* istanbul ignore if */
+                    if (!isProto3 || !typeRefRe.test(token))
+                        throw illegal(token);
+                    push(token);
+                    parseField(parent, "optional", reference);
+                    break;
+            }
+        });
+    }
+
+    var token;
+    while ((token = next()) !== null) {
+        switch (token) {
+
+            case "package":
+
+                /* istanbul ignore if */
+                if (!head)
+                    throw illegal(token);
+
+                parsePackage();
+                break;
+
+            case "import":
+
+                /* istanbul ignore if */
+                if (!head)
+                    throw illegal(token);
+
+                parseImport();
+                break;
+
+            case "syntax":
+
+                /* istanbul ignore if */
+                if (!head)
+                    throw illegal(token);
+
+                parseSyntax();
+                break;
+
+            case "option":
+
+                parseOption(ptr, token);
+                skip(";");
+                break;
+
+            default:
+
+                /* istanbul ignore else */
+                if (parseCommon(ptr, token)) {
+                    head = false;
+                    continue;
+                }
+
+                /* istanbul ignore next */
+                throw illegal(token);
+        }
+    }
+
+    parse.filename = null;
+    return {
+        "package"     : pkg,
+        "imports"     : imports,
+         weakImports  : weakImports,
+         syntax       : syntax,
+         root         : root
+    };
+}
+
+/**
+ * Parses the given .proto source and returns an object with the parsed contents.
+ * @name parse
+ * @function
+ * @param {string} source Source contents
+ * @param {IParseOptions} [options] Parse options. Defaults to {@link parse.defaults} when omitted.
+ * @returns {IParserResult} Parser result
+ * @property {string} filename=null Currently processing file name for error reporting, if known
+ * @property {IParseOptions} defaults Default {@link IParseOptions}
+ * @variation 2
+ */
 
 },{"15":15,"16":16,"20":20,"22":22,"25":25,"29":29,"33":33,"34":34,"35":35,"36":36,"37":37}],27:[function(require,module,exports){
-"use strict";
-module.exports = Reader;
-
-var util      = require(39);
-
-var BufferReader; // cyclic
-
-var LongBits  = util.LongBits,
-    utf8      = util.utf8;
-
-/* istanbul ignore next */
-function indexOutOfRange(reader, writeLength) {
-    return RangeError("index out of range: " + reader.pos + " + " + (writeLength || 1) + " > " + reader.len);
-}
-
-/**
- * Constructs a new reader instance using the specified buffer.
- * @classdesc Wire format reader using `Uint8Array` if available, otherwise `Array`.
- * @constructor
- * @param {Uint8Array} buffer Buffer to read from
- */
-function Reader(buffer) {
-
-    /**
-     * Read buffer.
-     * @type {Uint8Array}
-     */
-    this.buf = buffer;
-
-    /**
-     * Read buffer position.
-     * @type {number}
-     */
-    this.pos = 0;
-
-    /**
-     * Read buffer length.
-     * @type {number}
-     */
-    this.len = buffer.length;
-}
-
-var create_array = typeof Uint8Array !== "undefined"
-    ? function create_typed_array(buffer) {
-        if (buffer instanceof Uint8Array || Array.isArray(buffer))
-            return new Reader(buffer);
-        throw Error("illegal buffer");
-    }
-    /* istanbul ignore next */
-    : function create_array(buffer) {
-        if (Array.isArray(buffer))
-            return new Reader(buffer);
-        throw Error("illegal buffer");
-    };
-
-var create = function create() {
-    return util.Buffer
-        ? function create_buffer_setup(buffer) {
-            return (Reader.create = function create_buffer(buffer) {
-                return util.Buffer.isBuffer(buffer)
-                    ? new BufferReader(buffer)
-                    /* istanbul ignore next */
-                    : create_array(buffer);
-            })(buffer);
-        }
-        /* istanbul ignore next */
-        : create_array;
-};
-
-/**
- * Creates a new reader using the specified buffer.
- * @function
- * @param {Uint8Array|Buffer} buffer Buffer to read from
- * @returns {Reader|BufferReader} A {@link BufferReader} if `buffer` is a Buffer, otherwise a {@link Reader}
- * @throws {Error} If `buffer` is not a valid buffer
- */
-Reader.create = create();
-
-Reader.prototype._slice = util.Array.prototype.subarray || /* istanbul ignore next */ util.Array.prototype.slice;
-
-/**
- * Reads a varint as an unsigned 32 bit value.
- * @function
- * @returns {number} Value read
- */
-Reader.prototype.uint32 = (function read_uint32_setup() {
-    var value = 4294967295; // optimizer type-hint, tends to deopt otherwise (?!)
-    return function read_uint32() {
-        value = (         this.buf[this.pos] & 127       ) >>> 0; if (this.buf[this.pos++] < 128) return value;
-        value = (value | (this.buf[this.pos] & 127) <<  7) >>> 0; if (this.buf[this.pos++] < 128) return value;
-        value = (value | (this.buf[this.pos] & 127) << 14) >>> 0; if (this.buf[this.pos++] < 128) return value;
-        value = (value | (this.buf[this.pos] & 127) << 21) >>> 0; if (this.buf[this.pos++] < 128) return value;
-        value = (value | (this.buf[this.pos] &  15) << 28) >>> 0; if (this.buf[this.pos++] < 128) return value;
-
-        /* istanbul ignore if */
-        if ((this.pos += 5) > this.len) {
-            this.pos = this.len;
-            throw indexOutOfRange(this, 10);
-        }
-        return value;
-    };
-})();
-
-/**
- * Reads a varint as a signed 32 bit value.
- * @returns {number} Value read
- */
-Reader.prototype.int32 = function read_int32() {
-    return this.uint32() | 0;
-};
-
-/**
- * Reads a zig-zag encoded varint as a signed 32 bit value.
- * @returns {number} Value read
- */
-Reader.prototype.sint32 = function read_sint32() {
-    var value = this.uint32();
-    return value >>> 1 ^ -(value & 1) | 0;
-};
-
-/* eslint-disable no-invalid-this */
-
-function readLongVarint() {
-    // tends to deopt with local vars for octet etc.
-    var bits = new LongBits(0, 0);
-    var i = 0;
-    if (this.len - this.pos > 4) { // fast route (lo)
-        for (; i < 4; ++i) {
-            // 1st..4th
-            bits.lo = (bits.lo | (this.buf[this.pos] & 127) << i * 7) >>> 0;
-            if (this.buf[this.pos++] < 128)
-                return bits;
-        }
-        // 5th
-        bits.lo = (bits.lo | (this.buf[this.pos] & 127) << 28) >>> 0;
-        bits.hi = (bits.hi | (this.buf[this.pos] & 127) >>  4) >>> 0;
-        if (this.buf[this.pos++] < 128)
-            return bits;
-        i = 0;
-    } else {
-        for (; i < 3; ++i) {
-            /* istanbul ignore if */
-            if (this.pos >= this.len)
-                throw indexOutOfRange(this);
-            // 1st..3th
-            bits.lo = (bits.lo | (this.buf[this.pos] & 127) << i * 7) >>> 0;
-            if (this.buf[this.pos++] < 128)
-                return bits;
-        }
-        // 4th
-        bits.lo = (bits.lo | (this.buf[this.pos++] & 127) << i * 7) >>> 0;
-        return bits;
-    }
-    if (this.len - this.pos > 4) { // fast route (hi)
-        for (; i < 5; ++i) {
-            // 6th..10th
-            bits.hi = (bits.hi | (this.buf[this.pos] & 127) << i * 7 + 3) >>> 0;
-            if (this.buf[this.pos++] < 128)
-                return bits;
-        }
-    } else {
-        for (; i < 5; ++i) {
-            /* istanbul ignore if */
-            if (this.pos >= this.len)
-                throw indexOutOfRange(this);
-            // 6th..10th
-            bits.hi = (bits.hi | (this.buf[this.pos] & 127) << i * 7 + 3) >>> 0;
-            if (this.buf[this.pos++] < 128)
-                return bits;
-        }
-    }
-    /* istanbul ignore next */
-    throw Error("invalid varint encoding");
-}
-
-/* eslint-enable no-invalid-this */
-
-/**
- * Reads a varint as a signed 64 bit value.
- * @name Reader#int64
- * @function
- * @returns {Long} Value read
- */
-
-/**
- * Reads a varint as an unsigned 64 bit value.
- * @name Reader#uint64
- * @function
- * @returns {Long} Value read
- */
-
-/**
- * Reads a zig-zag encoded varint as a signed 64 bit value.
- * @name Reader#sint64
- * @function
- * @returns {Long} Value read
- */
-
-/**
- * Reads a varint as a boolean.
- * @returns {boolean} Value read
- */
-Reader.prototype.bool = function read_bool() {
-    return this.uint32() !== 0;
-};
-
-function readFixed32_end(buf, end) { // note that this uses `end`, not `pos`
-    return (buf[end - 4]
-          | buf[end - 3] << 8
-          | buf[end - 2] << 16
-          | buf[end - 1] << 24) >>> 0;
-}
-
-/**
- * Reads fixed 32 bits as an unsigned 32 bit integer.
- * @returns {number} Value read
- */
-Reader.prototype.fixed32 = function read_fixed32() {
-
-    /* istanbul ignore if */
-    if (this.pos + 4 > this.len)
-        throw indexOutOfRange(this, 4);
-
-    return readFixed32_end(this.buf, this.pos += 4);
-};
-
-/**
- * Reads fixed 32 bits as a signed 32 bit integer.
- * @returns {number} Value read
- */
-Reader.prototype.sfixed32 = function read_sfixed32() {
-
-    /* istanbul ignore if */
-    if (this.pos + 4 > this.len)
-        throw indexOutOfRange(this, 4);
-
-    return readFixed32_end(this.buf, this.pos += 4) | 0;
-};
-
-/* eslint-disable no-invalid-this */
-
-function readFixed64(/* this: Reader */) {
-
-    /* istanbul ignore if */
-    if (this.pos + 8 > this.len)
-        throw indexOutOfRange(this, 8);
-
-    return new LongBits(readFixed32_end(this.buf, this.pos += 4), readFixed32_end(this.buf, this.pos += 4));
-}
-
-/* eslint-enable no-invalid-this */
-
-/**
- * Reads fixed 64 bits.
- * @name Reader#fixed64
- * @function
- * @returns {Long} Value read
- */
-
-/**
- * Reads zig-zag encoded fixed 64 bits.
- * @name Reader#sfixed64
- * @function
- * @returns {Long} Value read
- */
-
-/**
- * Reads a float (32 bit) as a number.
- * @function
- * @returns {number} Value read
- */
-Reader.prototype.float = function read_float() {
-
-    /* istanbul ignore if */
-    if (this.pos + 4 > this.len)
-        throw indexOutOfRange(this, 4);
-
-    var value = util.float.readFloatLE(this.buf, this.pos);
-    this.pos += 4;
-    return value;
-};
-
-/**
- * Reads a double (64 bit float) as a number.
- * @function
- * @returns {number} Value read
- */
-Reader.prototype.double = function read_double() {
-
-    /* istanbul ignore if */
-    if (this.pos + 8 > this.len)
-        throw indexOutOfRange(this, 4);
-
-    var value = util.float.readDoubleLE(this.buf, this.pos);
-    this.pos += 8;
-    return value;
-};
-
-/**
- * Reads a sequence of bytes preceeded by its length as a varint.
- * @returns {Uint8Array} Value read
- */
-Reader.prototype.bytes = function read_bytes() {
-    var length = this.uint32(),
-        start  = this.pos,
-        end    = this.pos + length;
-
-    /* istanbul ignore if */
-    if (end > this.len)
-        throw indexOutOfRange(this, length);
-
-    this.pos += length;
-    if (Array.isArray(this.buf)) // plain array
-        return this.buf.slice(start, end);
-    return start === end // fix for IE 10/Win8 and others' subarray returning array of size 1
-        ? new this.buf.constructor(0)
-        : this._slice.call(this.buf, start, end);
-};
-
-/**
- * Reads a string preceeded by its byte length as a varint.
- * @returns {string} Value read
- */
-Reader.prototype.string = function read_string() {
-    var bytes = this.bytes();
-    return utf8.read(bytes, 0, bytes.length);
-};
-
-/**
- * Skips the specified number of bytes if specified, otherwise skips a varint.
- * @param {number} [length] Length if known, otherwise a varint is assumed
- * @returns {Reader} `this`
- */
-Reader.prototype.skip = function skip(length) {
-    if (typeof length === "number") {
-        /* istanbul ignore if */
-        if (this.pos + length > this.len)
-            throw indexOutOfRange(this, length);
-        this.pos += length;
-    } else {
-        do {
-            /* istanbul ignore if */
-            if (this.pos >= this.len)
-                throw indexOutOfRange(this);
-        } while (this.buf[this.pos++] & 128);
-    }
-    return this;
-};
-
-/**
- * Skips the next element of the specified wire type.
- * @param {number} wireType Wire type received
- * @returns {Reader} `this`
- */
-Reader.prototype.skipType = function(wireType) {
-    switch (wireType) {
-        case 0:
-            this.skip();
-            break;
-        case 1:
-            this.skip(8);
-            break;
-        case 2:
-            this.skip(this.uint32());
-            break;
-        case 3:
-            while ((wireType = this.uint32() & 7) !== 4) {
-                this.skipType(wireType);
-            }
-            break;
-        case 5:
-            this.skip(4);
-            break;
-
-        /* istanbul ignore next */
-        default:
-            throw Error("invalid wire type " + wireType + " at offset " + this.pos);
-    }
-    return this;
-};
-
-Reader._configure = function(BufferReader_) {
-    BufferReader = BufferReader_;
-    Reader.create = create();
-    BufferReader._configure();
-
-    var fn = util.Long ? "toLong" : /* istanbul ignore next */ "toNumber";
-    util.merge(Reader.prototype, {
-
-        int64: function read_int64() {
-            return readLongVarint.call(this)[fn](false);
-        },
-
-        uint64: function read_uint64() {
-            return readLongVarint.call(this)[fn](true);
-        },
-
-        sint64: function read_sint64() {
-            return readLongVarint.call(this).zzDecode()[fn](false);
-        },
-
-        fixed64: function read_fixed64() {
-            return readFixed64.call(this)[fn](true);
-        },
-
-        sfixed64: function read_sfixed64() {
-            return readFixed64.call(this)[fn](false);
-        }
-
-    });
-};
+"use strict";
+module.exports = Reader;
+
+var util      = require(39);
+
+var BufferReader; // cyclic
+
+var LongBits  = util.LongBits,
+    utf8      = util.utf8;
+
+/* istanbul ignore next */
+function indexOutOfRange(reader, writeLength) {
+    return RangeError("index out of range: " + reader.pos + " + " + (writeLength || 1) + " > " + reader.len);
+}
+
+/**
+ * Constructs a new reader instance using the specified buffer.
+ * @classdesc Wire format reader using `Uint8Array` if available, otherwise `Array`.
+ * @constructor
+ * @param {Uint8Array} buffer Buffer to read from
+ */
+function Reader(buffer) {
+
+    /**
+     * Read buffer.
+     * @type {Uint8Array}
+     */
+    this.buf = buffer;
+
+    /**
+     * Read buffer position.
+     * @type {number}
+     */
+    this.pos = 0;
+
+    /**
+     * Read buffer length.
+     * @type {number}
+     */
+    this.len = buffer.length;
+}
+
+var create_array = typeof Uint8Array !== "undefined"
+    ? function create_typed_array(buffer) {
+        if (buffer instanceof Uint8Array || Array.isArray(buffer))
+            return new Reader(buffer);
+        throw Error("illegal buffer");
+    }
+    /* istanbul ignore next */
+    : function create_array(buffer) {
+        if (Array.isArray(buffer))
+            return new Reader(buffer);
+        throw Error("illegal buffer");
+    };
+
+var create = function create() {
+    return util.Buffer
+        ? function create_buffer_setup(buffer) {
+            return (Reader.create = function create_buffer(buffer) {
+                return util.Buffer.isBuffer(buffer)
+                    ? new BufferReader(buffer)
+                    /* istanbul ignore next */
+                    : create_array(buffer);
+            })(buffer);
+        }
+        /* istanbul ignore next */
+        : create_array;
+};
+
+/**
+ * Creates a new reader using the specified buffer.
+ * @function
+ * @param {Uint8Array|Buffer} buffer Buffer to read from
+ * @returns {Reader|BufferReader} A {@link BufferReader} if `buffer` is a Buffer, otherwise a {@link Reader}
+ * @throws {Error} If `buffer` is not a valid buffer
+ */
+Reader.create = create();
+
+Reader.prototype._slice = util.Array.prototype.subarray || /* istanbul ignore next */ util.Array.prototype.slice;
+
+/**
+ * Reads a varint as an unsigned 32 bit value.
+ * @function
+ * @returns {number} Value read
+ */
+Reader.prototype.uint32 = (function read_uint32_setup() {
+    var value = 4294967295; // optimizer type-hint, tends to deopt otherwise (?!)
+    return function read_uint32() {
+        value = (         this.buf[this.pos] & 127       ) >>> 0; if (this.buf[this.pos++] < 128) return value;
+        value = (value | (this.buf[this.pos] & 127) <<  7) >>> 0; if (this.buf[this.pos++] < 128) return value;
+        value = (value | (this.buf[this.pos] & 127) << 14) >>> 0; if (this.buf[this.pos++] < 128) return value;
+        value = (value | (this.buf[this.pos] & 127) << 21) >>> 0; if (this.buf[this.pos++] < 128) return value;
+        value = (value | (this.buf[this.pos] &  15) << 28) >>> 0; if (this.buf[this.pos++] < 128) return value;
+
+        /* istanbul ignore if */
+        if ((this.pos += 5) > this.len) {
+            this.pos = this.len;
+            throw indexOutOfRange(this, 10);
+        }
+        return value;
+    };
+})();
+
+/**
+ * Reads a varint as a signed 32 bit value.
+ * @returns {number} Value read
+ */
+Reader.prototype.int32 = function read_int32() {
+    return this.uint32() | 0;
+};
+
+/**
+ * Reads a zig-zag encoded varint as a signed 32 bit value.
+ * @returns {number} Value read
+ */
+Reader.prototype.sint32 = function read_sint32() {
+    var value = this.uint32();
+    return value >>> 1 ^ -(value & 1) | 0;
+};
+
+/* eslint-disable no-invalid-this */
+
+function readLongVarint() {
+    // tends to deopt with local vars for octet etc.
+    var bits = new LongBits(0, 0);
+    var i = 0;
+    if (this.len - this.pos > 4) { // fast route (lo)
+        for (; i < 4; ++i) {
+            // 1st..4th
+            bits.lo = (bits.lo | (this.buf[this.pos] & 127) << i * 7) >>> 0;
+            if (this.buf[this.pos++] < 128)
+                return bits;
+        }
+        // 5th
+        bits.lo = (bits.lo | (this.buf[this.pos] & 127) << 28) >>> 0;
+        bits.hi = (bits.hi | (this.buf[this.pos] & 127) >>  4) >>> 0;
+        if (this.buf[this.pos++] < 128)
+            return bits;
+        i = 0;
+    } else {
+        for (; i < 3; ++i) {
+            /* istanbul ignore if */
+            if (this.pos >= this.len)
+                throw indexOutOfRange(this);
+            // 1st..3th
+            bits.lo = (bits.lo | (this.buf[this.pos] & 127) << i * 7) >>> 0;
+            if (this.buf[this.pos++] < 128)
+                return bits;
+        }
+        // 4th
+        bits.lo = (bits.lo | (this.buf[this.pos++] & 127) << i * 7) >>> 0;
+        return bits;
+    }
+    if (this.len - this.pos > 4) { // fast route (hi)
+        for (; i < 5; ++i) {
+            // 6th..10th
+            bits.hi = (bits.hi | (this.buf[this.pos] & 127) << i * 7 + 3) >>> 0;
+            if (this.buf[this.pos++] < 128)
+                return bits;
+        }
+    } else {
+        for (; i < 5; ++i) {
+            /* istanbul ignore if */
+            if (this.pos >= this.len)
+                throw indexOutOfRange(this);
+            // 6th..10th
+            bits.hi = (bits.hi | (this.buf[this.pos] & 127) << i * 7 + 3) >>> 0;
+            if (this.buf[this.pos++] < 128)
+                return bits;
+        }
+    }
+    /* istanbul ignore next */
+    throw Error("invalid varint encoding");
+}
+
+/* eslint-enable no-invalid-this */
+
+/**
+ * Reads a varint as a signed 64 bit value.
+ * @name Reader#int64
+ * @function
+ * @returns {Long} Value read
+ */
+
+/**
+ * Reads a varint as an unsigned 64 bit value.
+ * @name Reader#uint64
+ * @function
+ * @returns {Long} Value read
+ */
+
+/**
+ * Reads a zig-zag encoded varint as a signed 64 bit value.
+ * @name Reader#sint64
+ * @function
+ * @returns {Long} Value read
+ */
+
+/**
+ * Reads a varint as a boolean.
+ * @returns {boolean} Value read
+ */
+Reader.prototype.bool = function read_bool() {
+    return this.uint32() !== 0;
+};
+
+function readFixed32_end(buf, end) { // note that this uses `end`, not `pos`
+    return (buf[end - 4]
+          | buf[end - 3] << 8
+          | buf[end - 2] << 16
+          | buf[end - 1] << 24) >>> 0;
+}
+
+/**
+ * Reads fixed 32 bits as an unsigned 32 bit integer.
+ * @returns {number} Value read
+ */
+Reader.prototype.fixed32 = function read_fixed32() {
+
+    /* istanbul ignore if */
+    if (this.pos + 4 > this.len)
+        throw indexOutOfRange(this, 4);
+
+    return readFixed32_end(this.buf, this.pos += 4);
+};
+
+/**
+ * Reads fixed 32 bits as a signed 32 bit integer.
+ * @returns {number} Value read
+ */
+Reader.prototype.sfixed32 = function read_sfixed32() {
+
+    /* istanbul ignore if */
+    if (this.pos + 4 > this.len)
+        throw indexOutOfRange(this, 4);
+
+    return readFixed32_end(this.buf, this.pos += 4) | 0;
+};
+
+/* eslint-disable no-invalid-this */
+
+function readFixed64(/* this: Reader */) {
+
+    /* istanbul ignore if */
+    if (this.pos + 8 > this.len)
+        throw indexOutOfRange(this, 8);
+
+    return new LongBits(readFixed32_end(this.buf, this.pos += 4), readFixed32_end(this.buf, this.pos += 4));
+}
+
+/* eslint-enable no-invalid-this */
+
+/**
+ * Reads fixed 64 bits.
+ * @name Reader#fixed64
+ * @function
+ * @returns {Long} Value read
+ */
+
+/**
+ * Reads zig-zag encoded fixed 64 bits.
+ * @name Reader#sfixed64
+ * @function
+ * @returns {Long} Value read
+ */
+
+/**
+ * Reads a float (32 bit) as a number.
+ * @function
+ * @returns {number} Value read
+ */
+Reader.prototype.float = function read_float() {
+
+    /* istanbul ignore if */
+    if (this.pos + 4 > this.len)
+        throw indexOutOfRange(this, 4);
+
+    var value = util.float.readFloatLE(this.buf, this.pos);
+    this.pos += 4;
+    return value;
+};
+
+/**
+ * Reads a double (64 bit float) as a number.
+ * @function
+ * @returns {number} Value read
+ */
+Reader.prototype.double = function read_double() {
+
+    /* istanbul ignore if */
+    if (this.pos + 8 > this.len)
+        throw indexOutOfRange(this, 4);
+
+    var value = util.float.readDoubleLE(this.buf, this.pos);
+    this.pos += 8;
+    return value;
+};
+
+/**
+ * Reads a sequence of bytes preceeded by its length as a varint.
+ * @returns {Uint8Array} Value read
+ */
+Reader.prototype.bytes = function read_bytes() {
+    var length = this.uint32(),
+        start  = this.pos,
+        end    = this.pos + length;
+
+    /* istanbul ignore if */
+    if (end > this.len)
+        throw indexOutOfRange(this, length);
+
+    this.pos += length;
+    if (Array.isArray(this.buf)) // plain array
+        return this.buf.slice(start, end);
+    return start === end // fix for IE 10/Win8 and others' subarray returning array of size 1
+        ? new this.buf.constructor(0)
+        : this._slice.call(this.buf, start, end);
+};
+
+/**
+ * Reads a string preceeded by its byte length as a varint.
+ * @returns {string} Value read
+ */
+Reader.prototype.string = function read_string() {
+    var bytes = this.bytes();
+    return utf8.read(bytes, 0, bytes.length);
+};
+
+/**
+ * Skips the specified number of bytes if specified, otherwise skips a varint.
+ * @param {number} [length] Length if known, otherwise a varint is assumed
+ * @returns {Reader} `this`
+ */
+Reader.prototype.skip = function skip(length) {
+    if (typeof length === "number") {
+        /* istanbul ignore if */
+        if (this.pos + length > this.len)
+            throw indexOutOfRange(this, length);
+        this.pos += length;
+    } else {
+        do {
+            /* istanbul ignore if */
+            if (this.pos >= this.len)
+                throw indexOutOfRange(this);
+        } while (this.buf[this.pos++] & 128);
+    }
+    return this;
+};
+
+/**
+ * Skips the next element of the specified wire type.
+ * @param {number} wireType Wire type received
+ * @returns {Reader} `this`
+ */
+Reader.prototype.skipType = function(wireType) {
+    switch (wireType) {
+        case 0:
+            this.skip();
+            break;
+        case 1:
+            this.skip(8);
+            break;
+        case 2:
+            this.skip(this.uint32());
+            break;
+        case 3:
+            while ((wireType = this.uint32() & 7) !== 4) {
+                this.skipType(wireType);
+            }
+            break;
+        case 5:
+            this.skip(4);
+            break;
+
+        /* istanbul ignore next */
+        default:
+            throw Error("invalid wire type " + wireType + " at offset " + this.pos);
+    }
+    return this;
+};
+
+Reader._configure = function(BufferReader_) {
+    BufferReader = BufferReader_;
+    Reader.create = create();
+    BufferReader._configure();
+
+    var fn = util.Long ? "toLong" : /* istanbul ignore next */ "toNumber";
+    util.merge(Reader.prototype, {
+
+        int64: function read_int64() {
+            return readLongVarint.call(this)[fn](false);
+        },
+
+        uint64: function read_uint64() {
+            return readLongVarint.call(this)[fn](true);
+        },
+
+        sint64: function read_sint64() {
+            return readLongVarint.call(this).zzDecode()[fn](false);
+        },
+
+        fixed64: function read_fixed64() {
+            return readFixed64.call(this)[fn](true);
+        },
+
+        sfixed64: function read_sfixed64() {
+            return readFixed64.call(this)[fn](false);
+        }
+
+    });
+};
 
 },{"39":39}],28:[function(require,module,exports){
-"use strict";
-module.exports = BufferReader;
-
-// extends Reader
-var Reader = require(27);
-(BufferReader.prototype = Object.create(Reader.prototype)).constructor = BufferReader;
-
-var util = require(39);
-
-/**
- * Constructs a new buffer reader instance.
- * @classdesc Wire format reader using node buffers.
- * @extends Reader
- * @constructor
- * @param {Buffer} buffer Buffer to read from
- */
-function BufferReader(buffer) {
-    Reader.call(this, buffer);
-
-    /**
-     * Read buffer.
-     * @name BufferReader#buf
-     * @type {Buffer}
-     */
-}
-
-BufferReader._configure = function () {
-    /* istanbul ignore else */
-    if (util.Buffer)
-        BufferReader.prototype._slice = util.Buffer.prototype.slice;
-};
-
-
-/**
- * @override
- */
-BufferReader.prototype.string = function read_string_buffer() {
-    var len = this.uint32(); // modifies pos
-    return this.buf.utf8Slice
-        ? this.buf.utf8Slice(this.pos, this.pos = Math.min(this.pos + len, this.len))
-        : this.buf.toString("utf-8", this.pos, this.pos = Math.min(this.pos + len, this.len));
-};
-
-/**
- * Reads a sequence of bytes preceeded by its length as a varint.
- * @name BufferReader#bytes
- * @function
- * @returns {Buffer} Value read
- */
-
-BufferReader._configure();
+"use strict";
+module.exports = BufferReader;
+
+// extends Reader
+var Reader = require(27);
+(BufferReader.prototype = Object.create(Reader.prototype)).constructor = BufferReader;
+
+var util = require(39);
+
+/**
+ * Constructs a new buffer reader instance.
+ * @classdesc Wire format reader using node buffers.
+ * @extends Reader
+ * @constructor
+ * @param {Buffer} buffer Buffer to read from
+ */
+function BufferReader(buffer) {
+    Reader.call(this, buffer);
+
+    /**
+     * Read buffer.
+     * @name BufferReader#buf
+     * @type {Buffer}
+     */
+}
+
+BufferReader._configure = function () {
+    /* istanbul ignore else */
+    if (util.Buffer)
+        BufferReader.prototype._slice = util.Buffer.prototype.slice;
+};
+
+
+/**
+ * @override
+ */
+BufferReader.prototype.string = function read_string_buffer() {
+    var len = this.uint32(); // modifies pos
+    return this.buf.utf8Slice
+        ? this.buf.utf8Slice(this.pos, this.pos = Math.min(this.pos + len, this.len))
+        : this.buf.toString("utf-8", this.pos, this.pos = Math.min(this.pos + len, this.len));
+};
+
+/**
+ * Reads a sequence of bytes preceeded by its length as a varint.
+ * @name BufferReader#bytes
+ * @function
+ * @returns {Buffer} Value read
+ */
+
+BufferReader._configure();
 
 },{"27":27,"39":39}],29:[function(require,module,exports){
-"use strict";
-module.exports = Root;
-
-// extends Namespace
-var Namespace = require(23);
-((Root.prototype = Object.create(Namespace.prototype)).constructor = Root).className = "Root";
-
-var Field   = require(16),
-    Enum    = require(15),
-    OneOf   = require(25),
-    util    = require(37);
-
-var Type,   // cyclic
-    parse,  // might be excluded
-    common; // "
-
-/**
- * Constructs a new root namespace instance.
- * @classdesc Root namespace wrapping all types, enums, services, sub-namespaces etc. that belong together.
- * @extends NamespaceBase
- * @constructor
- * @param {Object.<string,*>} [options] Top level options
- */
-function Root(options) {
-    Namespace.call(this, "", options);
-
-    /**
-     * Deferred extension fields.
-     * @type {Field[]}
-     */
-    this.deferred = [];
-
-    /**
-     * Resolved file names of loaded files.
-     * @type {string[]}
-     */
-    this.files = [];
-}
-
-/**
- * Loads a namespace descriptor into a root namespace.
- * @param {INamespace} json Nameespace descriptor
- * @param {Root} [root] Root namespace, defaults to create a new one if omitted
- * @returns {Root} Root namespace
- */
-Root.fromJSON = function fromJSON(json, root) {
-    if (!root)
-        root = new Root();
-    if (json.options)
-        root.setOptions(json.options);
-    return root.addJSON(json.nested);
-};
-
-/**
- * Resolves the path of an imported file, relative to the importing origin.
- * This method exists so you can override it with your own logic in case your imports are scattered over multiple directories.
- * @function
- * @param {string} origin The file name of the importing file
- * @param {string} target The file name being imported
- * @returns {string|null} Resolved path to `target` or `null` to skip the file
- */
-Root.prototype.resolvePath = util.path.resolve;
-
-// A symbol-like function to safely signal synchronous loading
-/* istanbul ignore next */
-function SYNC() {} // eslint-disable-line no-empty-function
-
-/**
- * Loads one or multiple .proto or preprocessed .json files into this root namespace and calls the callback.
- * @param {string|string[]} filename Names of one or multiple files to load
- * @param {IParseOptions} options Parse options
- * @param {LoadCallback} callback Callback function
- * @returns {undefined}
- */
-Root.prototype.load = function load(filename, options, callback) {
-    if (typeof options === "function") {
-        callback = options;
-        options = undefined;
-    }
-    var self = this;
-    if (!callback)
-        return util.asPromise(load, self, filename, options);
-
-    var sync = callback === SYNC; // undocumented
-
-    // Finishes loading by calling the callback (exactly once)
-    function finish(err, root) {
-        /* istanbul ignore if */
-        if (!callback)
-            return;
-        var cb = callback;
-        callback = null;
-        if (sync)
-            throw err;
-        cb(err, root);
-    }
-
-    // Bundled definition existence checking
-    function getBundledFileName(filename) {
-        var idx = filename.lastIndexOf("google/protobuf/");
-        if (idx > -1) {
-            var altname = filename.substring(idx);
-            if (altname in common) return altname;
-        }
-        return null;
-    }
-
-    // Processes a single file
-    function process(filename, source) {
-        try {
-            if (util.isString(source) && source.charAt(0) === "{")
-                source = JSON.parse(source);
-            if (!util.isString(source))
-                self.setOptions(source.options).addJSON(source.nested);
-            else {
-                parse.filename = filename;
-                var parsed = parse(source, self, options),
-                    resolved,
-                    i = 0;
-                if (parsed.imports)
-                    for (; i < parsed.imports.length; ++i)
-                        if (resolved = getBundledFileName(parsed.imports[i]) || self.resolvePath(filename, parsed.imports[i]))
-                            fetch(resolved);
-                if (parsed.weakImports)
-                    for (i = 0; i < parsed.weakImports.length; ++i)
-                        if (resolved = getBundledFileName(parsed.weakImports[i]) || self.resolvePath(filename, parsed.weakImports[i]))
-                            fetch(resolved, true);
-            }
-        } catch (err) {
-            finish(err);
-        }
-        if (!sync && !queued)
-            finish(null, self); // only once anyway
-    }
-
-    // Fetches a single file
-    function fetch(filename, weak) {
-
-        // Skip if already loaded / attempted
-        if (self.files.indexOf(filename) > -1)
-            return;
-        self.files.push(filename);
-
-        // Shortcut bundled definitions
-        if (filename in common) {
-            if (sync)
-                process(filename, common[filename]);
-            else {
-                ++queued;
-                setTimeout(function() {
-                    --queued;
-                    process(filename, common[filename]);
-                });
-            }
-            return;
-        }
-
-        // Otherwise fetch from disk or network
-        if (sync) {
-            var source;
-            try {
-                source = util.fs.readFileSync(filename).toString("utf8");
-            } catch (err) {
-                if (!weak)
-                    finish(err);
-                return;
-            }
-            process(filename, source);
-        } else {
-            ++queued;
-            util.fetch(filename, function(err, source) {
-                --queued;
-                /* istanbul ignore if */
-                if (!callback)
-                    return; // terminated meanwhile
-                if (err) {
-                    /* istanbul ignore else */
-                    if (!weak)
-                        finish(err);
-                    else if (!queued) // can't be covered reliably
-                        finish(null, self);
-                    return;
-                }
-                process(filename, source);
-            });
-        }
-    }
-    var queued = 0;
-
-    // Assembling the root namespace doesn't require working type
-    // references anymore, so we can load everything in parallel
-    if (util.isString(filename))
-        filename = [ filename ];
-    for (var i = 0, resolved; i < filename.length; ++i)
-        if (resolved = self.resolvePath("", filename[i]))
-            fetch(resolved);
-
-    if (sync)
-        return self;
-    if (!queued)
-        finish(null, self);
-    return undefined;
-};
-// function load(filename:string, options:IParseOptions, callback:LoadCallback):undefined
-
-/**
- * Loads one or multiple .proto or preprocessed .json files into this root namespace and calls the callback.
- * @function Root#load
- * @param {string|string[]} filename Names of one or multiple files to load
- * @param {LoadCallback} callback Callback function
- * @returns {undefined}
- * @variation 2
- */
-// function load(filename:string, callback:LoadCallback):undefined
-
-/**
- * Loads one or multiple .proto or preprocessed .json files into this root namespace and returns a promise.
- * @function Root#load
- * @param {string|string[]} filename Names of one or multiple files to load
- * @param {IParseOptions} [options] Parse options. Defaults to {@link parse.defaults} when omitted.
- * @returns {Promise<Root>} Promise
- * @variation 3
- */
-// function load(filename:string, [options:IParseOptions]):Promise<Root>
-
-/**
- * Synchronously loads one or multiple .proto or preprocessed .json files into this root namespace (node only).
- * @function Root#loadSync
- * @param {string|string[]} filename Names of one or multiple files to load
- * @param {IParseOptions} [options] Parse options. Defaults to {@link parse.defaults} when omitted.
- * @returns {Root} Root namespace
- * @throws {Error} If synchronous fetching is not supported (i.e. in browsers) or if a file's syntax is invalid
- */
-Root.prototype.loadSync = function loadSync(filename, options) {
-    if (!util.isNode)
-        throw Error("not supported");
-    return this.load(filename, options, SYNC);
-};
-
-/**
- * @override
- */
-Root.prototype.resolveAll = function resolveAll() {
-    if (this.deferred.length)
-        throw Error("unresolvable extensions: " + this.deferred.map(function(field) {
-            return "'extend " + field.extend + "' in " + field.parent.fullName;
-        }).join(", "));
-    return Namespace.prototype.resolveAll.call(this);
-};
-
-// only uppercased (and thus conflict-free) children are exposed, see below
-var exposeRe = /^[A-Z]/;
-
-/**
- * Handles a deferred declaring extension field by creating a sister field to represent it within its extended type.
- * @param {Root} root Root instance
- * @param {Field} field Declaring extension field witin the declaring type
- * @returns {boolean} `true` if successfully added to the extended type, `false` otherwise
- * @inner
- * @ignore
- */
-function tryHandleExtension(root, field) {
-    var extendedType = field.parent.lookup(field.extend);
-    if (extendedType) {
-        var sisterField = new Field(field.fullName, field.id, field.type, field.rule, undefined, field.options);
-        sisterField.declaringField = field;
-        field.extensionField = sisterField;
-        extendedType.add(sisterField);
-        return true;
-    }
-    return false;
-}
-
-/**
- * Called when any object is added to this root or its sub-namespaces.
- * @param {ReflectionObject} object Object added
- * @returns {undefined}
- * @private
- */
-Root.prototype._handleAdd = function _handleAdd(object) {
-    if (object instanceof Field) {
-
-        if (/* an extension field (implies not part of a oneof) */ object.extend !== undefined && /* not already handled */ !object.extensionField)
-            if (!tryHandleExtension(this, object))
-                this.deferred.push(object);
-
-    } else if (object instanceof Enum) {
-
-        if (exposeRe.test(object.name))
-            object.parent[object.name] = object.values; // expose enum values as property of its parent
-
-    } else if (!(object instanceof OneOf)) /* everything else is a namespace */ {
-
-        if (object instanceof Type) // Try to handle any deferred extensions
-            for (var i = 0; i < this.deferred.length;)
-                if (tryHandleExtension(this, this.deferred[i]))
-                    this.deferred.splice(i, 1);
-                else
-                    ++i;
-        for (var j = 0; j < /* initializes */ object.nestedArray.length; ++j) // recurse into the namespace
-            this._handleAdd(object._nestedArray[j]);
-        if (exposeRe.test(object.name))
-            object.parent[object.name] = object; // expose namespace as property of its parent
-    }
-
-    // The above also adds uppercased (and thus conflict-free) nested types, services and enums as
-    // properties of namespaces just like static code does. This allows using a .d.ts generated for
-    // a static module with reflection-based solutions where the condition is met.
-};
-
-/**
- * Called when any object is removed from this root or its sub-namespaces.
- * @param {ReflectionObject} object Object removed
- * @returns {undefined}
- * @private
- */
-Root.prototype._handleRemove = function _handleRemove(object) {
-    if (object instanceof Field) {
-
-        if (/* an extension field */ object.extend !== undefined) {
-            if (/* already handled */ object.extensionField) { // remove its sister field
-                object.extensionField.parent.remove(object.extensionField);
-                object.extensionField = null;
-            } else { // cancel the extension
-                var index = this.deferred.indexOf(object);
-                /* istanbul ignore else */
-                if (index > -1)
-                    this.deferred.splice(index, 1);
-            }
-        }
-
-    } else if (object instanceof Enum) {
-
-        if (exposeRe.test(object.name))
-            delete object.parent[object.name]; // unexpose enum values
-
-    } else if (object instanceof Namespace) {
-
-        for (var i = 0; i < /* initializes */ object.nestedArray.length; ++i) // recurse into the namespace
-            this._handleRemove(object._nestedArray[i]);
-
-        if (exposeRe.test(object.name))
-            delete object.parent[object.name]; // unexpose namespaces
-
-    }
-};
-
-// Sets up cyclic dependencies (called in index-light)
-Root._configure = function(Type_, parse_, common_) {
-    Type   = Type_;
-    parse  = parse_;
-    common = common_;
-};
-=======
-"use strict";
-module.exports = parse;
-
-parse.filename = null;
-parse.defaults = { keepCase: false };
-
-var tokenize  = require(34),
-    Root      = require(29),
-    Type      = require(35),
-    Field     = require(16),
-    MapField  = require(20),
-    OneOf     = require(25),
-    Enum      = require(15),
-    Service   = require(33),
-    Method    = require(22),
-    types     = require(36),
-    util      = require(37);
-
-var base10Re    = /^[1-9][0-9]*$/,
-    base10NegRe = /^-?[1-9][0-9]*$/,
-    base16Re    = /^0[x][0-9a-fA-F]+$/,
-    base16NegRe = /^-?0[x][0-9a-fA-F]+$/,
-    base8Re     = /^0[0-7]+$/,
-    base8NegRe  = /^-?0[0-7]+$/,
-    numberRe    = /^(?![eE])[0-9]*(?:\.[0-9]*)?(?:[eE][+-]?[0-9]+)?$/,
-    nameRe      = /^[a-zA-Z_][a-zA-Z_0-9]*$/,
-    typeRefRe   = /^(?:\.?[a-zA-Z_][a-zA-Z_0-9]*)(?:\.[a-zA-Z_][a-zA-Z_0-9]*)*$/,
-    fqTypeRefRe = /^(?:\.[a-zA-Z_][a-zA-Z_0-9]*)+$/;
->>>>>>> 0f8008c9
-
-/**
- * Result object returned from {@link parse}.
- * @interface IParserResult
- * @property {string|undefined} package Package name, if declared
- * @property {string[]|undefined} imports Imports, if any
- * @property {string[]|undefined} weakImports Weak imports, if any
- * @property {string|undefined} syntax Syntax, if specified (either `"proto2"` or `"proto3"`)
- * @property {Root} root Populated root instance
- */
-
-/**
- * Options modifying the behavior of {@link parse}.
- * @interface IParseOptions
- * @property {boolean} [keepCase=false] Keeps field casing instead of converting to camel case
- * @property {boolean} [alternateCommentMode=false] Recognize double-slash comments in addition to doc-block comments.
- */
-
-/**
- * Options modifying the behavior of JSON serialization.
- * @interface IToJSONOptions
- * @property {boolean} [keepComments=false] Serializes comments.
- */
-
-/**
- * Parses the given .proto source and returns an object with the parsed contents.
- * @param {string} source Source contents
- * @param {Root} root Root to populate
- * @param {IParseOptions} [options] Parse options. Defaults to {@link parse.defaults} when omitted.
- * @returns {IParserResult} Parser result
- * @property {string} filename=null Currently processing file name for error reporting, if known
- * @property {IParseOptions} defaults Default {@link IParseOptions}
- */
-function parse(source, root, options) {
-    /* eslint-disable callback-return */
-    if (!(root instanceof Root)) {
-        options = root;
-        root = new Root();
-    }
-    if (!options)
-        options = parse.defaults;
-
-    var tn = tokenize(source, options.alternateCommentMode || false),
-        next = tn.next,
-        push = tn.push,
-        peek = tn.peek,
-        skip = tn.skip,
-        cmnt = tn.cmnt;
-
-    var head = true,
-        pkg,
-        imports,
-        weakImports,
-        syntax,
-        isProto3 = false;
-
-    var ptr = root;
-
-    var applyCase = options.keepCase ? function(name) { return name; } : util.camelCase;
-
-    /* istanbul ignore next */
-    function illegal(token, name, insideTryCatch) {
-        var filename = parse.filename;
-        if (!insideTryCatch)
-            parse.filename = null;
-        return Error("illegal " + (name || "token") + " '" + token + "' (" + (filename ? filename + ", " : "") + "line " + tn.line + ")");
-    }
-
-    function readString() {
-        var values = [],
-            token;
-        do {
-            /* istanbul ignore if */
-            if ((token = next()) !== "\"" && token !== "'")
-                throw illegal(token);
-
-            values.push(next());
-            skip(token);
-            token = peek();
-        } while (token === "\"" || token === "'");
-        return values.join("");
-    }
-
-    function readValue(acceptTypeRef) {
-        var token = next();
-        switch (token) {
-            case "'":
-            case "\"":
-                push(token);
-                return readString();
-            case "true": case "TRUE":
-                return true;
-            case "false": case "FALSE":
-                return false;
-        }
-        try {
-            return parseNumber(token, /* insideTryCatch */ true);
-        } catch (e) {
-
-            /* istanbul ignore else */
-            if (acceptTypeRef && typeRefRe.test(token))
-                return token;
-
-            /* istanbul ignore next */
-            throw illegal(token, "value");
-        }
-    }
-
-    function readRanges(target, acceptStrings) {
-        var token, start;
-        do {
-            if (acceptStrings && ((token = peek()) === "\"" || token === "'"))
-                target.push(readString());
-            else
-                target.push([ start = parseId(next()), skip("to", true) ? parseId(next()) : start ]);
-        } while (skip(",", true));
-        skip(";");
-    }
-
-    function parseNumber(token, insideTryCatch) {
-        var sign = 1;
-        if (token.charAt(0) === "-") {
-            sign = -1;
-            token = token.substring(1);
-        }
-        switch (token) {
-            case "inf": case "INF": case "Inf":
-                return sign * Infinity;
-            case "nan": case "NAN": case "Nan": case "NaN":
-                return NaN;
-            case "0":
-                return 0;
-        }
-        if (base10Re.test(token))
-            return sign * parseInt(token, 10);
-        if (base16Re.test(token))
-            return sign * parseInt(token, 16);
-        if (base8Re.test(token))
-            return sign * parseInt(token, 8);
-
-        /* istanbul ignore else */
-        if (numberRe.test(token))
-            return sign * parseFloat(token);
-
-        /* istanbul ignore next */
-        throw illegal(token, "number", insideTryCatch);
-    }
-
-    function parseId(token, acceptNegative) {
-        switch (token) {
-            case "max": case "MAX": case "Max":
-                return 536870911;
-            case "0":
-                return 0;
-        }
-
-        /* istanbul ignore if */
-        if (!acceptNegative && token.charAt(0) === "-")
-            throw illegal(token, "id");
-
-        if (base10NegRe.test(token))
-            return parseInt(token, 10);
-        if (base16NegRe.test(token))
-            return parseInt(token, 16);
-
-        /* istanbul ignore else */
-        if (base8NegRe.test(token))
-            return parseInt(token, 8);
-
-        /* istanbul ignore next */
-        throw illegal(token, "id");
-    }
-
-    function parsePackage() {
-
-        /* istanbul ignore if */
-        if (pkg !== undefined)
-            throw illegal("package");
-
-        pkg = next();
-
-        /* istanbul ignore if */
-        if (!typeRefRe.test(pkg))
-            throw illegal(pkg, "name");
-
-        ptr = ptr.define(pkg);
-        skip(";");
-    }
-
-    function parseImport() {
-        var token = peek();
-        var whichImports;
-        switch (token) {
-            case "weak":
-                whichImports = weakImports || (weakImports = []);
-                next();
-                break;
-            case "public":
-                next();
-                // eslint-disable-line no-fallthrough
-            default:
-                whichImports = imports || (imports = []);
-                break;
-        }
-        token = readString();
-        skip(";");
-        whichImports.push(token);
-    }
-
-    function parseSyntax() {
-        skip("=");
-        syntax = readString();
-        isProto3 = syntax === "proto3";
-
-        /* istanbul ignore if */
-        if (!isProto3 && syntax !== "proto2")
-            throw illegal(syntax, "syntax");
-
-        skip(";");
-    }
-
-    function parseCommon(parent, token) {
-        switch (token) {
-
-            case "option":
-                parseOption(parent, token);
-                skip(";");
-                return true;
-
-            case "message":
-                parseType(parent, token);
-                return true;
-
-            case "enum":
-                parseEnum(parent, token);
-                return true;
-
-            case "service":
-                parseService(parent, token);
-                return true;
-
-            case "extend":
-                parseExtension(parent, token);
-                return true;
-        }
-        return false;
-    }
-
-    function ifBlock(obj, fnIf, fnElse) {
-        var trailingLine = tn.line;
-        if (obj) {
-            obj.comment = cmnt(); // try block-type comment
-            obj.filename = parse.filename;
-        }
-        if (skip("{", true)) {
-            var token;
-            while ((token = next()) !== "}")
-                fnIf(token);
-            skip(";", true);
-        } else {
-            if (fnElse)
-                fnElse();
-            skip(";");
-            if (obj && typeof obj.comment !== "string")
-                obj.comment = cmnt(trailingLine); // try line-type comment if no block
-        }
-    }
-
-    function parseType(parent, token) {
-
-        /* istanbul ignore if */
-        if (!nameRe.test(token = next()))
-            throw illegal(token, "type name");
-
-        var type = new Type(token);
-        ifBlock(type, function parseType_block(token) {
-            if (parseCommon(type, token))
-                return;
-
-            switch (token) {
-
-                case "map":
-                    parseMapField(type, token);
-                    break;
-
-                case "required":
-                case "optional":
-                case "repeated":
-                    parseField(type, token);
-                    break;
-
-                case "oneof":
-                    parseOneOf(type, token);
-                    break;
-
-                case "extensions":
-                    readRanges(type.extensions || (type.extensions = []));
-                    break;
-
-                case "reserved":
-                    readRanges(type.reserved || (type.reserved = []), true);
-                    break;
-
-                default:
-                    /* istanbul ignore if */
-                    if (!isProto3 || !typeRefRe.test(token))
-                        throw illegal(token);
-
-                    push(token);
-                    parseField(type, "optional");
-                    break;
-            }
-        });
-        parent.add(type);
-    }
-
-    function parseField(parent, rule, extend) {
-        var type = next();
-        if (type === "group") {
-            parseGroup(parent, rule);
-            return;
-        }
-
-        /* istanbul ignore if */
-        if (!typeRefRe.test(type))
-            throw illegal(type, "type");
-
-        var name = next();
-
-        /* istanbul ignore if */
-        if (!nameRe.test(name))
-            throw illegal(name, "name");
-
-        name = applyCase(name);
-        skip("=");
-
-        var field = new Field(name, parseId(next()), type, rule, extend);
-        ifBlock(field, function parseField_block(token) {
-
-            /* istanbul ignore else */
-            if (token === "option") {
-                parseOption(field, token);
-                skip(";");
-            } else
-                throw illegal(token);
-
-        }, function parseField_line() {
-            parseInlineOptions(field);
-        });
-        parent.add(field);
-
-        // JSON defaults to packed=true if not set so we have to set packed=false explicity when
-        // parsing proto2 descriptors without the option, where applicable. This must be done for
-        // all known packable types and anything that could be an enum (= is not a basic type).
-        if (!isProto3 && field.repeated && (types.packed[type] !== undefined || types.basic[type] === undefined))
-            field.setOption("packed", false, /* ifNotSet */ true);
-    }
-
-    function parseGroup(parent, rule) {
-        var name = next();
-
-        /* istanbul ignore if */
-        if (!nameRe.test(name))
-            throw illegal(name, "name");
-
-        var fieldName = util.lcFirst(name);
-        if (name === fieldName)
-            name = util.ucFirst(name);
-        skip("=");
-        var id = parseId(next());
-        var type = new Type(name);
-        type.group = true;
-        var field = new Field(fieldName, id, name, rule);
-        field.filename = parse.filename;
-        ifBlock(type, function parseGroup_block(token) {
-            switch (token) {
-
-                case "option":
-                    parseOption(type, token);
-                    skip(";");
-                    break;
-
-                case "required":
-                case "optional":
-                case "repeated":
-                    parseField(type, token);
-                    break;
-
-                /* istanbul ignore next */
-                default:
-                    throw illegal(token); // there are no groups with proto3 semantics
-            }
-        });
-        parent.add(type)
-              .add(field);
-    }
-
-    function parseMapField(parent) {
-        skip("<");
-        var keyType = next();
-
-        /* istanbul ignore if */
-        if (types.mapKey[keyType] === undefined)
-            throw illegal(keyType, "type");
-
-        skip(",");
-        var valueType = next();
-
-        /* istanbul ignore if */
-        if (!typeRefRe.test(valueType))
-            throw illegal(valueType, "type");
-
-        skip(">");
-        var name = next();
-
-        /* istanbul ignore if */
-        if (!nameRe.test(name))
-            throw illegal(name, "name");
-
-        skip("=");
-        var field = new MapField(applyCase(name), parseId(next()), keyType, valueType);
-        ifBlock(field, function parseMapField_block(token) {
-
-            /* istanbul ignore else */
-            if (token === "option") {
-                parseOption(field, token);
-                skip(";");
-            } else
-                throw illegal(token);
-
-        }, function parseMapField_line() {
-            parseInlineOptions(field);
-        });
-        parent.add(field);
-    }
-
-    function parseOneOf(parent, token) {
-
-        /* istanbul ignore if */
-        if (!nameRe.test(token = next()))
-            throw illegal(token, "name");
-
-        var oneof = new OneOf(applyCase(token));
-        ifBlock(oneof, function parseOneOf_block(token) {
-            if (token === "option") {
-                parseOption(oneof, token);
-                skip(";");
-            } else {
-                push(token);
-                parseField(oneof, "optional");
-            }
-        });
-        parent.add(oneof);
-    }
-
-    function parseEnum(parent, token) {
-
-        /* istanbul ignore if */
-        if (!nameRe.test(token = next()))
-            throw illegal(token, "name");
-
-        var enm = new Enum(token);
-        ifBlock(enm, function parseEnum_block(token) {
-          switch(token) {
-            case "option":
-              parseOption(enm, token);
-              skip(";");
-              break;
-
-            case "reserved":
-              readRanges(enm.reserved || (enm.reserved = []), true);
-              break;
-
-            default:
-              parseEnumValue(enm, token);
-          }
-        });
-        parent.add(enm);
-    }
-
-    function parseEnumValue(parent, token) {
-
-        /* istanbul ignore if */
-        if (!nameRe.test(token))
-            throw illegal(token, "name");
-
-        skip("=");
-        var value = parseId(next(), true),
-            dummy = {};
-        ifBlock(dummy, function parseEnumValue_block(token) {
-
-            /* istanbul ignore else */
-            if (token === "option") {
-                parseOption(dummy, token); // skip
-                skip(";");
-            } else
-                throw illegal(token);
-
-        }, function parseEnumValue_line() {
-            parseInlineOptions(dummy); // skip
-        });
-        parent.add(token, value, dummy.comment);
-    }
-
-    function parseOption(parent, token) {
-        var isCustom = skip("(", true);
-
-        /* istanbul ignore if */
-        if (!typeRefRe.test(token = next()))
-            throw illegal(token, "name");
-
-        var name = token;
-        if (isCustom) {
-            skip(")");
-            name = "(" + name + ")";
-            token = peek();
-            if (fqTypeRefRe.test(token)) {
-                name += token;
-                next();
-            }
-        }
-        skip("=");
-        parseOptionValue(parent, name);
-    }
-
-    function parseOptionValue(parent, name) {
-        if (skip("{", true)) { // { a: "foo" b { c: "bar" } }
-            do {
-                /* istanbul ignore if */
-                if (!nameRe.test(token = next()))
-                    throw illegal(token, "name");
-
-                if (peek() === "{")
-                    parseOptionValue(parent, name + "." + token);
-                else {
-                    skip(":");
-                    if (peek() === "{")
-                        parseOptionValue(parent, name + "." + token);
-                    else
-                        setOption(parent, name + "." + token, readValue(true));
-                }
-                skip(",", true);
-            } while (!skip("}", true));
-        } else
-            setOption(parent, name, readValue(true));
-        // Does not enforce a delimiter to be universal
-    }
-
-    function setOption(parent, name, value) {
-        if (parent.setOption)
-            parent.setOption(name, value);
-    }
-
-    function parseInlineOptions(parent) {
-        if (skip("[", true)) {
-            do {
-                parseOption(parent, "option");
-            } while (skip(",", true));
-            skip("]");
-        }
-        return parent;
-    }
-
-    function parseService(parent, token) {
-
-        /* istanbul ignore if */
-        if (!nameRe.test(token = next()))
-            throw illegal(token, "service name");
-
-        var service = new Service(token);
-        ifBlock(service, function parseService_block(token) {
-            if (parseCommon(service, token))
-                return;
-
-            /* istanbul ignore else */
-            if (token === "rpc")
-                parseMethod(service, token);
-            else
-                throw illegal(token);
-        });
-        parent.add(service);
-    }
-
-    function parseMethod(parent, token) {
-        var type = token;
-
-        /* istanbul ignore if */
-        if (!nameRe.test(token = next()))
-            throw illegal(token, "name");
-
-        var name = token,
-            requestType, requestStream,
-            responseType, responseStream;
-
-        skip("(");
-        if (skip("stream", true))
-            requestStream = true;
-
-        /* istanbul ignore if */
-        if (!typeRefRe.test(token = next()))
-            throw illegal(token);
-
-        requestType = token;
-        skip(")"); skip("returns"); skip("(");
-        if (skip("stream", true))
-            responseStream = true;
-
-        /* istanbul ignore if */
-        if (!typeRefRe.test(token = next()))
-            throw illegal(token);
-
-        responseType = token;
-        skip(")");
-
-        var method = new Method(name, type, requestType, responseType, requestStream, responseStream);
-        ifBlock(method, function parseMethod_block(token) {
-
-            /* istanbul ignore else */
-            if (token === "option") {
-                parseOption(method, token);
-                skip(";");
-            } else
-                throw illegal(token);
-
-        });
-        parent.add(method);
-    }
-
-    function parseExtension(parent, token) {
-
-        /* istanbul ignore if */
-        if (!typeRefRe.test(token = next()))
-            throw illegal(token, "reference");
-
-        var reference = token;
-        ifBlock(null, function parseExtension_block(token) {
-            switch (token) {
-
-                case "required":
-                case "repeated":
-                case "optional":
-                    parseField(parent, token, reference);
-                    break;
-
-                default:
-                    /* istanbul ignore if */
-                    if (!isProto3 || !typeRefRe.test(token))
-                        throw illegal(token);
-                    push(token);
-                    parseField(parent, "optional", reference);
-                    break;
-            }
-        });
-    }
-
-    var token;
-    while ((token = next()) !== null) {
-        switch (token) {
-
-            case "package":
-
-                /* istanbul ignore if */
-                if (!head)
-                    throw illegal(token);
-
-                parsePackage();
-                break;
-
-            case "import":
-
-                /* istanbul ignore if */
-                if (!head)
-                    throw illegal(token);
-
-                parseImport();
-                break;
-
-            case "syntax":
-
-                /* istanbul ignore if */
-                if (!head)
-                    throw illegal(token);
-
-                parseSyntax();
-                break;
-
-            case "option":
-
-                /* istanbul ignore if */
-                if (!head)
-                    throw illegal(token);
-
-                parseOption(ptr, token);
-                skip(";");
-                break;
-
-            default:
-
-                /* istanbul ignore else */
-                if (parseCommon(ptr, token)) {
-                    head = false;
-                    continue;
-                }
-
-                /* istanbul ignore next */
-                throw illegal(token);
-        }
-    }
-
-    parse.filename = null;
-    return {
-        "package"     : pkg,
-        "imports"     : imports,
-         weakImports  : weakImports,
-         syntax       : syntax,
-         root         : root
-    };
-}
-
-/**
- * Parses the given .proto source and returns an object with the parsed contents.
- * @name parse
- * @function
- * @param {string} source Source contents
- * @param {IParseOptions} [options] Parse options. Defaults to {@link parse.defaults} when omitted.
- * @returns {IParserResult} Parser result
- * @property {string} filename=null Currently processing file name for error reporting, if known
- * @property {IParseOptions} defaults Default {@link IParseOptions}
- * @variation 2
- */
-
-},{"15":15,"16":16,"20":20,"22":22,"25":25,"29":29,"33":33,"34":34,"35":35,"36":36,"37":37}],27:[function(require,module,exports){
-"use strict";
-module.exports = Reader;
-
-var util      = require(39);
-
-var BufferReader; // cyclic
-
-var LongBits  = util.LongBits,
-    utf8      = util.utf8;
-
-/* istanbul ignore next */
-function indexOutOfRange(reader, writeLength) {
-    return RangeError("index out of range: " + reader.pos + " + " + (writeLength || 1) + " > " + reader.len);
-}
-
-/**
- * Constructs a new reader instance using the specified buffer.
- * @classdesc Wire format reader using `Uint8Array` if available, otherwise `Array`.
- * @constructor
- * @param {Uint8Array} buffer Buffer to read from
- */
-function Reader(buffer) {
-
-    /**
-     * Read buffer.
-     * @type {Uint8Array}
-     */
-    this.buf = buffer;
-
-    /**
-     * Read buffer position.
-     * @type {number}
-     */
-    this.pos = 0;
-
-    /**
-     * Read buffer length.
-     * @type {number}
-     */
-    this.len = buffer.length;
-}
-
-var create_array = typeof Uint8Array !== "undefined"
-    ? function create_typed_array(buffer) {
-        if (buffer instanceof Uint8Array || Array.isArray(buffer))
-            return new Reader(buffer);
-        throw Error("illegal buffer");
-    }
-    /* istanbul ignore next */
-    : function create_array(buffer) {
-        if (Array.isArray(buffer))
-            return new Reader(buffer);
-        throw Error("illegal buffer");
-    };
-
-/**
- * Creates a new reader using the specified buffer.
- * @function
- * @param {Uint8Array|Buffer} buffer Buffer to read from
- * @returns {Reader|BufferReader} A {@link BufferReader} if `buffer` is a Buffer, otherwise a {@link Reader}
- * @throws {Error} If `buffer` is not a valid buffer
- */
-Reader.create = util.Buffer
-    ? function create_buffer_setup(buffer) {
-        return (Reader.create = function create_buffer(buffer) {
-            return util.Buffer.isBuffer(buffer)
-                ? new BufferReader(buffer)
-                /* istanbul ignore next */
-                : create_array(buffer);
-        })(buffer);
-    }
-    /* istanbul ignore next */
-    : create_array;
-
-Reader.prototype._slice = util.Array.prototype.subarray || /* istanbul ignore next */ util.Array.prototype.slice;
-
-/**
- * Reads a varint as an unsigned 32 bit value.
- * @function
- * @returns {number} Value read
- */
-Reader.prototype.uint32 = (function read_uint32_setup() {
-    var value = 4294967295; // optimizer type-hint, tends to deopt otherwise (?!)
-    return function read_uint32() {
-        value = (         this.buf[this.pos] & 127       ) >>> 0; if (this.buf[this.pos++] < 128) return value;
-        value = (value | (this.buf[this.pos] & 127) <<  7) >>> 0; if (this.buf[this.pos++] < 128) return value;
-        value = (value | (this.buf[this.pos] & 127) << 14) >>> 0; if (this.buf[this.pos++] < 128) return value;
-        value = (value | (this.buf[this.pos] & 127) << 21) >>> 0; if (this.buf[this.pos++] < 128) return value;
-        value = (value | (this.buf[this.pos] &  15) << 28) >>> 0; if (this.buf[this.pos++] < 128) return value;
-
-        /* istanbul ignore if */
-        if ((this.pos += 5) > this.len) {
-            this.pos = this.len;
-            throw indexOutOfRange(this, 10);
-        }
-        return value;
-    };
-})();
-
-/**
- * Reads a varint as a signed 32 bit value.
- * @returns {number} Value read
- */
-Reader.prototype.int32 = function read_int32() {
-    return this.uint32() | 0;
-};
-
-/**
- * Reads a zig-zag encoded varint as a signed 32 bit value.
- * @returns {number} Value read
- */
-Reader.prototype.sint32 = function read_sint32() {
-    var value = this.uint32();
-    return value >>> 1 ^ -(value & 1) | 0;
-};
-
-/* eslint-disable no-invalid-this */
-
-function readLongVarint() {
-    // tends to deopt with local vars for octet etc.
-    var bits = new LongBits(0, 0);
-    var i = 0;
-    if (this.len - this.pos > 4) { // fast route (lo)
-        for (; i < 4; ++i) {
-            // 1st..4th
-            bits.lo = (bits.lo | (this.buf[this.pos] & 127) << i * 7) >>> 0;
-            if (this.buf[this.pos++] < 128)
-                return bits;
-        }
-        // 5th
-        bits.lo = (bits.lo | (this.buf[this.pos] & 127) << 28) >>> 0;
-        bits.hi = (bits.hi | (this.buf[this.pos] & 127) >>  4) >>> 0;
-        if (this.buf[this.pos++] < 128)
-            return bits;
-        i = 0;
-    } else {
-        for (; i < 3; ++i) {
-            /* istanbul ignore if */
-            if (this.pos >= this.len)
-                throw indexOutOfRange(this);
-            // 1st..3th
-            bits.lo = (bits.lo | (this.buf[this.pos] & 127) << i * 7) >>> 0;
-            if (this.buf[this.pos++] < 128)
-                return bits;
-        }
-        // 4th
-        bits.lo = (bits.lo | (this.buf[this.pos++] & 127) << i * 7) >>> 0;
-        return bits;
-    }
-    if (this.len - this.pos > 4) { // fast route (hi)
-        for (; i < 5; ++i) {
-            // 6th..10th
-            bits.hi = (bits.hi | (this.buf[this.pos] & 127) << i * 7 + 3) >>> 0;
-            if (this.buf[this.pos++] < 128)
-                return bits;
-        }
-    } else {
-        for (; i < 5; ++i) {
-            /* istanbul ignore if */
-            if (this.pos >= this.len)
-                throw indexOutOfRange(this);
-            // 6th..10th
-            bits.hi = (bits.hi | (this.buf[this.pos] & 127) << i * 7 + 3) >>> 0;
-            if (this.buf[this.pos++] < 128)
-                return bits;
-        }
-    }
-    /* istanbul ignore next */
-    throw Error("invalid varint encoding");
-}
-
-/* eslint-enable no-invalid-this */
-
-/**
- * Reads a varint as a signed 64 bit value.
- * @name Reader#int64
- * @function
- * @returns {Long} Value read
- */
-
-/**
- * Reads a varint as an unsigned 64 bit value.
- * @name Reader#uint64
- * @function
- * @returns {Long} Value read
- */
-
-/**
- * Reads a zig-zag encoded varint as a signed 64 bit value.
- * @name Reader#sint64
- * @function
- * @returns {Long} Value read
- */
-
-/**
- * Reads a varint as a boolean.
- * @returns {boolean} Value read
- */
-Reader.prototype.bool = function read_bool() {
-    return this.uint32() !== 0;
-};
-
-function readFixed32_end(buf, end) { // note that this uses `end`, not `pos`
-    return (buf[end - 4]
-          | buf[end - 3] << 8
-          | buf[end - 2] << 16
-          | buf[end - 1] << 24) >>> 0;
-}
-
-/**
- * Reads fixed 32 bits as an unsigned 32 bit integer.
- * @returns {number} Value read
- */
-Reader.prototype.fixed32 = function read_fixed32() {
-
-    /* istanbul ignore if */
-    if (this.pos + 4 > this.len)
-        throw indexOutOfRange(this, 4);
-
-    return readFixed32_end(this.buf, this.pos += 4);
-};
-
-/**
- * Reads fixed 32 bits as a signed 32 bit integer.
- * @returns {number} Value read
- */
-Reader.prototype.sfixed32 = function read_sfixed32() {
-
-    /* istanbul ignore if */
-    if (this.pos + 4 > this.len)
-        throw indexOutOfRange(this, 4);
-
-    return readFixed32_end(this.buf, this.pos += 4) | 0;
-};
-
-/* eslint-disable no-invalid-this */
-
-function readFixed64(/* this: Reader */) {
-
-    /* istanbul ignore if */
-    if (this.pos + 8 > this.len)
-        throw indexOutOfRange(this, 8);
-
-    return new LongBits(readFixed32_end(this.buf, this.pos += 4), readFixed32_end(this.buf, this.pos += 4));
-}
-
-/* eslint-enable no-invalid-this */
-
-/**
- * Reads fixed 64 bits.
- * @name Reader#fixed64
- * @function
- * @returns {Long} Value read
- */
-
-/**
- * Reads zig-zag encoded fixed 64 bits.
- * @name Reader#sfixed64
- * @function
- * @returns {Long} Value read
- */
-
-/**
- * Reads a float (32 bit) as a number.
- * @function
- * @returns {number} Value read
- */
-Reader.prototype.float = function read_float() {
-
-    /* istanbul ignore if */
-    if (this.pos + 4 > this.len)
-        throw indexOutOfRange(this, 4);
-
-    var value = util.float.readFloatLE(this.buf, this.pos);
-    this.pos += 4;
-    return value;
-};
-
-/**
- * Reads a double (64 bit float) as a number.
- * @function
- * @returns {number} Value read
- */
-Reader.prototype.double = function read_double() {
-
-    /* istanbul ignore if */
-    if (this.pos + 8 > this.len)
-        throw indexOutOfRange(this, 4);
-
-    var value = util.float.readDoubleLE(this.buf, this.pos);
-    this.pos += 8;
-    return value;
-};
-
-/**
- * Reads a sequence of bytes preceeded by its length as a varint.
- * @returns {Uint8Array} Value read
- */
-Reader.prototype.bytes = function read_bytes() {
-    var length = this.uint32(),
-        start  = this.pos,
-        end    = this.pos + length;
-
-    /* istanbul ignore if */
-    if (end > this.len)
-        throw indexOutOfRange(this, length);
-
-    this.pos += length;
-    if (Array.isArray(this.buf)) // plain array
-        return this.buf.slice(start, end);
-    return start === end // fix for IE 10/Win8 and others' subarray returning array of size 1
-        ? new this.buf.constructor(0)
-        : this._slice.call(this.buf, start, end);
-};
-
-/**
- * Reads a string preceeded by its byte length as a varint.
- * @returns {string} Value read
- */
-Reader.prototype.string = function read_string() {
-    var bytes = this.bytes();
-    return utf8.read(bytes, 0, bytes.length);
-};
-
-/**
- * Skips the specified number of bytes if specified, otherwise skips a varint.
- * @param {number} [length] Length if known, otherwise a varint is assumed
- * @returns {Reader} `this`
- */
-Reader.prototype.skip = function skip(length) {
-    if (typeof length === "number") {
-        /* istanbul ignore if */
-        if (this.pos + length > this.len)
-            throw indexOutOfRange(this, length);
-        this.pos += length;
-    } else {
-        do {
-            /* istanbul ignore if */
-            if (this.pos >= this.len)
-                throw indexOutOfRange(this);
-        } while (this.buf[this.pos++] & 128);
-    }
-    return this;
-};
-
-/**
- * Skips the next element of the specified wire type.
- * @param {number} wireType Wire type received
- * @returns {Reader} `this`
- */
-Reader.prototype.skipType = function(wireType) {
-    switch (wireType) {
-        case 0:
-            this.skip();
-            break;
-        case 1:
-            this.skip(8);
-            break;
-        case 2:
-            this.skip(this.uint32());
-            break;
-        case 3:
-            while ((wireType = this.uint32() & 7) !== 4) {
-                this.skipType(wireType);
-            }
-            break;
-        case 5:
-            this.skip(4);
-            break;
-
-        /* istanbul ignore next */
-        default:
-            throw Error("invalid wire type " + wireType + " at offset " + this.pos);
-    }
-    return this;
-};
-
-Reader._configure = function(BufferReader_) {
-    BufferReader = BufferReader_;
-
-    var fn = util.Long ? "toLong" : /* istanbul ignore next */ "toNumber";
-    util.merge(Reader.prototype, {
-
-        int64: function read_int64() {
-            return readLongVarint.call(this)[fn](false);
-        },
-
-        uint64: function read_uint64() {
-            return readLongVarint.call(this)[fn](true);
-        },
-
-        sint64: function read_sint64() {
-            return readLongVarint.call(this).zzDecode()[fn](false);
-        },
-
-        fixed64: function read_fixed64() {
-            return readFixed64.call(this)[fn](true);
-        },
-
-        sfixed64: function read_sfixed64() {
-            return readFixed64.call(this)[fn](false);
-        }
-
-    });
-};
-
-},{"39":39}],28:[function(require,module,exports){
-"use strict";
-module.exports = BufferReader;
-
-// extends Reader
-var Reader = require(27);
-(BufferReader.prototype = Object.create(Reader.prototype)).constructor = BufferReader;
-
-var util = require(39);
-
-/**
- * Constructs a new buffer reader instance.
- * @classdesc Wire format reader using node buffers.
- * @extends Reader
- * @constructor
- * @param {Buffer} buffer Buffer to read from
- */
-function BufferReader(buffer) {
-    Reader.call(this, buffer);
-
-    /**
-     * Read buffer.
-     * @name BufferReader#buf
-     * @type {Buffer}
-     */
-}
-
-/* istanbul ignore else */
-if (util.Buffer)
-    BufferReader.prototype._slice = util.Buffer.prototype.slice;
-
-/**
- * @override
- */
-BufferReader.prototype.string = function read_string_buffer() {
-    var len = this.uint32(); // modifies pos
-    return this.buf.utf8Slice(this.pos, this.pos = Math.min(this.pos + len, this.len));
-};
-
-/**
- * Reads a sequence of bytes preceeded by its length as a varint.
- * @name BufferReader#bytes
- * @function
- * @returns {Buffer} Value read
- */
-
-},{"27":27,"39":39}],29:[function(require,module,exports){
-"use strict";
-module.exports = Root;
-
-// extends Namespace
-var Namespace = require(23);
-((Root.prototype = Object.create(Namespace.prototype)).constructor = Root).className = "Root";
-
-var Field   = require(16),
-    Enum    = require(15),
-    OneOf   = require(25),
-    util    = require(37);
-
-var Type,   // cyclic
-    parse,  // might be excluded
-    common; // "
-
-/**
- * Constructs a new root namespace instance.
- * @classdesc Root namespace wrapping all types, enums, services, sub-namespaces etc. that belong together.
- * @extends NamespaceBase
- * @constructor
- * @param {Object.<string,*>} [options] Top level options
- */
-function Root(options) {
-    Namespace.call(this, "", options);
-
-    /**
-     * Deferred extension fields.
-     * @type {Field[]}
-     */
-    this.deferred = [];
-
-    /**
-     * Resolved file names of loaded files.
-     * @type {string[]}
-     */
-    this.files = [];
-}
-
-/**
- * Loads a namespace descriptor into a root namespace.
- * @param {INamespace} json Nameespace descriptor
- * @param {Root} [root] Root namespace, defaults to create a new one if omitted
- * @returns {Root} Root namespace
- */
-Root.fromJSON = function fromJSON(json, root) {
-    if (!root)
-        root = new Root();
-    if (json.options)
-        root.setOptions(json.options);
-    return root.addJSON(json.nested);
-};
-
-/**
- * Resolves the path of an imported file, relative to the importing origin.
- * This method exists so you can override it with your own logic in case your imports are scattered over multiple directories.
- * @function
- * @param {string} origin The file name of the importing file
- * @param {string} target The file name being imported
- * @returns {string|null} Resolved path to `target` or `null` to skip the file
- */
-Root.prototype.resolvePath = util.path.resolve;
-
-// A symbol-like function to safely signal synchronous loading
-/* istanbul ignore next */
-function SYNC() {} // eslint-disable-line no-empty-function
-
-/**
- * Loads one or multiple .proto or preprocessed .json files into this root namespace and calls the callback.
- * @param {string|string[]} filename Names of one or multiple files to load
- * @param {IParseOptions} options Parse options
- * @param {LoadCallback} callback Callback function
- * @returns {undefined}
- */
-Root.prototype.load = function load(filename, options, callback) {
-    if (typeof options === "function") {
-        callback = options;
-        options = undefined;
-    }
-    var self = this;
-    if (!callback)
-        return util.asPromise(load, self, filename, options);
-
-    var sync = callback === SYNC; // undocumented
-
-    // Finishes loading by calling the callback (exactly once)
-    function finish(err, root) {
-        /* istanbul ignore if */
-        if (!callback)
-            return;
-        var cb = callback;
-        callback = null;
-        if (sync)
-            throw err;
-        cb(err, root);
-    }
-
-    // Processes a single file
-    function process(filename, source) {
-        try {
-            if (util.isString(source) && source.charAt(0) === "{")
-                source = JSON.parse(source);
-            if (!util.isString(source))
-                self.setOptions(source.options).addJSON(source.nested);
-            else {
-                parse.filename = filename;
-                var parsed = parse(source, self, options),
-                    resolved,
-                    i = 0;
-                if (parsed.imports)
-                    for (; i < parsed.imports.length; ++i)
-                        if (resolved = self.resolvePath(filename, parsed.imports[i]))
-                            fetch(resolved);
-                if (parsed.weakImports)
-                    for (i = 0; i < parsed.weakImports.length; ++i)
-                        if (resolved = self.resolvePath(filename, parsed.weakImports[i]))
-                            fetch(resolved, true);
-            }
-        } catch (err) {
-            finish(err);
-        }
-        if (!sync && !queued)
-            finish(null, self); // only once anyway
-    }
-
-    // Fetches a single file
-    function fetch(filename, weak) {
-
-        // Strip path if this file references a bundled definition
-        var idx = filename.lastIndexOf("google/protobuf/");
-        if (idx > -1) {
-            var altname = filename.substring(idx);
-            if (altname in common)
-                filename = altname;
-        }
-
-        // Skip if already loaded / attempted
-        if (self.files.indexOf(filename) > -1)
-            return;
-        self.files.push(filename);
-
-        // Shortcut bundled definitions
-        if (filename in common) {
-            if (sync)
-                process(filename, common[filename]);
-            else {
-                ++queued;
-                setTimeout(function() {
-                    --queued;
-                    process(filename, common[filename]);
-                });
-            }
-            return;
-        }
-
-        // Otherwise fetch from disk or network
-        if (sync) {
-            var source;
-            try {
-                source = util.fs.readFileSync(filename).toString("utf8");
-            } catch (err) {
-                if (!weak)
-                    finish(err);
-                return;
-            }
-            process(filename, source);
-        } else {
-            ++queued;
-            util.fetch(filename, function(err, source) {
-                --queued;
-                /* istanbul ignore if */
-                if (!callback)
-                    return; // terminated meanwhile
-                if (err) {
-                    /* istanbul ignore else */
-                    if (!weak)
-                        finish(err);
-                    else if (!queued) // can't be covered reliably
-                        finish(null, self);
-                    return;
-                }
-                process(filename, source);
-            });
-        }
-    }
-    var queued = 0;
-
-    // Assembling the root namespace doesn't require working type
-    // references anymore, so we can load everything in parallel
-    if (util.isString(filename))
-        filename = [ filename ];
-    for (var i = 0, resolved; i < filename.length; ++i)
-        if (resolved = self.resolvePath("", filename[i]))
-            fetch(resolved);
-
-    if (sync)
-        return self;
-    if (!queued)
-        finish(null, self);
-    return undefined;
-};
-// function load(filename:string, options:IParseOptions, callback:LoadCallback):undefined
-
-/**
- * Loads one or multiple .proto or preprocessed .json files into this root namespace and calls the callback.
- * @function Root#load
- * @param {string|string[]} filename Names of one or multiple files to load
- * @param {LoadCallback} callback Callback function
- * @returns {undefined}
- * @variation 2
- */
-// function load(filename:string, callback:LoadCallback):undefined
-
-/**
- * Loads one or multiple .proto or preprocessed .json files into this root namespace and returns a promise.
- * @function Root#load
- * @param {string|string[]} filename Names of one or multiple files to load
- * @param {IParseOptions} [options] Parse options. Defaults to {@link parse.defaults} when omitted.
- * @returns {Promise<Root>} Promise
- * @variation 3
- */
-// function load(filename:string, [options:IParseOptions]):Promise<Root>
-
-/**
- * Synchronously loads one or multiple .proto or preprocessed .json files into this root namespace (node only).
- * @function Root#loadSync
- * @param {string|string[]} filename Names of one or multiple files to load
- * @param {IParseOptions} [options] Parse options. Defaults to {@link parse.defaults} when omitted.
- * @returns {Root} Root namespace
- * @throws {Error} If synchronous fetching is not supported (i.e. in browsers) or if a file's syntax is invalid
- */
-Root.prototype.loadSync = function loadSync(filename, options) {
-    if (!util.isNode)
-        throw Error("not supported");
-    return this.load(filename, options, SYNC);
-};
-
-/**
- * @override
- */
-Root.prototype.resolveAll = function resolveAll() {
-    if (this.deferred.length)
-        throw Error("unresolvable extensions: " + this.deferred.map(function(field) {
-            return "'extend " + field.extend + "' in " + field.parent.fullName;
-        }).join(", "));
-    return Namespace.prototype.resolveAll.call(this);
-};
-
-// only uppercased (and thus conflict-free) children are exposed, see below
-var exposeRe = /^[A-Z]/;
-
-/**
- * Handles a deferred declaring extension field by creating a sister field to represent it within its extended type.
- * @param {Root} root Root instance
- * @param {Field} field Declaring extension field witin the declaring type
- * @returns {boolean} `true` if successfully added to the extended type, `false` otherwise
- * @inner
- * @ignore
- */
-function tryHandleExtension(root, field) {
-    var extendedType = field.parent.lookup(field.extend);
-    if (extendedType) {
-        var sisterField = new Field(field.fullName, field.id, field.type, field.rule, undefined, field.options);
-        sisterField.declaringField = field;
-        field.extensionField = sisterField;
-        extendedType.add(sisterField);
-        return true;
-    }
-    return false;
-}
-
-/**
- * Called when any object is added to this root or its sub-namespaces.
- * @param {ReflectionObject} object Object added
- * @returns {undefined}
- * @private
- */
-Root.prototype._handleAdd = function _handleAdd(object) {
-    if (object instanceof Field) {
-
-        if (/* an extension field (implies not part of a oneof) */ object.extend !== undefined && /* not already handled */ !object.extensionField)
-            if (!tryHandleExtension(this, object))
-                this.deferred.push(object);
-
-    } else if (object instanceof Enum) {
-
-        if (exposeRe.test(object.name))
-            object.parent[object.name] = object.values; // expose enum values as property of its parent
-
-    } else if (!(object instanceof OneOf)) /* everything else is a namespace */ {
-
-        if (object instanceof Type) // Try to handle any deferred extensions
-            for (var i = 0; i < this.deferred.length;)
-                if (tryHandleExtension(this, this.deferred[i]))
-                    this.deferred.splice(i, 1);
-                else
-                    ++i;
-        for (var j = 0; j < /* initializes */ object.nestedArray.length; ++j) // recurse into the namespace
-            this._handleAdd(object._nestedArray[j]);
-        if (exposeRe.test(object.name))
-            object.parent[object.name] = object; // expose namespace as property of its parent
-    }
-
-    // The above also adds uppercased (and thus conflict-free) nested types, services and enums as
-    // properties of namespaces just like static code does. This allows using a .d.ts generated for
-    // a static module with reflection-based solutions where the condition is met.
-};
-
-/**
- * Called when any object is removed from this root or its sub-namespaces.
- * @param {ReflectionObject} object Object removed
- * @returns {undefined}
- * @private
- */
-Root.prototype._handleRemove = function _handleRemove(object) {
-    if (object instanceof Field) {
-
-        if (/* an extension field */ object.extend !== undefined) {
-            if (/* already handled */ object.extensionField) { // remove its sister field
-                object.extensionField.parent.remove(object.extensionField);
-                object.extensionField = null;
-            } else { // cancel the extension
-                var index = this.deferred.indexOf(object);
-                /* istanbul ignore else */
-                if (index > -1)
-                    this.deferred.splice(index, 1);
-            }
-        }
-
-    } else if (object instanceof Enum) {
-
-        if (exposeRe.test(object.name))
-            delete object.parent[object.name]; // unexpose enum values
-
-    } else if (object instanceof Namespace) {
-
-        for (var i = 0; i < /* initializes */ object.nestedArray.length; ++i) // recurse into the namespace
-            this._handleRemove(object._nestedArray[i]);
-
-        if (exposeRe.test(object.name))
-            delete object.parent[object.name]; // unexpose namespaces
-
-    }
-};
-
-// Sets up cyclic dependencies (called in index-light)
-Root._configure = function(Type_, parse_, common_) {
-    Type   = Type_;
-    parse  = parse_;
-    common = common_;
-};
+"use strict";
+module.exports = Root;
+
+// extends Namespace
+var Namespace = require(23);
+((Root.prototype = Object.create(Namespace.prototype)).constructor = Root).className = "Root";
+
+var Field   = require(16),
+    Enum    = require(15),
+    OneOf   = require(25),
+    util    = require(37);
+
+var Type,   // cyclic
+    parse,  // might be excluded
+    common; // "
+
+/**
+ * Constructs a new root namespace instance.
+ * @classdesc Root namespace wrapping all types, enums, services, sub-namespaces etc. that belong together.
+ * @extends NamespaceBase
+ * @constructor
+ * @param {Object.<string,*>} [options] Top level options
+ */
+function Root(options) {
+    Namespace.call(this, "", options);
+
+    /**
+     * Deferred extension fields.
+     * @type {Field[]}
+     */
+    this.deferred = [];
+
+    /**
+     * Resolved file names of loaded files.
+     * @type {string[]}
+     */
+    this.files = [];
+}
+
+/**
+ * Loads a namespace descriptor into a root namespace.
+ * @param {INamespace} json Nameespace descriptor
+ * @param {Root} [root] Root namespace, defaults to create a new one if omitted
+ * @returns {Root} Root namespace
+ */
+Root.fromJSON = function fromJSON(json, root) {
+    if (!root)
+        root = new Root();
+    if (json.options)
+        root.setOptions(json.options);
+    return root.addJSON(json.nested);
+};
+
+/**
+ * Resolves the path of an imported file, relative to the importing origin.
+ * This method exists so you can override it with your own logic in case your imports are scattered over multiple directories.
+ * @function
+ * @param {string} origin The file name of the importing file
+ * @param {string} target The file name being imported
+ * @returns {string|null} Resolved path to `target` or `null` to skip the file
+ */
+Root.prototype.resolvePath = util.path.resolve;
+
+// A symbol-like function to safely signal synchronous loading
+/* istanbul ignore next */
+function SYNC() {} // eslint-disable-line no-empty-function
+
+/**
+ * Loads one or multiple .proto or preprocessed .json files into this root namespace and calls the callback.
+ * @param {string|string[]} filename Names of one or multiple files to load
+ * @param {IParseOptions} options Parse options
+ * @param {LoadCallback} callback Callback function
+ * @returns {undefined}
+ */
+Root.prototype.load = function load(filename, options, callback) {
+    if (typeof options === "function") {
+        callback = options;
+        options = undefined;
+    }
+    var self = this;
+    if (!callback)
+        return util.asPromise(load, self, filename, options);
+
+    var sync = callback === SYNC; // undocumented
+
+    // Finishes loading by calling the callback (exactly once)
+    function finish(err, root) {
+        /* istanbul ignore if */
+        if (!callback)
+            return;
+        var cb = callback;
+        callback = null;
+        if (sync)
+            throw err;
+        cb(err, root);
+    }
+
+    // Bundled definition existence checking
+    function getBundledFileName(filename) {
+        var idx = filename.lastIndexOf("google/protobuf/");
+        if (idx > -1) {
+            var altname = filename.substring(idx);
+            if (altname in common) return altname;
+        }
+        return null;
+    }
+
+    // Processes a single file
+    function process(filename, source) {
+        try {
+            if (util.isString(source) && source.charAt(0) === "{")
+                source = JSON.parse(source);
+            if (!util.isString(source))
+                self.setOptions(source.options).addJSON(source.nested);
+            else {
+                parse.filename = filename;
+                var parsed = parse(source, self, options),
+                    resolved,
+                    i = 0;
+                if (parsed.imports)
+                    for (; i < parsed.imports.length; ++i)
+                        if (resolved = getBundledFileName(parsed.imports[i]) || self.resolvePath(filename, parsed.imports[i]))
+                            fetch(resolved);
+                if (parsed.weakImports)
+                    for (i = 0; i < parsed.weakImports.length; ++i)
+                        if (resolved = getBundledFileName(parsed.weakImports[i]) || self.resolvePath(filename, parsed.weakImports[i]))
+                            fetch(resolved, true);
+            }
+        } catch (err) {
+            finish(err);
+        }
+        if (!sync && !queued)
+            finish(null, self); // only once anyway
+    }
+
+    // Fetches a single file
+    function fetch(filename, weak) {
+
+        // Skip if already loaded / attempted
+        if (self.files.indexOf(filename) > -1)
+            return;
+        self.files.push(filename);
+
+        // Shortcut bundled definitions
+        if (filename in common) {
+            if (sync)
+                process(filename, common[filename]);
+            else {
+                ++queued;
+                setTimeout(function() {
+                    --queued;
+                    process(filename, common[filename]);
+                });
+            }
+            return;
+        }
+
+        // Otherwise fetch from disk or network
+        if (sync) {
+            var source;
+            try {
+                source = util.fs.readFileSync(filename).toString("utf8");
+            } catch (err) {
+                if (!weak)
+                    finish(err);
+                return;
+            }
+            process(filename, source);
+        } else {
+            ++queued;
+            util.fetch(filename, function(err, source) {
+                --queued;
+                /* istanbul ignore if */
+                if (!callback)
+                    return; // terminated meanwhile
+                if (err) {
+                    /* istanbul ignore else */
+                    if (!weak)
+                        finish(err);
+                    else if (!queued) // can't be covered reliably
+                        finish(null, self);
+                    return;
+                }
+                process(filename, source);
+            });
+        }
+    }
+    var queued = 0;
+
+    // Assembling the root namespace doesn't require working type
+    // references anymore, so we can load everything in parallel
+    if (util.isString(filename))
+        filename = [ filename ];
+    for (var i = 0, resolved; i < filename.length; ++i)
+        if (resolved = self.resolvePath("", filename[i]))
+            fetch(resolved);
+
+    if (sync)
+        return self;
+    if (!queued)
+        finish(null, self);
+    return undefined;
+};
+// function load(filename:string, options:IParseOptions, callback:LoadCallback):undefined
+
+/**
+ * Loads one or multiple .proto or preprocessed .json files into this root namespace and calls the callback.
+ * @function Root#load
+ * @param {string|string[]} filename Names of one or multiple files to load
+ * @param {LoadCallback} callback Callback function
+ * @returns {undefined}
+ * @variation 2
+ */
+// function load(filename:string, callback:LoadCallback):undefined
+
+/**
+ * Loads one or multiple .proto or preprocessed .json files into this root namespace and returns a promise.
+ * @function Root#load
+ * @param {string|string[]} filename Names of one or multiple files to load
+ * @param {IParseOptions} [options] Parse options. Defaults to {@link parse.defaults} when omitted.
+ * @returns {Promise<Root>} Promise
+ * @variation 3
+ */
+// function load(filename:string, [options:IParseOptions]):Promise<Root>
+
+/**
+ * Synchronously loads one or multiple .proto or preprocessed .json files into this root namespace (node only).
+ * @function Root#loadSync
+ * @param {string|string[]} filename Names of one or multiple files to load
+ * @param {IParseOptions} [options] Parse options. Defaults to {@link parse.defaults} when omitted.
+ * @returns {Root} Root namespace
+ * @throws {Error} If synchronous fetching is not supported (i.e. in browsers) or if a file's syntax is invalid
+ */
+Root.prototype.loadSync = function loadSync(filename, options) {
+    if (!util.isNode)
+        throw Error("not supported");
+    return this.load(filename, options, SYNC);
+};
+
+/**
+ * @override
+ */
+Root.prototype.resolveAll = function resolveAll() {
+    if (this.deferred.length)
+        throw Error("unresolvable extensions: " + this.deferred.map(function(field) {
+            return "'extend " + field.extend + "' in " + field.parent.fullName;
+        }).join(", "));
+    return Namespace.prototype.resolveAll.call(this);
+};
+
+// only uppercased (and thus conflict-free) children are exposed, see below
+var exposeRe = /^[A-Z]/;
+
+/**
+ * Handles a deferred declaring extension field by creating a sister field to represent it within its extended type.
+ * @param {Root} root Root instance
+ * @param {Field} field Declaring extension field witin the declaring type
+ * @returns {boolean} `true` if successfully added to the extended type, `false` otherwise
+ * @inner
+ * @ignore
+ */
+function tryHandleExtension(root, field) {
+    var extendedType = field.parent.lookup(field.extend);
+    if (extendedType) {
+        var sisterField = new Field(field.fullName, field.id, field.type, field.rule, undefined, field.options);
+        sisterField.declaringField = field;
+        field.extensionField = sisterField;
+        extendedType.add(sisterField);
+        return true;
+    }
+    return false;
+}
+
+/**
+ * Called when any object is added to this root or its sub-namespaces.
+ * @param {ReflectionObject} object Object added
+ * @returns {undefined}
+ * @private
+ */
+Root.prototype._handleAdd = function _handleAdd(object) {
+    if (object instanceof Field) {
+
+        if (/* an extension field (implies not part of a oneof) */ object.extend !== undefined && /* not already handled */ !object.extensionField)
+            if (!tryHandleExtension(this, object))
+                this.deferred.push(object);
+
+    } else if (object instanceof Enum) {
+
+        if (exposeRe.test(object.name))
+            object.parent[object.name] = object.values; // expose enum values as property of its parent
+
+    } else if (!(object instanceof OneOf)) /* everything else is a namespace */ {
+
+        if (object instanceof Type) // Try to handle any deferred extensions
+            for (var i = 0; i < this.deferred.length;)
+                if (tryHandleExtension(this, this.deferred[i]))
+                    this.deferred.splice(i, 1);
+                else
+                    ++i;
+        for (var j = 0; j < /* initializes */ object.nestedArray.length; ++j) // recurse into the namespace
+            this._handleAdd(object._nestedArray[j]);
+        if (exposeRe.test(object.name))
+            object.parent[object.name] = object; // expose namespace as property of its parent
+    }
+
+    // The above also adds uppercased (and thus conflict-free) nested types, services and enums as
+    // properties of namespaces just like static code does. This allows using a .d.ts generated for
+    // a static module with reflection-based solutions where the condition is met.
+};
+
+/**
+ * Called when any object is removed from this root or its sub-namespaces.
+ * @param {ReflectionObject} object Object removed
+ * @returns {undefined}
+ * @private
+ */
+Root.prototype._handleRemove = function _handleRemove(object) {
+    if (object instanceof Field) {
+
+        if (/* an extension field */ object.extend !== undefined) {
+            if (/* already handled */ object.extensionField) { // remove its sister field
+                object.extensionField.parent.remove(object.extensionField);
+                object.extensionField = null;
+            } else { // cancel the extension
+                var index = this.deferred.indexOf(object);
+                /* istanbul ignore else */
+                if (index > -1)
+                    this.deferred.splice(index, 1);
+            }
+        }
+
+    } else if (object instanceof Enum) {
+
+        if (exposeRe.test(object.name))
+            delete object.parent[object.name]; // unexpose enum values
+
+    } else if (object instanceof Namespace) {
+
+        for (var i = 0; i < /* initializes */ object.nestedArray.length; ++i) // recurse into the namespace
+            this._handleRemove(object._nestedArray[i]);
+
+        if (exposeRe.test(object.name))
+            delete object.parent[object.name]; // unexpose namespaces
+
+    }
+};
+
+// Sets up cyclic dependencies (called in index-light)
+Root._configure = function(Type_, parse_, common_) {
+    Type   = Type_;
+    parse  = parse_;
+    common = common_;
+};
 
 },{"15":15,"16":16,"23":23,"25":25,"37":37}],30:[function(require,module,exports){
-"use strict";
-module.exports = {};
-
-/**
- * Named roots.
- * This is where pbjs stores generated structures (the option `-r, --root` specifies a name).
- * Can also be used manually to make roots available accross modules.
- * @name roots
- * @type {Object.<string,Root>}
- * @example
- * // pbjs -r myroot -o compiled.js ...
- *
- * // in another module:
- * require("./compiled.js");
- *
- * // in any subsequent module:
- * var root = protobuf.roots["myroot"];
- */
+"use strict";
+module.exports = {};
+
+/**
+ * Named roots.
+ * This is where pbjs stores generated structures (the option `-r, --root` specifies a name).
+ * Can also be used manually to make roots available accross modules.
+ * @name roots
+ * @type {Object.<string,Root>}
+ * @example
+ * // pbjs -r myroot -o compiled.js ...
+ *
+ * // in another module:
+ * require("./compiled.js");
+ *
+ * // in any subsequent module:
+ * var root = protobuf.roots["myroot"];
+ */
 
 },{}],31:[function(require,module,exports){
-"use strict";
-
-/**
- * Streaming RPC helpers.
- * @namespace
- */
-var rpc = exports;
-
-/**
- * RPC implementation passed to {@link Service#create} performing a service request on network level, i.e. by utilizing http requests or websockets.
- * @typedef RPCImpl
- * @type {function}
- * @param {Method|rpc.ServiceMethod<Message<{}>,Message<{}>>} method Reflected or static method being called
- * @param {Uint8Array} requestData Request data
- * @param {RPCImplCallback} callback Callback function
- * @returns {undefined}
- * @example
- * function rpcImpl(method, requestData, callback) {
- *     if (protobuf.util.lcFirst(method.name) !== "myMethod") // compatible with static code
- *         throw Error("no such method");
- *     asynchronouslyObtainAResponse(requestData, function(err, responseData) {
- *         callback(err, responseData);
- *     });
- * }
- */
-
-/**
- * Node-style callback as used by {@link RPCImpl}.
- * @typedef RPCImplCallback
- * @type {function}
- * @param {Error|null} error Error, if any, otherwise `null`
- * @param {Uint8Array|null} [response] Response data or `null` to signal end of stream, if there hasn't been an error
- * @returns {undefined}
- */
-
-rpc.Service = require(32);
+"use strict";
+
+/**
+ * Streaming RPC helpers.
+ * @namespace
+ */
+var rpc = exports;
+
+/**
+ * RPC implementation passed to {@link Service#create} performing a service request on network level, i.e. by utilizing http requests or websockets.
+ * @typedef RPCImpl
+ * @type {function}
+ * @param {Method|rpc.ServiceMethod<Message<{}>,Message<{}>>} method Reflected or static method being called
+ * @param {Uint8Array} requestData Request data
+ * @param {RPCImplCallback} callback Callback function
+ * @returns {undefined}
+ * @example
+ * function rpcImpl(method, requestData, callback) {
+ *     if (protobuf.util.lcFirst(method.name) !== "myMethod") // compatible with static code
+ *         throw Error("no such method");
+ *     asynchronouslyObtainAResponse(requestData, function(err, responseData) {
+ *         callback(err, responseData);
+ *     });
+ * }
+ */
+
+/**
+ * Node-style callback as used by {@link RPCImpl}.
+ * @typedef RPCImplCallback
+ * @type {function}
+ * @param {Error|null} error Error, if any, otherwise `null`
+ * @param {Uint8Array|null} [response] Response data or `null` to signal end of stream, if there hasn't been an error
+ * @returns {undefined}
+ */
+
+rpc.Service = require(32);
 
 },{"32":32}],32:[function(require,module,exports){
-"use strict";
-module.exports = Service;
-
-var util = require(39);
-
-// Extends EventEmitter
-(Service.prototype = Object.create(util.EventEmitter.prototype)).constructor = Service;
-
-/**
- * A service method callback as used by {@link rpc.ServiceMethod|ServiceMethod}.
- *
- * Differs from {@link RPCImplCallback} in that it is an actual callback of a service method which may not return `response = null`.
- * @typedef rpc.ServiceMethodCallback
- * @template TRes extends Message<TRes>
- * @type {function}
- * @param {Error|null} error Error, if any
- * @param {TRes} [response] Response message
- * @returns {undefined}
- */
-
-/**
- * A service method part of a {@link rpc.Service} as created by {@link Service.create}.
- * @typedef rpc.ServiceMethod
- * @template TReq extends Message<TReq>
- * @template TRes extends Message<TRes>
- * @type {function}
- * @param {TReq|Properties<TReq>} request Request message or plain object
- * @param {rpc.ServiceMethodCallback<TRes>} [callback] Node-style callback called with the error, if any, and the response message
- * @returns {Promise<Message<TRes>>} Promise if `callback` has been omitted, otherwise `undefined`
- */
-
-/**
- * Constructs a new RPC service instance.
- * @classdesc An RPC service as returned by {@link Service#create}.
- * @exports rpc.Service
- * @extends util.EventEmitter
- * @constructor
- * @param {RPCImpl} rpcImpl RPC implementation
- * @param {boolean} [requestDelimited=false] Whether requests are length-delimited
- * @param {boolean} [responseDelimited=false] Whether responses are length-delimited
- */
-function Service(rpcImpl, requestDelimited, responseDelimited) {
-
-    if (typeof rpcImpl !== "function")
-        throw TypeError("rpcImpl must be a function");
-
-    util.EventEmitter.call(this);
-
-    /**
-     * RPC implementation. Becomes `null` once the service is ended.
-     * @type {RPCImpl|null}
-     */
-    this.rpcImpl = rpcImpl;
-
-    /**
-     * Whether requests are length-delimited.
-     * @type {boolean}
-     */
-    this.requestDelimited = Boolean(requestDelimited);
-
-    /**
-     * Whether responses are length-delimited.
-     * @type {boolean}
-     */
-    this.responseDelimited = Boolean(responseDelimited);
-}
-
-/**
- * Calls a service method through {@link rpc.Service#rpcImpl|rpcImpl}.
- * @param {Method|rpc.ServiceMethod<TReq,TRes>} method Reflected or static method
- * @param {Constructor<TReq>} requestCtor Request constructor
- * @param {Constructor<TRes>} responseCtor Response constructor
- * @param {TReq|Properties<TReq>} request Request message or plain object
- * @param {rpc.ServiceMethodCallback<TRes>} callback Service callback
- * @returns {undefined}
- * @template TReq extends Message<TReq>
- * @template TRes extends Message<TRes>
- */
-Service.prototype.rpcCall = function rpcCall(method, requestCtor, responseCtor, request, callback) {
-
-    if (!request)
-        throw TypeError("request must be specified");
-
-    var self = this;
-    if (!callback)
-        return util.asPromise(rpcCall, self, method, requestCtor, responseCtor, request);
-
-    if (!self.rpcImpl) {
-        setTimeout(function() { callback(Error("already ended")); }, 0);
-        return undefined;
-    }
-
-    try {
-        return self.rpcImpl(
-            method,
-            requestCtor[self.requestDelimited ? "encodeDelimited" : "encode"](request).finish(),
-            function rpcCallback(err, response) {
-
-                if (err) {
-                    self.emit("error", err, method);
-                    return callback(err);
-                }
-
-                if (response === null) {
-                    self.end(/* endedByRPC */ true);
-                    return undefined;
-                }
-
-                if (!(response instanceof responseCtor)) {
-                    try {
-                        response = responseCtor[self.responseDelimited ? "decodeDelimited" : "decode"](response);
-                    } catch (err) {
-                        self.emit("error", err, method);
-                        return callback(err);
-                    }
-                }
-
-                self.emit("data", response, method);
-                return callback(null, response);
-            }
-        );
-    } catch (err) {
-        self.emit("error", err, method);
-        setTimeout(function() { callback(err); }, 0);
-        return undefined;
-    }
-};
-
-/**
- * Ends this service and emits the `end` event.
- * @param {boolean} [endedByRPC=false] Whether the service has been ended by the RPC implementation.
- * @returns {rpc.Service} `this`
- */
-Service.prototype.end = function end(endedByRPC) {
-    if (this.rpcImpl) {
-        if (!endedByRPC) // signal end to rpcImpl
-            this.rpcImpl(null, null, null);
-        this.rpcImpl = null;
-        this.emit("end").off();
-    }
-    return this;
-};
+"use strict";
+module.exports = Service;
+
+var util = require(39);
+
+// Extends EventEmitter
+(Service.prototype = Object.create(util.EventEmitter.prototype)).constructor = Service;
+
+/**
+ * A service method callback as used by {@link rpc.ServiceMethod|ServiceMethod}.
+ *
+ * Differs from {@link RPCImplCallback} in that it is an actual callback of a service method which may not return `response = null`.
+ * @typedef rpc.ServiceMethodCallback
+ * @template TRes extends Message<TRes>
+ * @type {function}
+ * @param {Error|null} error Error, if any
+ * @param {TRes} [response] Response message
+ * @returns {undefined}
+ */
+
+/**
+ * A service method part of a {@link rpc.Service} as created by {@link Service.create}.
+ * @typedef rpc.ServiceMethod
+ * @template TReq extends Message<TReq>
+ * @template TRes extends Message<TRes>
+ * @type {function}
+ * @param {TReq|Properties<TReq>} request Request message or plain object
+ * @param {rpc.ServiceMethodCallback<TRes>} [callback] Node-style callback called with the error, if any, and the response message
+ * @returns {Promise<Message<TRes>>} Promise if `callback` has been omitted, otherwise `undefined`
+ */
+
+/**
+ * Constructs a new RPC service instance.
+ * @classdesc An RPC service as returned by {@link Service#create}.
+ * @exports rpc.Service
+ * @extends util.EventEmitter
+ * @constructor
+ * @param {RPCImpl} rpcImpl RPC implementation
+ * @param {boolean} [requestDelimited=false] Whether requests are length-delimited
+ * @param {boolean} [responseDelimited=false] Whether responses are length-delimited
+ */
+function Service(rpcImpl, requestDelimited, responseDelimited) {
+
+    if (typeof rpcImpl !== "function")
+        throw TypeError("rpcImpl must be a function");
+
+    util.EventEmitter.call(this);
+
+    /**
+     * RPC implementation. Becomes `null` once the service is ended.
+     * @type {RPCImpl|null}
+     */
+    this.rpcImpl = rpcImpl;
+
+    /**
+     * Whether requests are length-delimited.
+     * @type {boolean}
+     */
+    this.requestDelimited = Boolean(requestDelimited);
+
+    /**
+     * Whether responses are length-delimited.
+     * @type {boolean}
+     */
+    this.responseDelimited = Boolean(responseDelimited);
+}
+
+/**
+ * Calls a service method through {@link rpc.Service#rpcImpl|rpcImpl}.
+ * @param {Method|rpc.ServiceMethod<TReq,TRes>} method Reflected or static method
+ * @param {Constructor<TReq>} requestCtor Request constructor
+ * @param {Constructor<TRes>} responseCtor Response constructor
+ * @param {TReq|Properties<TReq>} request Request message or plain object
+ * @param {rpc.ServiceMethodCallback<TRes>} callback Service callback
+ * @returns {undefined}
+ * @template TReq extends Message<TReq>
+ * @template TRes extends Message<TRes>
+ */
+Service.prototype.rpcCall = function rpcCall(method, requestCtor, responseCtor, request, callback) {
+
+    if (!request)
+        throw TypeError("request must be specified");
+
+    var self = this;
+    if (!callback)
+        return util.asPromise(rpcCall, self, method, requestCtor, responseCtor, request);
+
+    if (!self.rpcImpl) {
+        setTimeout(function() { callback(Error("already ended")); }, 0);
+        return undefined;
+    }
+
+    try {
+        return self.rpcImpl(
+            method,
+            requestCtor[self.requestDelimited ? "encodeDelimited" : "encode"](request).finish(),
+            function rpcCallback(err, response) {
+
+                if (err) {
+                    self.emit("error", err, method);
+                    return callback(err);
+                }
+
+                if (response === null) {
+                    self.end(/* endedByRPC */ true);
+                    return undefined;
+                }
+
+                if (!(response instanceof responseCtor)) {
+                    try {
+                        response = responseCtor[self.responseDelimited ? "decodeDelimited" : "decode"](response);
+                    } catch (err) {
+                        self.emit("error", err, method);
+                        return callback(err);
+                    }
+                }
+
+                self.emit("data", response, method);
+                return callback(null, response);
+            }
+        );
+    } catch (err) {
+        self.emit("error", err, method);
+        setTimeout(function() { callback(err); }, 0);
+        return undefined;
+    }
+};
+
+/**
+ * Ends this service and emits the `end` event.
+ * @param {boolean} [endedByRPC=false] Whether the service has been ended by the RPC implementation.
+ * @returns {rpc.Service} `this`
+ */
+Service.prototype.end = function end(endedByRPC) {
+    if (this.rpcImpl) {
+        if (!endedByRPC) // signal end to rpcImpl
+            this.rpcImpl(null, null, null);
+        this.rpcImpl = null;
+        this.emit("end").off();
+    }
+    return this;
+};
 
 },{"39":39}],33:[function(require,module,exports){
-"use strict";
-module.exports = Service;
-
-// extends Namespace
-var Namespace = require(23);
-((Service.prototype = Object.create(Namespace.prototype)).constructor = Service).className = "Service";
-
-var Method = require(22),
-    util   = require(37),
-    rpc    = require(31);
-
-/**
- * Constructs a new service instance.
- * @classdesc Reflected service.
- * @extends NamespaceBase
- * @constructor
- * @param {string} name Service name
- * @param {Object.<string,*>} [options] Service options
- * @throws {TypeError} If arguments are invalid
- */
-function Service(name, options) {
-    Namespace.call(this, name, options);
-
-    /**
-     * Service methods.
-     * @type {Object.<string,Method>}
-     */
-    this.methods = {}; // toJSON, marker
-
-    /**
-     * Cached methods as an array.
-     * @type {Method[]|null}
-     * @private
-     */
-    this._methodsArray = null;
-}
-
-/**
- * Service descriptor.
- * @interface IService
- * @extends INamespace
- * @property {Object.<string,IMethod>} methods Method descriptors
- */
-
-/**
- * Constructs a service from a service descriptor.
- * @param {string} name Service name
- * @param {IService} json Service descriptor
- * @returns {Service} Created service
- * @throws {TypeError} If arguments are invalid
- */
-Service.fromJSON = function fromJSON(name, json) {
-    var service = new Service(name, json.options);
-    /* istanbul ignore else */
-    if (json.methods)
-        for (var names = Object.keys(json.methods), i = 0; i < names.length; ++i)
-            service.add(Method.fromJSON(names[i], json.methods[names[i]]));
-    if (json.nested)
-        service.addJSON(json.nested);
-    service.comment = json.comment;
-    return service;
-};
-
-/**
- * Converts this service to a service descriptor.
- * @param {IToJSONOptions} [toJSONOptions] JSON conversion options
- * @returns {IService} Service descriptor
- */
-Service.prototype.toJSON = function toJSON(toJSONOptions) {
-    var inherited = Namespace.prototype.toJSON.call(this, toJSONOptions);
-    var keepComments = toJSONOptions ? Boolean(toJSONOptions.keepComments) : false;
-    return util.toObject([
-        "options" , inherited && inherited.options || undefined,
-        "methods" , Namespace.arrayToJSON(this.methodsArray, toJSONOptions) || /* istanbul ignore next */ {},
-        "nested"  , inherited && inherited.nested || undefined,
-        "comment" , keepComments ? this.comment : undefined
-    ]);
-};
-
-/**
- * Methods of this service as an array for iteration.
- * @name Service#methodsArray
- * @type {Method[]}
- * @readonly
- */
-Object.defineProperty(Service.prototype, "methodsArray", {
-    get: function() {
-        return this._methodsArray || (this._methodsArray = util.toArray(this.methods));
-    }
-});
-
-function clearCache(service) {
-    service._methodsArray = null;
-    return service;
-}
-
-/**
- * @override
- */
-Service.prototype.get = function get(name) {
-    return this.methods[name]
-        || Namespace.prototype.get.call(this, name);
-};
-
-/**
- * @override
- */
-Service.prototype.resolveAll = function resolveAll() {
-    var methods = this.methodsArray;
-    for (var i = 0; i < methods.length; ++i)
-        methods[i].resolve();
-    return Namespace.prototype.resolve.call(this);
-};
-
-/**
- * @override
- */
-Service.prototype.add = function add(object) {
-
-    /* istanbul ignore if */
-    if (this.get(object.name))
-        throw Error("duplicate name '" + object.name + "' in " + this);
-
-    if (object instanceof Method) {
-        this.methods[object.name] = object;
-        object.parent = this;
-        return clearCache(this);
-    }
-    return Namespace.prototype.add.call(this, object);
-};
-
-/**
- * @override
- */
-Service.prototype.remove = function remove(object) {
-    if (object instanceof Method) {
-
-        /* istanbul ignore if */
-        if (this.methods[object.name] !== object)
-            throw Error(object + " is not a member of " + this);
-
-        delete this.methods[object.name];
-        object.parent = null;
-        return clearCache(this);
-    }
-    return Namespace.prototype.remove.call(this, object);
-};
-
-/**
- * Creates a runtime service using the specified rpc implementation.
- * @param {RPCImpl} rpcImpl RPC implementation
- * @param {boolean} [requestDelimited=false] Whether requests are length-delimited
- * @param {boolean} [responseDelimited=false] Whether responses are length-delimited
- * @returns {rpc.Service} RPC service. Useful where requests and/or responses are streamed.
- */
-Service.prototype.create = function create(rpcImpl, requestDelimited, responseDelimited) {
-    var rpcService = new rpc.Service(rpcImpl, requestDelimited, responseDelimited);
-    for (var i = 0, method; i < /* initializes */ this.methodsArray.length; ++i) {
-        var methodName = util.lcFirst((method = this._methodsArray[i]).resolve().name).replace(/[^$\w_]/g, "");
-        rpcService[methodName] = util.codegen(["r","c"], util.isReserved(methodName) ? methodName + "_" : methodName)("return this.rpcCall(m,q,s,r,c)")({
-            m: method,
-            q: method.resolvedRequestType.ctor,
-            s: method.resolvedResponseType.ctor
-        });
-    }
-    return rpcService;
-};
+"use strict";
+module.exports = Service;
+
+// extends Namespace
+var Namespace = require(23);
+((Service.prototype = Object.create(Namespace.prototype)).constructor = Service).className = "Service";
+
+var Method = require(22),
+    util   = require(37),
+    rpc    = require(31);
+
+/**
+ * Constructs a new service instance.
+ * @classdesc Reflected service.
+ * @extends NamespaceBase
+ * @constructor
+ * @param {string} name Service name
+ * @param {Object.<string,*>} [options] Service options
+ * @throws {TypeError} If arguments are invalid
+ */
+function Service(name, options) {
+    Namespace.call(this, name, options);
+
+    /**
+     * Service methods.
+     * @type {Object.<string,Method>}
+     */
+    this.methods = {}; // toJSON, marker
+
+    /**
+     * Cached methods as an array.
+     * @type {Method[]|null}
+     * @private
+     */
+    this._methodsArray = null;
+}
+
+/**
+ * Service descriptor.
+ * @interface IService
+ * @extends INamespace
+ * @property {Object.<string,IMethod>} methods Method descriptors
+ */
+
+/**
+ * Constructs a service from a service descriptor.
+ * @param {string} name Service name
+ * @param {IService} json Service descriptor
+ * @returns {Service} Created service
+ * @throws {TypeError} If arguments are invalid
+ */
+Service.fromJSON = function fromJSON(name, json) {
+    var service = new Service(name, json.options);
+    /* istanbul ignore else */
+    if (json.methods)
+        for (var names = Object.keys(json.methods), i = 0; i < names.length; ++i)
+            service.add(Method.fromJSON(names[i], json.methods[names[i]]));
+    if (json.nested)
+        service.addJSON(json.nested);
+    service.comment = json.comment;
+    return service;
+};
+
+/**
+ * Converts this service to a service descriptor.
+ * @param {IToJSONOptions} [toJSONOptions] JSON conversion options
+ * @returns {IService} Service descriptor
+ */
+Service.prototype.toJSON = function toJSON(toJSONOptions) {
+    var inherited = Namespace.prototype.toJSON.call(this, toJSONOptions);
+    var keepComments = toJSONOptions ? Boolean(toJSONOptions.keepComments) : false;
+    return util.toObject([
+        "options" , inherited && inherited.options || undefined,
+        "methods" , Namespace.arrayToJSON(this.methodsArray, toJSONOptions) || /* istanbul ignore next */ {},
+        "nested"  , inherited && inherited.nested || undefined,
+        "comment" , keepComments ? this.comment : undefined
+    ]);
+};
+
+/**
+ * Methods of this service as an array for iteration.
+ * @name Service#methodsArray
+ * @type {Method[]}
+ * @readonly
+ */
+Object.defineProperty(Service.prototype, "methodsArray", {
+    get: function() {
+        return this._methodsArray || (this._methodsArray = util.toArray(this.methods));
+    }
+});
+
+function clearCache(service) {
+    service._methodsArray = null;
+    return service;
+}
+
+/**
+ * @override
+ */
+Service.prototype.get = function get(name) {
+    return this.methods[name]
+        || Namespace.prototype.get.call(this, name);
+};
+
+/**
+ * @override
+ */
+Service.prototype.resolveAll = function resolveAll() {
+    var methods = this.methodsArray;
+    for (var i = 0; i < methods.length; ++i)
+        methods[i].resolve();
+    return Namespace.prototype.resolve.call(this);
+};
+
+/**
+ * @override
+ */
+Service.prototype.add = function add(object) {
+
+    /* istanbul ignore if */
+    if (this.get(object.name))
+        throw Error("duplicate name '" + object.name + "' in " + this);
+
+    if (object instanceof Method) {
+        this.methods[object.name] = object;
+        object.parent = this;
+        return clearCache(this);
+    }
+    return Namespace.prototype.add.call(this, object);
+};
+
+/**
+ * @override
+ */
+Service.prototype.remove = function remove(object) {
+    if (object instanceof Method) {
+
+        /* istanbul ignore if */
+        if (this.methods[object.name] !== object)
+            throw Error(object + " is not a member of " + this);
+
+        delete this.methods[object.name];
+        object.parent = null;
+        return clearCache(this);
+    }
+    return Namespace.prototype.remove.call(this, object);
+};
+
+/**
+ * Creates a runtime service using the specified rpc implementation.
+ * @param {RPCImpl} rpcImpl RPC implementation
+ * @param {boolean} [requestDelimited=false] Whether requests are length-delimited
+ * @param {boolean} [responseDelimited=false] Whether responses are length-delimited
+ * @returns {rpc.Service} RPC service. Useful where requests and/or responses are streamed.
+ */
+Service.prototype.create = function create(rpcImpl, requestDelimited, responseDelimited) {
+    var rpcService = new rpc.Service(rpcImpl, requestDelimited, responseDelimited);
+    for (var i = 0, method; i < /* initializes */ this.methodsArray.length; ++i) {
+        var methodName = util.lcFirst((method = this._methodsArray[i]).resolve().name).replace(/[^$\w_]/g, "");
+        rpcService[methodName] = util.codegen(["r","c"], util.isReserved(methodName) ? methodName + "_" : methodName)("return this.rpcCall(m,q,s,r,c)")({
+            m: method,
+            q: method.resolvedRequestType.ctor,
+            s: method.resolvedResponseType.ctor
+        });
+    }
+    return rpcService;
+};
 
 },{"22":22,"23":23,"31":31,"37":37}],34:[function(require,module,exports){
-"use strict";
-module.exports = tokenize;
-
-var delimRe        = /[\s{}=;:[\],'"()<>]/g,
-    stringDoubleRe = /(?:"([^"\\]*(?:\\.[^"\\]*)*)")/g,
-    stringSingleRe = /(?:'([^'\\]*(?:\\.[^'\\]*)*)')/g;
-
-var setCommentRe = /^ *[*/]+ */,
-    setCommentAltRe = /^\s*\*?\/*/,
-    setCommentSplitRe = /\n/g,
-    whitespaceRe = /\s/,
-    unescapeRe = /\\(.?)/g;
-
-var unescapeMap = {
-    "0": "\0",
-    "r": "\r",
-    "n": "\n",
-    "t": "\t"
-};
-
-/**
- * Unescapes a string.
- * @param {string} str String to unescape
- * @returns {string} Unescaped string
- * @property {Object.<string,string>} map Special characters map
- * @memberof tokenize
- */
-function unescape(str) {
-    return str.replace(unescapeRe, function($0, $1) {
-        switch ($1) {
-            case "\\":
-            case "":
-                return $1;
-            default:
-                return unescapeMap[$1] || "";
-        }
-    });
-}
-
-tokenize.unescape = unescape;
-
-/**
- * Gets the next token and advances.
- * @typedef TokenizerHandleNext
- * @type {function}
- * @returns {string|null} Next token or `null` on eof
- */
-
-/**
- * Peeks for the next token.
- * @typedef TokenizerHandlePeek
- * @type {function}
- * @returns {string|null} Next token or `null` on eof
- */
-
-/**
- * Pushes a token back to the stack.
- * @typedef TokenizerHandlePush
- * @type {function}
- * @param {string} token Token
- * @returns {undefined}
- */
-
-/**
- * Skips the next token.
- * @typedef TokenizerHandleSkip
- * @type {function}
- * @param {string} expected Expected token
- * @param {boolean} [optional=false] If optional
- * @returns {boolean} Whether the token matched
- * @throws {Error} If the token didn't match and is not optional
- */
-
-/**
- * Gets the comment on the previous line or, alternatively, the line comment on the specified line.
- * @typedef TokenizerHandleCmnt
- * @type {function}
- * @param {number} [line] Line number
- * @returns {string|null} Comment text or `null` if none
- */
-
-/**
- * Handle object returned from {@link tokenize}.
- * @interface ITokenizerHandle
- * @property {TokenizerHandleNext} next Gets the next token and advances (`null` on eof)
- * @property {TokenizerHandlePeek} peek Peeks for the next token (`null` on eof)
- * @property {TokenizerHandlePush} push Pushes a token back to the stack
- * @property {TokenizerHandleSkip} skip Skips a token, returns its presence and advances or, if non-optional and not present, throws
- * @property {TokenizerHandleCmnt} cmnt Gets the comment on the previous line or the line comment on the specified line, if any
- * @property {number} line Current line number
- */
-
-/**
- * Tokenizes the given .proto source and returns an object with useful utility functions.
- * @param {string} source Source contents
- * @param {boolean} alternateCommentMode Whether we should activate alternate comment parsing mode.
- * @returns {ITokenizerHandle} Tokenizer handle
- */
-function tokenize(source, alternateCommentMode) {
-    /* eslint-disable callback-return */
-    source = source.toString();
-
-    var offset = 0,
-        length = source.length,
-        line = 1,
-        commentType = null,
-        commentText = null,
-        commentLine = 0,
-        commentLineEmpty = false;
-
-    var stack = [];
-
-    var stringDelim = null;
-
-    /* istanbul ignore next */
-    /**
-     * Creates an error for illegal syntax.
-     * @param {string} subject Subject
-     * @returns {Error} Error created
-     * @inner
-     */
-    function illegal(subject) {
-        return Error("illegal " + subject + " (line " + line + ")");
-    }
-
-    /**
-     * Reads a string till its end.
-     * @returns {string} String read
-     * @inner
-     */
-    function readString() {
-        var re = stringDelim === "'" ? stringSingleRe : stringDoubleRe;
-        re.lastIndex = offset - 1;
-        var match = re.exec(source);
-        if (!match)
-            throw illegal("string");
-        offset = re.lastIndex;
-        push(stringDelim);
-        stringDelim = null;
-        return unescape(match[1]);
-    }
-
-    /**
-     * Gets the character at `pos` within the source.
-     * @param {number} pos Position
-     * @returns {string} Character
-     * @inner
-     */
-    function charAt(pos) {
-        return source.charAt(pos);
-    }
-
-    /**
-     * Sets the current comment text.
-     * @param {number} start Start offset
-     * @param {number} end End offset
-     * @returns {undefined}
-     * @inner
-     */
-    function setComment(start, end) {
-        commentType = source.charAt(start++);
-        commentLine = line;
-        commentLineEmpty = false;
-        var lookback;
-        if (alternateCommentMode) {
-            lookback = 2;  // alternate comment parsing: "//" or "/*"
-        } else {
-            lookback = 3;  // "///" or "/**"
-        }
-        var commentOffset = start - lookback,
-            c;
-        do {
-            if (--commentOffset < 0 ||
-                    (c = source.charAt(commentOffset)) === "\n") {
-                commentLineEmpty = true;
-                break;
-            }
-        } while (c === " " || c === "\t");
-        var lines = source
-            .substring(start, end)
-            .split(setCommentSplitRe);
-        for (var i = 0; i < lines.length; ++i)
-            lines[i] = lines[i]
-                .replace(alternateCommentMode ? setCommentAltRe : setCommentRe, "")
-                .trim();
-        commentText = lines
-            .join("\n")
-            .trim();
-    }
-
-    function isDoubleSlashCommentLine(startOffset) {
-        var endOffset = findEndOfLine(startOffset);
-
-        // see if remaining line matches comment pattern
-        var lineText = source.substring(startOffset, endOffset);
-        // look for 1 or 2 slashes since startOffset would already point past
-        // the first slash that started the comment.
-        var isComment = /^\s*\/{1,2}/.test(lineText);
-        return isComment;
-    }
-
-    function findEndOfLine(cursor) {
-        // find end of cursor's line
-        var endOffset = cursor;
-        while (endOffset < length && charAt(endOffset) !== "\n") {
-            endOffset++;
-        }
-        return endOffset;
-    }
-
-    /**
-     * Obtains the next token.
-     * @returns {string|null} Next token or `null` on eof
-     * @inner
-     */
-    function next() {
-        if (stack.length > 0)
-            return stack.shift();
-        if (stringDelim)
-            return readString();
-        var repeat,
-            prev,
-            curr,
-            start,
-            isDoc;
-        do {
-            if (offset === length)
-                return null;
-            repeat = false;
-            while (whitespaceRe.test(curr = charAt(offset))) {
-                if (curr === "\n")
-                    ++line;
-                if (++offset === length)
-                    return null;
-            }
-
-            if (charAt(offset) === "/") {
-                if (++offset === length) {
-                    throw illegal("comment");
-                }
-                if (charAt(offset) === "/") { // Line
-                    if (!alternateCommentMode) {
-                        // check for triple-slash comment
-                        isDoc = charAt(start = offset + 1) === "/";
-
-                        while (charAt(++offset) !== "\n") {
-                            if (offset === length) {
-                                return null;
-                            }
-                        }
-                        ++offset;
-                        if (isDoc) {
-                            setComment(start, offset - 1);
-                        }
-                        ++line;
-                        repeat = true;
-                    } else {
-                        // check for double-slash comments, consolidating consecutive lines
-                        start = offset;
-                        isDoc = false;
-                        if (isDoubleSlashCommentLine(offset)) {
-                            isDoc = true;
-                            do {
-                                offset = findEndOfLine(offset);
-                                if (offset === length) {
-                                    break;
-                                }
-                                offset++;
-                            } while (isDoubleSlashCommentLine(offset));
-                        } else {
-                            offset = Math.min(length, findEndOfLine(offset) + 1);
-                        }
-                        if (isDoc) {
-                            setComment(start, offset);
-                        }
-                        line++;
-                        repeat = true;
-                    }
-                } else if ((curr = charAt(offset)) === "*") { /* Block */
-                    // check for /** (regular comment mode) or /* (alternate comment mode)
-                    start = offset + 1;
-                    isDoc = alternateCommentMode || charAt(start) === "*";
-                    do {
-                        if (curr === "\n") {
-                            ++line;
-                        }
-                        if (++offset === length) {
-                            throw illegal("comment");
-                        }
-                        prev = curr;
-                        curr = charAt(offset);
-                    } while (prev !== "*" || curr !== "/");
-                    ++offset;
-                    if (isDoc) {
-                        setComment(start, offset - 2);
-                    }
-                    repeat = true;
-                } else {
-                    return "/";
-                }
-            }
-        } while (repeat);
-
-        // offset !== length if we got here
-
-        var end = offset;
-        delimRe.lastIndex = 0;
-        var delim = delimRe.test(charAt(end++));
-        if (!delim)
-            while (end < length && !delimRe.test(charAt(end)))
-                ++end;
-        var token = source.substring(offset, offset = end);
-        if (token === "\"" || token === "'")
-            stringDelim = token;
-        return token;
-    }
-
-    /**
-     * Pushes a token back to the stack.
-     * @param {string} token Token
-     * @returns {undefined}
-     * @inner
-     */
-    function push(token) {
-        stack.push(token);
-    }
-
-    /**
-     * Peeks for the next token.
-     * @returns {string|null} Token or `null` on eof
-     * @inner
-     */
-    function peek() {
-        if (!stack.length) {
-            var token = next();
-            if (token === null)
-                return null;
-            push(token);
-        }
-        return stack[0];
-    }
-
-    /**
-     * Skips a token.
-     * @param {string} expected Expected token
-     * @param {boolean} [optional=false] Whether the token is optional
-     * @returns {boolean} `true` when skipped, `false` if not
-     * @throws {Error} When a required token is not present
-     * @inner
-     */
-    function skip(expected, optional) {
-        var actual = peek(),
-            equals = actual === expected;
-        if (equals) {
-            next();
-            return true;
-        }
-        if (!optional)
-            throw illegal("token '" + actual + "', '" + expected + "' expected");
-        return false;
-    }
-
-    /**
-     * Gets a comment.
-     * @param {number} [trailingLine] Line number if looking for a trailing comment
-     * @returns {string|null} Comment text
-     * @inner
-     */
-    function cmnt(trailingLine) {
-        var ret = null;
-        if (trailingLine === undefined) {
-            if (commentLine === line - 1 && (alternateCommentMode || commentType === "*" || commentLineEmpty)) {
-                ret = commentText;
-            }
-        } else {
-            /* istanbul ignore else */
-            if (commentLine < trailingLine) {
-                peek();
-            }
-            if (commentLine === trailingLine && !commentLineEmpty && (alternateCommentMode || commentType === "/")) {
-                ret = commentText;
-            }
-        }
-        return ret;
-    }
-
-    return Object.defineProperty({
-        next: next,
-        peek: peek,
-        push: push,
-        skip: skip,
-        cmnt: cmnt
-    }, "line", {
-        get: function() { return line; }
-    });
-    /* eslint-enable callback-return */
-}
+"use strict";
+module.exports = tokenize;
+
+var delimRe        = /[\s{}=;:[\],'"()<>]/g,
+    stringDoubleRe = /(?:"([^"\\]*(?:\\.[^"\\]*)*)")/g,
+    stringSingleRe = /(?:'([^'\\]*(?:\\.[^'\\]*)*)')/g;
+
+var setCommentRe = /^ *[*/]+ */,
+    setCommentAltRe = /^\s*\*?\/*/,
+    setCommentSplitRe = /\n/g,
+    whitespaceRe = /\s/,
+    unescapeRe = /\\(.?)/g;
+
+var unescapeMap = {
+    "0": "\0",
+    "r": "\r",
+    "n": "\n",
+    "t": "\t"
+};
+
+/**
+ * Unescapes a string.
+ * @param {string} str String to unescape
+ * @returns {string} Unescaped string
+ * @property {Object.<string,string>} map Special characters map
+ * @memberof tokenize
+ */
+function unescape(str) {
+    return str.replace(unescapeRe, function($0, $1) {
+        switch ($1) {
+            case "\\":
+            case "":
+                return $1;
+            default:
+                return unescapeMap[$1] || "";
+        }
+    });
+}
+
+tokenize.unescape = unescape;
+
+/**
+ * Gets the next token and advances.
+ * @typedef TokenizerHandleNext
+ * @type {function}
+ * @returns {string|null} Next token or `null` on eof
+ */
+
+/**
+ * Peeks for the next token.
+ * @typedef TokenizerHandlePeek
+ * @type {function}
+ * @returns {string|null} Next token or `null` on eof
+ */
+
+/**
+ * Pushes a token back to the stack.
+ * @typedef TokenizerHandlePush
+ * @type {function}
+ * @param {string} token Token
+ * @returns {undefined}
+ */
+
+/**
+ * Skips the next token.
+ * @typedef TokenizerHandleSkip
+ * @type {function}
+ * @param {string} expected Expected token
+ * @param {boolean} [optional=false] If optional
+ * @returns {boolean} Whether the token matched
+ * @throws {Error} If the token didn't match and is not optional
+ */
+
+/**
+ * Gets the comment on the previous line or, alternatively, the line comment on the specified line.
+ * @typedef TokenizerHandleCmnt
+ * @type {function}
+ * @param {number} [line] Line number
+ * @returns {string|null} Comment text or `null` if none
+ */
+
+/**
+ * Handle object returned from {@link tokenize}.
+ * @interface ITokenizerHandle
+ * @property {TokenizerHandleNext} next Gets the next token and advances (`null` on eof)
+ * @property {TokenizerHandlePeek} peek Peeks for the next token (`null` on eof)
+ * @property {TokenizerHandlePush} push Pushes a token back to the stack
+ * @property {TokenizerHandleSkip} skip Skips a token, returns its presence and advances or, if non-optional and not present, throws
+ * @property {TokenizerHandleCmnt} cmnt Gets the comment on the previous line or the line comment on the specified line, if any
+ * @property {number} line Current line number
+ */
+
+/**
+ * Tokenizes the given .proto source and returns an object with useful utility functions.
+ * @param {string} source Source contents
+ * @param {boolean} alternateCommentMode Whether we should activate alternate comment parsing mode.
+ * @returns {ITokenizerHandle} Tokenizer handle
+ */
+function tokenize(source, alternateCommentMode) {
+    /* eslint-disable callback-return */
+    source = source.toString();
+
+    var offset = 0,
+        length = source.length,
+        line = 1,
+        commentType = null,
+        commentText = null,
+        commentLine = 0,
+        commentLineEmpty = false;
+
+    var stack = [];
+
+    var stringDelim = null;
+
+    /* istanbul ignore next */
+    /**
+     * Creates an error for illegal syntax.
+     * @param {string} subject Subject
+     * @returns {Error} Error created
+     * @inner
+     */
+    function illegal(subject) {
+        return Error("illegal " + subject + " (line " + line + ")");
+    }
+
+    /**
+     * Reads a string till its end.
+     * @returns {string} String read
+     * @inner
+     */
+    function readString() {
+        var re = stringDelim === "'" ? stringSingleRe : stringDoubleRe;
+        re.lastIndex = offset - 1;
+        var match = re.exec(source);
+        if (!match)
+            throw illegal("string");
+        offset = re.lastIndex;
+        push(stringDelim);
+        stringDelim = null;
+        return unescape(match[1]);
+    }
+
+    /**
+     * Gets the character at `pos` within the source.
+     * @param {number} pos Position
+     * @returns {string} Character
+     * @inner
+     */
+    function charAt(pos) {
+        return source.charAt(pos);
+    }
+
+    /**
+     * Sets the current comment text.
+     * @param {number} start Start offset
+     * @param {number} end End offset
+     * @returns {undefined}
+     * @inner
+     */
+    function setComment(start, end) {
+        commentType = source.charAt(start++);
+        commentLine = line;
+        commentLineEmpty = false;
+        var lookback;
+        if (alternateCommentMode) {
+            lookback = 2;  // alternate comment parsing: "//" or "/*"
+        } else {
+            lookback = 3;  // "///" or "/**"
+        }
+        var commentOffset = start - lookback,
+            c;
+        do {
+            if (--commentOffset < 0 ||
+                    (c = source.charAt(commentOffset)) === "\n") {
+                commentLineEmpty = true;
+                break;
+            }
+        } while (c === " " || c === "\t");
+        var lines = source
+            .substring(start, end)
+            .split(setCommentSplitRe);
+        for (var i = 0; i < lines.length; ++i)
+            lines[i] = lines[i]
+                .replace(alternateCommentMode ? setCommentAltRe : setCommentRe, "")
+                .trim();
+        commentText = lines
+            .join("\n")
+            .trim();
+    }
+
+    function isDoubleSlashCommentLine(startOffset) {
+        var endOffset = findEndOfLine(startOffset);
+
+        // see if remaining line matches comment pattern
+        var lineText = source.substring(startOffset, endOffset);
+        // look for 1 or 2 slashes since startOffset would already point past
+        // the first slash that started the comment.
+        var isComment = /^\s*\/{1,2}/.test(lineText);
+        return isComment;
+    }
+
+    function findEndOfLine(cursor) {
+        // find end of cursor's line
+        var endOffset = cursor;
+        while (endOffset < length && charAt(endOffset) !== "\n") {
+            endOffset++;
+        }
+        return endOffset;
+    }
+
+    /**
+     * Obtains the next token.
+     * @returns {string|null} Next token or `null` on eof
+     * @inner
+     */
+    function next() {
+        if (stack.length > 0)
+            return stack.shift();
+        if (stringDelim)
+            return readString();
+        var repeat,
+            prev,
+            curr,
+            start,
+            isDoc;
+        do {
+            if (offset === length)
+                return null;
+            repeat = false;
+            while (whitespaceRe.test(curr = charAt(offset))) {
+                if (curr === "\n")
+                    ++line;
+                if (++offset === length)
+                    return null;
+            }
+
+            if (charAt(offset) === "/") {
+                if (++offset === length) {
+                    throw illegal("comment");
+                }
+                if (charAt(offset) === "/") { // Line
+                    if (!alternateCommentMode) {
+                        // check for triple-slash comment
+                        isDoc = charAt(start = offset + 1) === "/";
+
+                        while (charAt(++offset) !== "\n") {
+                            if (offset === length) {
+                                return null;
+                            }
+                        }
+                        ++offset;
+                        if (isDoc) {
+                            setComment(start, offset - 1);
+                        }
+                        ++line;
+                        repeat = true;
+                    } else {
+                        // check for double-slash comments, consolidating consecutive lines
+                        start = offset;
+                        isDoc = false;
+                        if (isDoubleSlashCommentLine(offset)) {
+                            isDoc = true;
+                            do {
+                                offset = findEndOfLine(offset);
+                                if (offset === length) {
+                                    break;
+                                }
+                                offset++;
+                            } while (isDoubleSlashCommentLine(offset));
+                        } else {
+                            offset = Math.min(length, findEndOfLine(offset) + 1);
+                        }
+                        if (isDoc) {
+                            setComment(start, offset);
+                        }
+                        line++;
+                        repeat = true;
+                    }
+                } else if ((curr = charAt(offset)) === "*") { /* Block */
+                    // check for /** (regular comment mode) or /* (alternate comment mode)
+                    start = offset + 1;
+                    isDoc = alternateCommentMode || charAt(start) === "*";
+                    do {
+                        if (curr === "\n") {
+                            ++line;
+                        }
+                        if (++offset === length) {
+                            throw illegal("comment");
+                        }
+                        prev = curr;
+                        curr = charAt(offset);
+                    } while (prev !== "*" || curr !== "/");
+                    ++offset;
+                    if (isDoc) {
+                        setComment(start, offset - 2);
+                    }
+                    repeat = true;
+                } else {
+                    return "/";
+                }
+            }
+        } while (repeat);
+
+        // offset !== length if we got here
+
+        var end = offset;
+        delimRe.lastIndex = 0;
+        var delim = delimRe.test(charAt(end++));
+        if (!delim)
+            while (end < length && !delimRe.test(charAt(end)))
+                ++end;
+        var token = source.substring(offset, offset = end);
+        if (token === "\"" || token === "'")
+            stringDelim = token;
+        return token;
+    }
+
+    /**
+     * Pushes a token back to the stack.
+     * @param {string} token Token
+     * @returns {undefined}
+     * @inner
+     */
+    function push(token) {
+        stack.push(token);
+    }
+
+    /**
+     * Peeks for the next token.
+     * @returns {string|null} Token or `null` on eof
+     * @inner
+     */
+    function peek() {
+        if (!stack.length) {
+            var token = next();
+            if (token === null)
+                return null;
+            push(token);
+        }
+        return stack[0];
+    }
+
+    /**
+     * Skips a token.
+     * @param {string} expected Expected token
+     * @param {boolean} [optional=false] Whether the token is optional
+     * @returns {boolean} `true` when skipped, `false` if not
+     * @throws {Error} When a required token is not present
+     * @inner
+     */
+    function skip(expected, optional) {
+        var actual = peek(),
+            equals = actual === expected;
+        if (equals) {
+            next();
+            return true;
+        }
+        if (!optional)
+            throw illegal("token '" + actual + "', '" + expected + "' expected");
+        return false;
+    }
+
+    /**
+     * Gets a comment.
+     * @param {number} [trailingLine] Line number if looking for a trailing comment
+     * @returns {string|null} Comment text
+     * @inner
+     */
+    function cmnt(trailingLine) {
+        var ret = null;
+        if (trailingLine === undefined) {
+            if (commentLine === line - 1 && (alternateCommentMode || commentType === "*" || commentLineEmpty)) {
+                ret = commentText;
+            }
+        } else {
+            /* istanbul ignore else */
+            if (commentLine < trailingLine) {
+                peek();
+            }
+            if (commentLine === trailingLine && !commentLineEmpty && (alternateCommentMode || commentType === "/")) {
+                ret = commentText;
+            }
+        }
+        return ret;
+    }
+
+    return Object.defineProperty({
+        next: next,
+        peek: peek,
+        push: push,
+        skip: skip,
+        cmnt: cmnt
+    }, "line", {
+        get: function() { return line; }
+    });
+    /* eslint-enable callback-return */
+}
 
 },{}],35:[function(require,module,exports){
-"use strict";
-module.exports = Type;
-
-// extends Namespace
-var Namespace = require(23);
-((Type.prototype = Object.create(Namespace.prototype)).constructor = Type).className = "Type";
-
-var Enum      = require(15),
-    OneOf     = require(25),
-    Field     = require(16),
-    MapField  = require(20),
-    Service   = require(33),
-    Message   = require(21),
-    Reader    = require(27),
-    Writer    = require(42),
-    util      = require(37),
-    encoder   = require(14),
-    decoder   = require(13),
-    verifier  = require(40),
-    converter = require(12),
-    wrappers  = require(41);
-
-/**
- * Constructs a new reflected message type instance.
- * @classdesc Reflected message type.
- * @extends NamespaceBase
- * @constructor
- * @param {string} name Message name
- * @param {Object.<string,*>} [options] Declared options
- */
-function Type(name, options) {
-    Namespace.call(this, name, options);
-
-    /**
-     * Message fields.
-     * @type {Object.<string,Field>}
-     */
-    this.fields = {};  // toJSON, marker
-
-    /**
-     * Oneofs declared within this namespace, if any.
-     * @type {Object.<string,OneOf>}
-     */
-    this.oneofs = undefined; // toJSON
-
-    /**
-     * Extension ranges, if any.
-     * @type {number[][]}
-     */
-    this.extensions = undefined; // toJSON
-
-    /**
-     * Reserved ranges, if any.
-     * @type {Array.<number[]|string>}
-     */
-    this.reserved = undefined; // toJSON
-
-    /*?
-     * Whether this type is a legacy group.
-     * @type {boolean|undefined}
-     */
-    this.group = undefined; // toJSON
-
-    /**
-     * Cached fields by id.
-     * @type {Object.<number,Field>|null}
-     * @private
-     */
-    this._fieldsById = null;
-
-    /**
-     * Cached fields as an array.
-     * @type {Field[]|null}
-     * @private
-     */
-    this._fieldsArray = null;
-
-    /**
-     * Cached oneofs as an array.
-     * @type {OneOf[]|null}
-     * @private
-     */
-    this._oneofsArray = null;
-
-    /**
-     * Cached constructor.
-     * @type {Constructor<{}>}
-     * @private
-     */
-    this._ctor = null;
-}
-
-Object.defineProperties(Type.prototype, {
-
-    /**
-     * Message fields by id.
-     * @name Type#fieldsById
-     * @type {Object.<number,Field>}
-     * @readonly
-     */
-    fieldsById: {
-        get: function() {
-
-            /* istanbul ignore if */
-            if (this._fieldsById)
-                return this._fieldsById;
-
-            this._fieldsById = {};
-            for (var names = Object.keys(this.fields), i = 0; i < names.length; ++i) {
-                var field = this.fields[names[i]],
-                    id = field.id;
-
-                /* istanbul ignore if */
-                if (this._fieldsById[id])
-                    throw Error("duplicate id " + id + " in " + this);
-
-                this._fieldsById[id] = field;
-            }
-            return this._fieldsById;
-        }
-    },
-
-    /**
-     * Fields of this message as an array for iteration.
-     * @name Type#fieldsArray
-     * @type {Field[]}
-     * @readonly
-     */
-    fieldsArray: {
-        get: function() {
-            return this._fieldsArray || (this._fieldsArray = util.toArray(this.fields));
-        }
-    },
-
-    /**
-     * Oneofs of this message as an array for iteration.
-     * @name Type#oneofsArray
-     * @type {OneOf[]}
-     * @readonly
-     */
-    oneofsArray: {
-        get: function() {
-            return this._oneofsArray || (this._oneofsArray = util.toArray(this.oneofs));
-        }
-    },
-
-    /**
-     * The registered constructor, if any registered, otherwise a generic constructor.
-     * Assigning a function replaces the internal constructor. If the function does not extend {@link Message} yet, its prototype will be setup accordingly and static methods will be populated. If it already extends {@link Message}, it will just replace the internal constructor.
-     * @name Type#ctor
-     * @type {Constructor<{}>}
-     */
-    ctor: {
-        get: function() {
-            return this._ctor || (this.ctor = Type.generateConstructor(this)());
-        },
-        set: function(ctor) {
-
-            // Ensure proper prototype
-            var prototype = ctor.prototype;
-            if (!(prototype instanceof Message)) {
-                (ctor.prototype = new Message()).constructor = ctor;
-                util.merge(ctor.prototype, prototype);
-            }
-
-            // Classes and messages reference their reflected type
-            ctor.$type = ctor.prototype.$type = this;
-
-            // Mix in static methods
-            util.merge(ctor, Message, true);
-
-            this._ctor = ctor;
-
-            // Messages have non-enumerable default values on their prototype
-            var i = 0;
-            for (; i < /* initializes */ this.fieldsArray.length; ++i)
-                this._fieldsArray[i].resolve(); // ensures a proper value
-
-            // Messages have non-enumerable getters and setters for each virtual oneof field
-            var ctorProperties = {};
-            for (i = 0; i < /* initializes */ this.oneofsArray.length; ++i)
-                ctorProperties[this._oneofsArray[i].resolve().name] = {
-                    get: util.oneOfGetter(this._oneofsArray[i].oneof),
-                    set: util.oneOfSetter(this._oneofsArray[i].oneof)
-                };
-            if (i)
-                Object.defineProperties(ctor.prototype, ctorProperties);
-        }
-    }
-});
-
-/**
- * Generates a constructor function for the specified type.
- * @param {Type} mtype Message type
- * @returns {Codegen} Codegen instance
- */
-Type.generateConstructor = function generateConstructor(mtype) {
-    /* eslint-disable no-unexpected-multiline */
-    var gen = util.codegen(["p"], mtype.name);
-    // explicitly initialize mutable object/array fields so that these aren't just inherited from the prototype
-    for (var i = 0, field; i < mtype.fieldsArray.length; ++i)
-        if ((field = mtype._fieldsArray[i]).map) gen
-            ("this%s={}", util.safeProp(field.name));
-        else if (field.repeated) gen
-            ("this%s=[]", util.safeProp(field.name));
-    return gen
-    ("if(p)for(var ks=Object.keys(p),i=0;i<ks.length;++i)if(p[ks[i]]!=null)") // omit undefined or null
-        ("this[ks[i]]=p[ks[i]]");
-    /* eslint-enable no-unexpected-multiline */
-};
-
-function clearCache(type) {
-    type._fieldsById = type._fieldsArray = type._oneofsArray = null;
-    delete type.encode;
-    delete type.decode;
-    delete type.verify;
-    return type;
-}
-
-/**
- * Message type descriptor.
- * @interface IType
- * @extends INamespace
- * @property {Object.<string,IOneOf>} [oneofs] Oneof descriptors
- * @property {Object.<string,IField>} fields Field descriptors
- * @property {number[][]} [extensions] Extension ranges
- * @property {number[][]} [reserved] Reserved ranges
- * @property {boolean} [group=false] Whether a legacy group or not
- */
-
-/**
- * Creates a message type from a message type descriptor.
- * @param {string} name Message name
- * @param {IType} json Message type descriptor
- * @returns {Type} Created message type
- */
-Type.fromJSON = function fromJSON(name, json) {
-    var type = new Type(name, json.options);
-    type.extensions = json.extensions;
-    type.reserved = json.reserved;
-    var names = Object.keys(json.fields),
-        i = 0;
-    for (; i < names.length; ++i)
-        type.add(
-            ( typeof json.fields[names[i]].keyType !== "undefined"
-            ? MapField.fromJSON
-            : Field.fromJSON )(names[i], json.fields[names[i]])
-        );
-    if (json.oneofs)
-        for (names = Object.keys(json.oneofs), i = 0; i < names.length; ++i)
-            type.add(OneOf.fromJSON(names[i], json.oneofs[names[i]]));
-    if (json.nested)
-        for (names = Object.keys(json.nested), i = 0; i < names.length; ++i) {
-            var nested = json.nested[names[i]];
-            type.add( // most to least likely
-                ( nested.id !== undefined
-                ? Field.fromJSON
-                : nested.fields !== undefined
-                ? Type.fromJSON
-                : nested.values !== undefined
-                ? Enum.fromJSON
-                : nested.methods !== undefined
-                ? Service.fromJSON
-                : Namespace.fromJSON )(names[i], nested)
-            );
-        }
-    if (json.extensions && json.extensions.length)
-        type.extensions = json.extensions;
-    if (json.reserved && json.reserved.length)
-        type.reserved = json.reserved;
-    if (json.group)
-        type.group = true;
-    if (json.comment)
-        type.comment = json.comment;
-    return type;
-};
-
-/**
- * Converts this message type to a message type descriptor.
- * @param {IToJSONOptions} [toJSONOptions] JSON conversion options
- * @returns {IType} Message type descriptor
- */
-Type.prototype.toJSON = function toJSON(toJSONOptions) {
-    var inherited = Namespace.prototype.toJSON.call(this, toJSONOptions);
-    var keepComments = toJSONOptions ? Boolean(toJSONOptions.keepComments) : false;
-    return util.toObject([
-        "options"    , inherited && inherited.options || undefined,
-        "oneofs"     , Namespace.arrayToJSON(this.oneofsArray, toJSONOptions),
-        "fields"     , Namespace.arrayToJSON(this.fieldsArray.filter(function(obj) { return !obj.declaringField; }), toJSONOptions) || {},
-        "extensions" , this.extensions && this.extensions.length ? this.extensions : undefined,
-        "reserved"   , this.reserved && this.reserved.length ? this.reserved : undefined,
-        "group"      , this.group || undefined,
-        "nested"     , inherited && inherited.nested || undefined,
-        "comment"    , keepComments ? this.comment : undefined
-    ]);
-};
-
-/**
- * @override
- */
-Type.prototype.resolveAll = function resolveAll() {
-    var fields = this.fieldsArray, i = 0;
-    while (i < fields.length)
-        fields[i++].resolve();
-    var oneofs = this.oneofsArray; i = 0;
-    while (i < oneofs.length)
-        oneofs[i++].resolve();
-    return Namespace.prototype.resolveAll.call(this);
-};
-
-/**
- * @override
- */
-Type.prototype.get = function get(name) {
-    return this.fields[name]
-        || this.oneofs && this.oneofs[name]
-        || this.nested && this.nested[name]
-        || null;
-};
-
-/**
- * Adds a nested object to this type.
- * @param {ReflectionObject} object Nested object to add
- * @returns {Type} `this`
- * @throws {TypeError} If arguments are invalid
- * @throws {Error} If there is already a nested object with this name or, if a field, when there is already a field with this id
- */
-Type.prototype.add = function add(object) {
-
-    if (this.get(object.name))
-        throw Error("duplicate name '" + object.name + "' in " + this);
-
-    if (object instanceof Field && object.extend === undefined) {
-        // NOTE: Extension fields aren't actual fields on the declaring type, but nested objects.
-        // The root object takes care of adding distinct sister-fields to the respective extended
-        // type instead.
-
-        // avoids calling the getter if not absolutely necessary because it's called quite frequently
-        if (this._fieldsById ? /* istanbul ignore next */ this._fieldsById[object.id] : this.fieldsById[object.id])
-            throw Error("duplicate id " + object.id + " in " + this);
-        if (this.isReservedId(object.id))
-            throw Error("id " + object.id + " is reserved in " + this);
-        if (this.isReservedName(object.name))
-            throw Error("name '" + object.name + "' is reserved in " + this);
-
-        if (object.parent)
-            object.parent.remove(object);
-        this.fields[object.name] = object;
-        object.message = this;
-        object.onAdd(this);
-        return clearCache(this);
-    }
-    if (object instanceof OneOf) {
-        if (!this.oneofs)
-            this.oneofs = {};
-        this.oneofs[object.name] = object;
-        object.onAdd(this);
-        return clearCache(this);
-    }
-    return Namespace.prototype.add.call(this, object);
-};
-
-/**
- * Removes a nested object from this type.
- * @param {ReflectionObject} object Nested object to remove
- * @returns {Type} `this`
- * @throws {TypeError} If arguments are invalid
- * @throws {Error} If `object` is not a member of this type
- */
-Type.prototype.remove = function remove(object) {
-    if (object instanceof Field && object.extend === undefined) {
-        // See Type#add for the reason why extension fields are excluded here.
-
-        /* istanbul ignore if */
-        if (!this.fields || this.fields[object.name] !== object)
-            throw Error(object + " is not a member of " + this);
-
-        delete this.fields[object.name];
-        object.parent = null;
-        object.onRemove(this);
-        return clearCache(this);
-    }
-    if (object instanceof OneOf) {
-
-        /* istanbul ignore if */
-        if (!this.oneofs || this.oneofs[object.name] !== object)
-            throw Error(object + " is not a member of " + this);
-
-        delete this.oneofs[object.name];
-        object.parent = null;
-        object.onRemove(this);
-        return clearCache(this);
-    }
-    return Namespace.prototype.remove.call(this, object);
-};
-
-/**
- * Tests if the specified id is reserved.
- * @param {number} id Id to test
- * @returns {boolean} `true` if reserved, otherwise `false`
- */
-Type.prototype.isReservedId = function isReservedId(id) {
-    return Namespace.isReservedId(this.reserved, id);
-};
-
-/**
- * Tests if the specified name is reserved.
- * @param {string} name Name to test
- * @returns {boolean} `true` if reserved, otherwise `false`
- */
-Type.prototype.isReservedName = function isReservedName(name) {
-    return Namespace.isReservedName(this.reserved, name);
-};
-
-/**
- * Creates a new message of this type using the specified properties.
- * @param {Object.<string,*>} [properties] Properties to set
- * @returns {Message<{}>} Message instance
- */
-Type.prototype.create = function create(properties) {
-    return new this.ctor(properties);
-};
-
-/**
- * Sets up {@link Type#encode|encode}, {@link Type#decode|decode} and {@link Type#verify|verify}.
- * @returns {Type} `this`
- */
-Type.prototype.setup = function setup() {
-    // Sets up everything at once so that the prototype chain does not have to be re-evaluated
-    // multiple times (V8, soft-deopt prototype-check).
-
-    var fullName = this.fullName,
-        types    = [];
-    for (var i = 0; i < /* initializes */ this.fieldsArray.length; ++i)
-        types.push(this._fieldsArray[i].resolve().resolvedType);
-
-    // Replace setup methods with type-specific generated functions
-    this.encode = encoder(this)({
-        Writer : Writer,
-        types  : types,
-        util   : util
-    });
-    this.decode = decoder(this)({
-        Reader : Reader,
-        types  : types,
-        util   : util
-    });
-    this.verify = verifier(this)({
-        types : types,
-        util  : util
-    });
-    this.fromObject = converter.fromObject(this)({
-        types : types,
-        util  : util
-    });
-    this.toObject = converter.toObject(this)({
-        types : types,
-        util  : util
-    });
-
-    // Inject custom wrappers for common types
-    var wrapper = wrappers[fullName];
-    if (wrapper) {
-        var originalThis = Object.create(this);
-        // if (wrapper.fromObject) {
-            originalThis.fromObject = this.fromObject;
-            this.fromObject = wrapper.fromObject.bind(originalThis);
-        // }
-        // if (wrapper.toObject) {
-            originalThis.toObject = this.toObject;
-            this.toObject = wrapper.toObject.bind(originalThis);
-        // }
-    }
-
-    return this;
-};
-
-/**
- * Encodes a message of this type. Does not implicitly {@link Type#verify|verify} messages.
- * @param {Message<{}>|Object.<string,*>} message Message instance or plain object
- * @param {Writer} [writer] Writer to encode to
- * @returns {Writer} writer
- */
-Type.prototype.encode = function encode_setup(message, writer) {
-    return this.setup().encode(message, writer); // overrides this method
-};
-
-/**
- * Encodes a message of this type preceeded by its byte length as a varint. Does not implicitly {@link Type#verify|verify} messages.
- * @param {Message<{}>|Object.<string,*>} message Message instance or plain object
- * @param {Writer} [writer] Writer to encode to
- * @returns {Writer} writer
- */
-Type.prototype.encodeDelimited = function encodeDelimited(message, writer) {
-    return this.encode(message, writer && writer.len ? writer.fork() : writer).ldelim();
-};
-
-/**
- * Decodes a message of this type.
- * @param {Reader|Uint8Array} reader Reader or buffer to decode from
- * @param {number} [length] Length of the message, if known beforehand
- * @returns {Message<{}>} Decoded message
- * @throws {Error} If the payload is not a reader or valid buffer
- * @throws {util.ProtocolError<{}>} If required fields are missing
- */
-Type.prototype.decode = function decode_setup(reader, length) {
-    return this.setup().decode(reader, length); // overrides this method
-};
-
-/**
- * Decodes a message of this type preceeded by its byte length as a varint.
- * @param {Reader|Uint8Array} reader Reader or buffer to decode from
- * @returns {Message<{}>} Decoded message
- * @throws {Error} If the payload is not a reader or valid buffer
- * @throws {util.ProtocolError} If required fields are missing
- */
-Type.prototype.decodeDelimited = function decodeDelimited(reader) {
-    if (!(reader instanceof Reader))
-        reader = Reader.create(reader);
-    return this.decode(reader, reader.uint32());
-};
-
-/**
- * Verifies that field values are valid and that required fields are present.
- * @param {Object.<string,*>} message Plain object to verify
- * @returns {null|string} `null` if valid, otherwise the reason why it is not
- */
-Type.prototype.verify = function verify_setup(message) {
-    return this.setup().verify(message); // overrides this method
-};
-
-/**
- * Creates a new message of this type from a plain object. Also converts values to their respective internal types.
- * @param {Object.<string,*>} object Plain object to convert
- * @returns {Message<{}>} Message instance
- */
-Type.prototype.fromObject = function fromObject(object) {
-    return this.setup().fromObject(object);
-};
-
-/**
- * Conversion options as used by {@link Type#toObject} and {@link Message.toObject}.
- * @interface IConversionOptions
- * @property {Function} [longs] Long conversion type.
- * Valid values are `String` and `Number` (the global types).
- * Defaults to copy the present value, which is a possibly unsafe number without and a {@link Long} with a long library.
- * @property {Function} [enums] Enum value conversion type.
- * Only valid value is `String` (the global type).
- * Defaults to copy the present value, which is the numeric id.
- * @property {Function} [bytes] Bytes value conversion type.
- * Valid values are `Array` and (a base64 encoded) `String` (the global types).
- * Defaults to copy the present value, which usually is a Buffer under node and an Uint8Array in the browser.
- * @property {boolean} [defaults=false] Also sets default values on the resulting object
- * @property {boolean} [arrays=false] Sets empty arrays for missing repeated fields even if `defaults=false`
- * @property {boolean} [objects=false] Sets empty objects for missing map fields even if `defaults=false`
- * @property {boolean} [oneofs=false] Includes virtual oneof properties set to the present field's name, if any
- * @property {boolean} [json=false] Performs additional JSON compatibility conversions, i.e. NaN and Infinity to strings
- */
-
-/**
- * Creates a plain object from a message of this type. Also converts values to other types if specified.
- * @param {Message<{}>} message Message instance
- * @param {IConversionOptions} [options] Conversion options
- * @returns {Object.<string,*>} Plain object
- */
-Type.prototype.toObject = function toObject(message, options) {
-    return this.setup().toObject(message, options);
-};
-
-/**
- * Decorator function as returned by {@link Type.d} (TypeScript).
- * @typedef TypeDecorator
- * @type {function}
- * @param {Constructor<T>} target Target constructor
- * @returns {undefined}
- * @template T extends Message<T>
- */
-
-/**
- * Type decorator (TypeScript).
- * @param {string} [typeName] Type name, defaults to the constructor's name
- * @returns {TypeDecorator<T>} Decorator function
- * @template T extends Message<T>
- */
-Type.d = function decorateType(typeName) {
-    return function typeDecorator(target) {
-        util.decorateType(target, typeName);
-    };
-};
+"use strict";
+module.exports = Type;
+
+// extends Namespace
+var Namespace = require(23);
+((Type.prototype = Object.create(Namespace.prototype)).constructor = Type).className = "Type";
+
+var Enum      = require(15),
+    OneOf     = require(25),
+    Field     = require(16),
+    MapField  = require(20),
+    Service   = require(33),
+    Message   = require(21),
+    Reader    = require(27),
+    Writer    = require(42),
+    util      = require(37),
+    encoder   = require(14),
+    decoder   = require(13),
+    verifier  = require(40),
+    converter = require(12),
+    wrappers  = require(41);
+
+/**
+ * Constructs a new reflected message type instance.
+ * @classdesc Reflected message type.
+ * @extends NamespaceBase
+ * @constructor
+ * @param {string} name Message name
+ * @param {Object.<string,*>} [options] Declared options
+ */
+function Type(name, options) {
+    Namespace.call(this, name, options);
+
+    /**
+     * Message fields.
+     * @type {Object.<string,Field>}
+     */
+    this.fields = {};  // toJSON, marker
+
+    /**
+     * Oneofs declared within this namespace, if any.
+     * @type {Object.<string,OneOf>}
+     */
+    this.oneofs = undefined; // toJSON
+
+    /**
+     * Extension ranges, if any.
+     * @type {number[][]}
+     */
+    this.extensions = undefined; // toJSON
+
+    /**
+     * Reserved ranges, if any.
+     * @type {Array.<number[]|string>}
+     */
+    this.reserved = undefined; // toJSON
+
+    /*?
+     * Whether this type is a legacy group.
+     * @type {boolean|undefined}
+     */
+    this.group = undefined; // toJSON
+
+    /**
+     * Cached fields by id.
+     * @type {Object.<number,Field>|null}
+     * @private
+     */
+    this._fieldsById = null;
+
+    /**
+     * Cached fields as an array.
+     * @type {Field[]|null}
+     * @private
+     */
+    this._fieldsArray = null;
+
+    /**
+     * Cached oneofs as an array.
+     * @type {OneOf[]|null}
+     * @private
+     */
+    this._oneofsArray = null;
+
+    /**
+     * Cached constructor.
+     * @type {Constructor<{}>}
+     * @private
+     */
+    this._ctor = null;
+}
+
+Object.defineProperties(Type.prototype, {
+
+    /**
+     * Message fields by id.
+     * @name Type#fieldsById
+     * @type {Object.<number,Field>}
+     * @readonly
+     */
+    fieldsById: {
+        get: function() {
+
+            /* istanbul ignore if */
+            if (this._fieldsById)
+                return this._fieldsById;
+
+            this._fieldsById = {};
+            for (var names = Object.keys(this.fields), i = 0; i < names.length; ++i) {
+                var field = this.fields[names[i]],
+                    id = field.id;
+
+                /* istanbul ignore if */
+                if (this._fieldsById[id])
+                    throw Error("duplicate id " + id + " in " + this);
+
+                this._fieldsById[id] = field;
+            }
+            return this._fieldsById;
+        }
+    },
+
+    /**
+     * Fields of this message as an array for iteration.
+     * @name Type#fieldsArray
+     * @type {Field[]}
+     * @readonly
+     */
+    fieldsArray: {
+        get: function() {
+            return this._fieldsArray || (this._fieldsArray = util.toArray(this.fields));
+        }
+    },
+
+    /**
+     * Oneofs of this message as an array for iteration.
+     * @name Type#oneofsArray
+     * @type {OneOf[]}
+     * @readonly
+     */
+    oneofsArray: {
+        get: function() {
+            return this._oneofsArray || (this._oneofsArray = util.toArray(this.oneofs));
+        }
+    },
+
+    /**
+     * The registered constructor, if any registered, otherwise a generic constructor.
+     * Assigning a function replaces the internal constructor. If the function does not extend {@link Message} yet, its prototype will be setup accordingly and static methods will be populated. If it already extends {@link Message}, it will just replace the internal constructor.
+     * @name Type#ctor
+     * @type {Constructor<{}>}
+     */
+    ctor: {
+        get: function() {
+            return this._ctor || (this.ctor = Type.generateConstructor(this)());
+        },
+        set: function(ctor) {
+
+            // Ensure proper prototype
+            var prototype = ctor.prototype;
+            if (!(prototype instanceof Message)) {
+                (ctor.prototype = new Message()).constructor = ctor;
+                util.merge(ctor.prototype, prototype);
+            }
+
+            // Classes and messages reference their reflected type
+            ctor.$type = ctor.prototype.$type = this;
+
+            // Mix in static methods
+            util.merge(ctor, Message, true);
+
+            this._ctor = ctor;
+
+            // Messages have non-enumerable default values on their prototype
+            var i = 0;
+            for (; i < /* initializes */ this.fieldsArray.length; ++i)
+                this._fieldsArray[i].resolve(); // ensures a proper value
+
+            // Messages have non-enumerable getters and setters for each virtual oneof field
+            var ctorProperties = {};
+            for (i = 0; i < /* initializes */ this.oneofsArray.length; ++i)
+                ctorProperties[this._oneofsArray[i].resolve().name] = {
+                    get: util.oneOfGetter(this._oneofsArray[i].oneof),
+                    set: util.oneOfSetter(this._oneofsArray[i].oneof)
+                };
+            if (i)
+                Object.defineProperties(ctor.prototype, ctorProperties);
+        }
+    }
+});
+
+/**
+ * Generates a constructor function for the specified type.
+ * @param {Type} mtype Message type
+ * @returns {Codegen} Codegen instance
+ */
+Type.generateConstructor = function generateConstructor(mtype) {
+    /* eslint-disable no-unexpected-multiline */
+    var gen = util.codegen(["p"], mtype.name);
+    // explicitly initialize mutable object/array fields so that these aren't just inherited from the prototype
+    for (var i = 0, field; i < mtype.fieldsArray.length; ++i)
+        if ((field = mtype._fieldsArray[i]).map) gen
+            ("this%s={}", util.safeProp(field.name));
+        else if (field.repeated) gen
+            ("this%s=[]", util.safeProp(field.name));
+    return gen
+    ("if(p)for(var ks=Object.keys(p),i=0;i<ks.length;++i)if(p[ks[i]]!=null)") // omit undefined or null
+        ("this[ks[i]]=p[ks[i]]");
+    /* eslint-enable no-unexpected-multiline */
+};
+
+function clearCache(type) {
+    type._fieldsById = type._fieldsArray = type._oneofsArray = null;
+    delete type.encode;
+    delete type.decode;
+    delete type.verify;
+    return type;
+}
+
+/**
+ * Message type descriptor.
+ * @interface IType
+ * @extends INamespace
+ * @property {Object.<string,IOneOf>} [oneofs] Oneof descriptors
+ * @property {Object.<string,IField>} fields Field descriptors
+ * @property {number[][]} [extensions] Extension ranges
+ * @property {number[][]} [reserved] Reserved ranges
+ * @property {boolean} [group=false] Whether a legacy group or not
+ */
+
+/**
+ * Creates a message type from a message type descriptor.
+ * @param {string} name Message name
+ * @param {IType} json Message type descriptor
+ * @returns {Type} Created message type
+ */
+Type.fromJSON = function fromJSON(name, json) {
+    var type = new Type(name, json.options);
+    type.extensions = json.extensions;
+    type.reserved = json.reserved;
+    var names = Object.keys(json.fields),
+        i = 0;
+    for (; i < names.length; ++i)
+        type.add(
+            ( typeof json.fields[names[i]].keyType !== "undefined"
+            ? MapField.fromJSON
+            : Field.fromJSON )(names[i], json.fields[names[i]])
+        );
+    if (json.oneofs)
+        for (names = Object.keys(json.oneofs), i = 0; i < names.length; ++i)
+            type.add(OneOf.fromJSON(names[i], json.oneofs[names[i]]));
+    if (json.nested)
+        for (names = Object.keys(json.nested), i = 0; i < names.length; ++i) {
+            var nested = json.nested[names[i]];
+            type.add( // most to least likely
+                ( nested.id !== undefined
+                ? Field.fromJSON
+                : nested.fields !== undefined
+                ? Type.fromJSON
+                : nested.values !== undefined
+                ? Enum.fromJSON
+                : nested.methods !== undefined
+                ? Service.fromJSON
+                : Namespace.fromJSON )(names[i], nested)
+            );
+        }
+    if (json.extensions && json.extensions.length)
+        type.extensions = json.extensions;
+    if (json.reserved && json.reserved.length)
+        type.reserved = json.reserved;
+    if (json.group)
+        type.group = true;
+    if (json.comment)
+        type.comment = json.comment;
+    return type;
+};
+
+/**
+ * Converts this message type to a message type descriptor.
+ * @param {IToJSONOptions} [toJSONOptions] JSON conversion options
+ * @returns {IType} Message type descriptor
+ */
+Type.prototype.toJSON = function toJSON(toJSONOptions) {
+    var inherited = Namespace.prototype.toJSON.call(this, toJSONOptions);
+    var keepComments = toJSONOptions ? Boolean(toJSONOptions.keepComments) : false;
+    return util.toObject([
+        "options"    , inherited && inherited.options || undefined,
+        "oneofs"     , Namespace.arrayToJSON(this.oneofsArray, toJSONOptions),
+        "fields"     , Namespace.arrayToJSON(this.fieldsArray.filter(function(obj) { return !obj.declaringField; }), toJSONOptions) || {},
+        "extensions" , this.extensions && this.extensions.length ? this.extensions : undefined,
+        "reserved"   , this.reserved && this.reserved.length ? this.reserved : undefined,
+        "group"      , this.group || undefined,
+        "nested"     , inherited && inherited.nested || undefined,
+        "comment"    , keepComments ? this.comment : undefined
+    ]);
+};
+
+/**
+ * @override
+ */
+Type.prototype.resolveAll = function resolveAll() {
+    var fields = this.fieldsArray, i = 0;
+    while (i < fields.length)
+        fields[i++].resolve();
+    var oneofs = this.oneofsArray; i = 0;
+    while (i < oneofs.length)
+        oneofs[i++].resolve();
+    return Namespace.prototype.resolveAll.call(this);
+};
+
+/**
+ * @override
+ */
+Type.prototype.get = function get(name) {
+    return this.fields[name]
+        || this.oneofs && this.oneofs[name]
+        || this.nested && this.nested[name]
+        || null;
+};
+
+/**
+ * Adds a nested object to this type.
+ * @param {ReflectionObject} object Nested object to add
+ * @returns {Type} `this`
+ * @throws {TypeError} If arguments are invalid
+ * @throws {Error} If there is already a nested object with this name or, if a field, when there is already a field with this id
+ */
+Type.prototype.add = function add(object) {
+
+    if (this.get(object.name))
+        throw Error("duplicate name '" + object.name + "' in " + this);
+
+    if (object instanceof Field && object.extend === undefined) {
+        // NOTE: Extension fields aren't actual fields on the declaring type, but nested objects.
+        // The root object takes care of adding distinct sister-fields to the respective extended
+        // type instead.
+
+        // avoids calling the getter if not absolutely necessary because it's called quite frequently
+        if (this._fieldsById ? /* istanbul ignore next */ this._fieldsById[object.id] : this.fieldsById[object.id])
+            throw Error("duplicate id " + object.id + " in " + this);
+        if (this.isReservedId(object.id))
+            throw Error("id " + object.id + " is reserved in " + this);
+        if (this.isReservedName(object.name))
+            throw Error("name '" + object.name + "' is reserved in " + this);
+
+        if (object.parent)
+            object.parent.remove(object);
+        this.fields[object.name] = object;
+        object.message = this;
+        object.onAdd(this);
+        return clearCache(this);
+    }
+    if (object instanceof OneOf) {
+        if (!this.oneofs)
+            this.oneofs = {};
+        this.oneofs[object.name] = object;
+        object.onAdd(this);
+        return clearCache(this);
+    }
+    return Namespace.prototype.add.call(this, object);
+};
+
+/**
+ * Removes a nested object from this type.
+ * @param {ReflectionObject} object Nested object to remove
+ * @returns {Type} `this`
+ * @throws {TypeError} If arguments are invalid
+ * @throws {Error} If `object` is not a member of this type
+ */
+Type.prototype.remove = function remove(object) {
+    if (object instanceof Field && object.extend === undefined) {
+        // See Type#add for the reason why extension fields are excluded here.
+
+        /* istanbul ignore if */
+        if (!this.fields || this.fields[object.name] !== object)
+            throw Error(object + " is not a member of " + this);
+
+        delete this.fields[object.name];
+        object.parent = null;
+        object.onRemove(this);
+        return clearCache(this);
+    }
+    if (object instanceof OneOf) {
+
+        /* istanbul ignore if */
+        if (!this.oneofs || this.oneofs[object.name] !== object)
+            throw Error(object + " is not a member of " + this);
+
+        delete this.oneofs[object.name];
+        object.parent = null;
+        object.onRemove(this);
+        return clearCache(this);
+    }
+    return Namespace.prototype.remove.call(this, object);
+};
+
+/**
+ * Tests if the specified id is reserved.
+ * @param {number} id Id to test
+ * @returns {boolean} `true` if reserved, otherwise `false`
+ */
+Type.prototype.isReservedId = function isReservedId(id) {
+    return Namespace.isReservedId(this.reserved, id);
+};
+
+/**
+ * Tests if the specified name is reserved.
+ * @param {string} name Name to test
+ * @returns {boolean} `true` if reserved, otherwise `false`
+ */
+Type.prototype.isReservedName = function isReservedName(name) {
+    return Namespace.isReservedName(this.reserved, name);
+};
+
+/**
+ * Creates a new message of this type using the specified properties.
+ * @param {Object.<string,*>} [properties] Properties to set
+ * @returns {Message<{}>} Message instance
+ */
+Type.prototype.create = function create(properties) {
+    return new this.ctor(properties);
+};
+
+/**
+ * Sets up {@link Type#encode|encode}, {@link Type#decode|decode} and {@link Type#verify|verify}.
+ * @returns {Type} `this`
+ */
+Type.prototype.setup = function setup() {
+    // Sets up everything at once so that the prototype chain does not have to be re-evaluated
+    // multiple times (V8, soft-deopt prototype-check).
+
+    var fullName = this.fullName,
+        types    = [];
+    for (var i = 0; i < /* initializes */ this.fieldsArray.length; ++i)
+        types.push(this._fieldsArray[i].resolve().resolvedType);
+
+    // Replace setup methods with type-specific generated functions
+    this.encode = encoder(this)({
+        Writer : Writer,
+        types  : types,
+        util   : util
+    });
+    this.decode = decoder(this)({
+        Reader : Reader,
+        types  : types,
+        util   : util
+    });
+    this.verify = verifier(this)({
+        types : types,
+        util  : util
+    });
+    this.fromObject = converter.fromObject(this)({
+        types : types,
+        util  : util
+    });
+    this.toObject = converter.toObject(this)({
+        types : types,
+        util  : util
+    });
+
+    // Inject custom wrappers for common types
+    var wrapper = wrappers[fullName];
+    if (wrapper) {
+        var originalThis = Object.create(this);
+        // if (wrapper.fromObject) {
+            originalThis.fromObject = this.fromObject;
+            this.fromObject = wrapper.fromObject.bind(originalThis);
+        // }
+        // if (wrapper.toObject) {
+            originalThis.toObject = this.toObject;
+            this.toObject = wrapper.toObject.bind(originalThis);
+        // }
+    }
+
+    return this;
+};
+
+/**
+ * Encodes a message of this type. Does not implicitly {@link Type#verify|verify} messages.
+ * @param {Message<{}>|Object.<string,*>} message Message instance or plain object
+ * @param {Writer} [writer] Writer to encode to
+ * @returns {Writer} writer
+ */
+Type.prototype.encode = function encode_setup(message, writer) {
+    return this.setup().encode(message, writer); // overrides this method
+};
+
+/**
+ * Encodes a message of this type preceeded by its byte length as a varint. Does not implicitly {@link Type#verify|verify} messages.
+ * @param {Message<{}>|Object.<string,*>} message Message instance or plain object
+ * @param {Writer} [writer] Writer to encode to
+ * @returns {Writer} writer
+ */
+Type.prototype.encodeDelimited = function encodeDelimited(message, writer) {
+    return this.encode(message, writer && writer.len ? writer.fork() : writer).ldelim();
+};
+
+/**
+ * Decodes a message of this type.
+ * @param {Reader|Uint8Array} reader Reader or buffer to decode from
+ * @param {number} [length] Length of the message, if known beforehand
+ * @returns {Message<{}>} Decoded message
+ * @throws {Error} If the payload is not a reader or valid buffer
+ * @throws {util.ProtocolError<{}>} If required fields are missing
+ */
+Type.prototype.decode = function decode_setup(reader, length) {
+    return this.setup().decode(reader, length); // overrides this method
+};
+
+/**
+ * Decodes a message of this type preceeded by its byte length as a varint.
+ * @param {Reader|Uint8Array} reader Reader or buffer to decode from
+ * @returns {Message<{}>} Decoded message
+ * @throws {Error} If the payload is not a reader or valid buffer
+ * @throws {util.ProtocolError} If required fields are missing
+ */
+Type.prototype.decodeDelimited = function decodeDelimited(reader) {
+    if (!(reader instanceof Reader))
+        reader = Reader.create(reader);
+    return this.decode(reader, reader.uint32());
+};
+
+/**
+ * Verifies that field values are valid and that required fields are present.
+ * @param {Object.<string,*>} message Plain object to verify
+ * @returns {null|string} `null` if valid, otherwise the reason why it is not
+ */
+Type.prototype.verify = function verify_setup(message) {
+    return this.setup().verify(message); // overrides this method
+};
+
+/**
+ * Creates a new message of this type from a plain object. Also converts values to their respective internal types.
+ * @param {Object.<string,*>} object Plain object to convert
+ * @returns {Message<{}>} Message instance
+ */
+Type.prototype.fromObject = function fromObject(object) {
+    return this.setup().fromObject(object);
+};
+
+/**
+ * Conversion options as used by {@link Type#toObject} and {@link Message.toObject}.
+ * @interface IConversionOptions
+ * @property {Function} [longs] Long conversion type.
+ * Valid values are `String` and `Number` (the global types).
+ * Defaults to copy the present value, which is a possibly unsafe number without and a {@link Long} with a long library.
+ * @property {Function} [enums] Enum value conversion type.
+ * Only valid value is `String` (the global type).
+ * Defaults to copy the present value, which is the numeric id.
+ * @property {Function} [bytes] Bytes value conversion type.
+ * Valid values are `Array` and (a base64 encoded) `String` (the global types).
+ * Defaults to copy the present value, which usually is a Buffer under node and an Uint8Array in the browser.
+ * @property {boolean} [defaults=false] Also sets default values on the resulting object
+ * @property {boolean} [arrays=false] Sets empty arrays for missing repeated fields even if `defaults=false`
+ * @property {boolean} [objects=false] Sets empty objects for missing map fields even if `defaults=false`
+ * @property {boolean} [oneofs=false] Includes virtual oneof properties set to the present field's name, if any
+ * @property {boolean} [json=false] Performs additional JSON compatibility conversions, i.e. NaN and Infinity to strings
+ */
+
+/**
+ * Creates a plain object from a message of this type. Also converts values to other types if specified.
+ * @param {Message<{}>} message Message instance
+ * @param {IConversionOptions} [options] Conversion options
+ * @returns {Object.<string,*>} Plain object
+ */
+Type.prototype.toObject = function toObject(message, options) {
+    return this.setup().toObject(message, options);
+};
+
+/**
+ * Decorator function as returned by {@link Type.d} (TypeScript).
+ * @typedef TypeDecorator
+ * @type {function}
+ * @param {Constructor<T>} target Target constructor
+ * @returns {undefined}
+ * @template T extends Message<T>
+ */
+
+/**
+ * Type decorator (TypeScript).
+ * @param {string} [typeName] Type name, defaults to the constructor's name
+ * @returns {TypeDecorator<T>} Decorator function
+ * @template T extends Message<T>
+ */
+Type.d = function decorateType(typeName) {
+    return function typeDecorator(target) {
+        util.decorateType(target, typeName);
+    };
+};
 
 },{"12":12,"13":13,"14":14,"15":15,"16":16,"20":20,"21":21,"23":23,"25":25,"27":27,"33":33,"37":37,"40":40,"41":41,"42":42}],36:[function(require,module,exports){
-"use strict";
-
-/**
- * Common type constants.
- * @namespace
- */
-var types = exports;
-
-var util = require(37);
-
-var s = [
-    "double",   // 0
-    "float",    // 1
-    "int32",    // 2
-    "uint32",   // 3
-    "sint32",   // 4
-    "fixed32",  // 5
-    "sfixed32", // 6
-    "int64",    // 7
-    "uint64",   // 8
-    "sint64",   // 9
-    "fixed64",  // 10
-    "sfixed64", // 11
-    "bool",     // 12
-    "string",   // 13
-    "bytes"     // 14
-];
-
-function bake(values, offset) {
-    var i = 0, o = {};
-    offset |= 0;
-    while (i < values.length) o[s[i + offset]] = values[i++];
-    return o;
-}
-
-/**
- * Basic type wire types.
- * @type {Object.<string,number>}
- * @const
- * @property {number} double=1 Fixed64 wire type
- * @property {number} float=5 Fixed32 wire type
- * @property {number} int32=0 Varint wire type
- * @property {number} uint32=0 Varint wire type
- * @property {number} sint32=0 Varint wire type
- * @property {number} fixed32=5 Fixed32 wire type
- * @property {number} sfixed32=5 Fixed32 wire type
- * @property {number} int64=0 Varint wire type
- * @property {number} uint64=0 Varint wire type
- * @property {number} sint64=0 Varint wire type
- * @property {number} fixed64=1 Fixed64 wire type
- * @property {number} sfixed64=1 Fixed64 wire type
- * @property {number} bool=0 Varint wire type
- * @property {number} string=2 Ldelim wire type
- * @property {number} bytes=2 Ldelim wire type
- */
-types.basic = bake([
-    /* double   */ 1,
-    /* float    */ 5,
-    /* int32    */ 0,
-    /* uint32   */ 0,
-    /* sint32   */ 0,
-    /* fixed32  */ 5,
-    /* sfixed32 */ 5,
-    /* int64    */ 0,
-    /* uint64   */ 0,
-    /* sint64   */ 0,
-    /* fixed64  */ 1,
-    /* sfixed64 */ 1,
-    /* bool     */ 0,
-    /* string   */ 2,
-    /* bytes    */ 2
-]);
-
-/**
- * Basic type defaults.
- * @type {Object.<string,*>}
- * @const
- * @property {number} double=0 Double default
- * @property {number} float=0 Float default
- * @property {number} int32=0 Int32 default
- * @property {number} uint32=0 Uint32 default
- * @property {number} sint32=0 Sint32 default
- * @property {number} fixed32=0 Fixed32 default
- * @property {number} sfixed32=0 Sfixed32 default
- * @property {number} int64=0 Int64 default
- * @property {number} uint64=0 Uint64 default
- * @property {number} sint64=0 Sint32 default
- * @property {number} fixed64=0 Fixed64 default
- * @property {number} sfixed64=0 Sfixed64 default
- * @property {boolean} bool=false Bool default
- * @property {string} string="" String default
- * @property {Array.<number>} bytes=Array(0) Bytes default
- * @property {null} message=null Message default
- */
-types.defaults = bake([
-    /* double   */ 0,
-    /* float    */ 0,
-    /* int32    */ 0,
-    /* uint32   */ 0,
-    /* sint32   */ 0,
-    /* fixed32  */ 0,
-    /* sfixed32 */ 0,
-    /* int64    */ 0,
-    /* uint64   */ 0,
-    /* sint64   */ 0,
-    /* fixed64  */ 0,
-    /* sfixed64 */ 0,
-    /* bool     */ false,
-    /* string   */ "",
-    /* bytes    */ util.emptyArray,
-    /* message  */ null
-]);
-
-/**
- * Basic long type wire types.
- * @type {Object.<string,number>}
- * @const
- * @property {number} int64=0 Varint wire type
- * @property {number} uint64=0 Varint wire type
- * @property {number} sint64=0 Varint wire type
- * @property {number} fixed64=1 Fixed64 wire type
- * @property {number} sfixed64=1 Fixed64 wire type
- */
-types.long = bake([
-    /* int64    */ 0,
-    /* uint64   */ 0,
-    /* sint64   */ 0,
-    /* fixed64  */ 1,
-    /* sfixed64 */ 1
-], 7);
-
-/**
- * Allowed types for map keys with their associated wire type.
- * @type {Object.<string,number>}
- * @const
- * @property {number} int32=0 Varint wire type
- * @property {number} uint32=0 Varint wire type
- * @property {number} sint32=0 Varint wire type
- * @property {number} fixed32=5 Fixed32 wire type
- * @property {number} sfixed32=5 Fixed32 wire type
- * @property {number} int64=0 Varint wire type
- * @property {number} uint64=0 Varint wire type
- * @property {number} sint64=0 Varint wire type
- * @property {number} fixed64=1 Fixed64 wire type
- * @property {number} sfixed64=1 Fixed64 wire type
- * @property {number} bool=0 Varint wire type
- * @property {number} string=2 Ldelim wire type
- */
-types.mapKey = bake([
-    /* int32    */ 0,
-    /* uint32   */ 0,
-    /* sint32   */ 0,
-    /* fixed32  */ 5,
-    /* sfixed32 */ 5,
-    /* int64    */ 0,
-    /* uint64   */ 0,
-    /* sint64   */ 0,
-    /* fixed64  */ 1,
-    /* sfixed64 */ 1,
-    /* bool     */ 0,
-    /* string   */ 2
-], 2);
-
-/**
- * Allowed types for packed repeated fields with their associated wire type.
- * @type {Object.<string,number>}
- * @const
- * @property {number} double=1 Fixed64 wire type
- * @property {number} float=5 Fixed32 wire type
- * @property {number} int32=0 Varint wire type
- * @property {number} uint32=0 Varint wire type
- * @property {number} sint32=0 Varint wire type
- * @property {number} fixed32=5 Fixed32 wire type
- * @property {number} sfixed32=5 Fixed32 wire type
- * @property {number} int64=0 Varint wire type
- * @property {number} uint64=0 Varint wire type
- * @property {number} sint64=0 Varint wire type
- * @property {number} fixed64=1 Fixed64 wire type
- * @property {number} sfixed64=1 Fixed64 wire type
- * @property {number} bool=0 Varint wire type
- */
-types.packed = bake([
-    /* double   */ 1,
-    /* float    */ 5,
-    /* int32    */ 0,
-    /* uint32   */ 0,
-    /* sint32   */ 0,
-    /* fixed32  */ 5,
-    /* sfixed32 */ 5,
-    /* int64    */ 0,
-    /* uint64   */ 0,
-    /* sint64   */ 0,
-    /* fixed64  */ 1,
-    /* sfixed64 */ 1,
-    /* bool     */ 0
-]);
+"use strict";
+
+/**
+ * Common type constants.
+ * @namespace
+ */
+var types = exports;
+
+var util = require(37);
+
+var s = [
+    "double",   // 0
+    "float",    // 1
+    "int32",    // 2
+    "uint32",   // 3
+    "sint32",   // 4
+    "fixed32",  // 5
+    "sfixed32", // 6
+    "int64",    // 7
+    "uint64",   // 8
+    "sint64",   // 9
+    "fixed64",  // 10
+    "sfixed64", // 11
+    "bool",     // 12
+    "string",   // 13
+    "bytes"     // 14
+];
+
+function bake(values, offset) {
+    var i = 0, o = {};
+    offset |= 0;
+    while (i < values.length) o[s[i + offset]] = values[i++];
+    return o;
+}
+
+/**
+ * Basic type wire types.
+ * @type {Object.<string,number>}
+ * @const
+ * @property {number} double=1 Fixed64 wire type
+ * @property {number} float=5 Fixed32 wire type
+ * @property {number} int32=0 Varint wire type
+ * @property {number} uint32=0 Varint wire type
+ * @property {number} sint32=0 Varint wire type
+ * @property {number} fixed32=5 Fixed32 wire type
+ * @property {number} sfixed32=5 Fixed32 wire type
+ * @property {number} int64=0 Varint wire type
+ * @property {number} uint64=0 Varint wire type
+ * @property {number} sint64=0 Varint wire type
+ * @property {number} fixed64=1 Fixed64 wire type
+ * @property {number} sfixed64=1 Fixed64 wire type
+ * @property {number} bool=0 Varint wire type
+ * @property {number} string=2 Ldelim wire type
+ * @property {number} bytes=2 Ldelim wire type
+ */
+types.basic = bake([
+    /* double   */ 1,
+    /* float    */ 5,
+    /* int32    */ 0,
+    /* uint32   */ 0,
+    /* sint32   */ 0,
+    /* fixed32  */ 5,
+    /* sfixed32 */ 5,
+    /* int64    */ 0,
+    /* uint64   */ 0,
+    /* sint64   */ 0,
+    /* fixed64  */ 1,
+    /* sfixed64 */ 1,
+    /* bool     */ 0,
+    /* string   */ 2,
+    /* bytes    */ 2
+]);
+
+/**
+ * Basic type defaults.
+ * @type {Object.<string,*>}
+ * @const
+ * @property {number} double=0 Double default
+ * @property {number} float=0 Float default
+ * @property {number} int32=0 Int32 default
+ * @property {number} uint32=0 Uint32 default
+ * @property {number} sint32=0 Sint32 default
+ * @property {number} fixed32=0 Fixed32 default
+ * @property {number} sfixed32=0 Sfixed32 default
+ * @property {number} int64=0 Int64 default
+ * @property {number} uint64=0 Uint64 default
+ * @property {number} sint64=0 Sint32 default
+ * @property {number} fixed64=0 Fixed64 default
+ * @property {number} sfixed64=0 Sfixed64 default
+ * @property {boolean} bool=false Bool default
+ * @property {string} string="" String default
+ * @property {Array.<number>} bytes=Array(0) Bytes default
+ * @property {null} message=null Message default
+ */
+types.defaults = bake([
+    /* double   */ 0,
+    /* float    */ 0,
+    /* int32    */ 0,
+    /* uint32   */ 0,
+    /* sint32   */ 0,
+    /* fixed32  */ 0,
+    /* sfixed32 */ 0,
+    /* int64    */ 0,
+    /* uint64   */ 0,
+    /* sint64   */ 0,
+    /* fixed64  */ 0,
+    /* sfixed64 */ 0,
+    /* bool     */ false,
+    /* string   */ "",
+    /* bytes    */ util.emptyArray,
+    /* message  */ null
+]);
+
+/**
+ * Basic long type wire types.
+ * @type {Object.<string,number>}
+ * @const
+ * @property {number} int64=0 Varint wire type
+ * @property {number} uint64=0 Varint wire type
+ * @property {number} sint64=0 Varint wire type
+ * @property {number} fixed64=1 Fixed64 wire type
+ * @property {number} sfixed64=1 Fixed64 wire type
+ */
+types.long = bake([
+    /* int64    */ 0,
+    /* uint64   */ 0,
+    /* sint64   */ 0,
+    /* fixed64  */ 1,
+    /* sfixed64 */ 1
+], 7);
+
+/**
+ * Allowed types for map keys with their associated wire type.
+ * @type {Object.<string,number>}
+ * @const
+ * @property {number} int32=0 Varint wire type
+ * @property {number} uint32=0 Varint wire type
+ * @property {number} sint32=0 Varint wire type
+ * @property {number} fixed32=5 Fixed32 wire type
+ * @property {number} sfixed32=5 Fixed32 wire type
+ * @property {number} int64=0 Varint wire type
+ * @property {number} uint64=0 Varint wire type
+ * @property {number} sint64=0 Varint wire type
+ * @property {number} fixed64=1 Fixed64 wire type
+ * @property {number} sfixed64=1 Fixed64 wire type
+ * @property {number} bool=0 Varint wire type
+ * @property {number} string=2 Ldelim wire type
+ */
+types.mapKey = bake([
+    /* int32    */ 0,
+    /* uint32   */ 0,
+    /* sint32   */ 0,
+    /* fixed32  */ 5,
+    /* sfixed32 */ 5,
+    /* int64    */ 0,
+    /* uint64   */ 0,
+    /* sint64   */ 0,
+    /* fixed64  */ 1,
+    /* sfixed64 */ 1,
+    /* bool     */ 0,
+    /* string   */ 2
+], 2);
+
+/**
+ * Allowed types for packed repeated fields with their associated wire type.
+ * @type {Object.<string,number>}
+ * @const
+ * @property {number} double=1 Fixed64 wire type
+ * @property {number} float=5 Fixed32 wire type
+ * @property {number} int32=0 Varint wire type
+ * @property {number} uint32=0 Varint wire type
+ * @property {number} sint32=0 Varint wire type
+ * @property {number} fixed32=5 Fixed32 wire type
+ * @property {number} sfixed32=5 Fixed32 wire type
+ * @property {number} int64=0 Varint wire type
+ * @property {number} uint64=0 Varint wire type
+ * @property {number} sint64=0 Varint wire type
+ * @property {number} fixed64=1 Fixed64 wire type
+ * @property {number} sfixed64=1 Fixed64 wire type
+ * @property {number} bool=0 Varint wire type
+ */
+types.packed = bake([
+    /* double   */ 1,
+    /* float    */ 5,
+    /* int32    */ 0,
+    /* uint32   */ 0,
+    /* sint32   */ 0,
+    /* fixed32  */ 5,
+    /* sfixed32 */ 5,
+    /* int64    */ 0,
+    /* uint64   */ 0,
+    /* sint64   */ 0,
+    /* fixed64  */ 1,
+    /* sfixed64 */ 1,
+    /* bool     */ 0
+]);
 
 },{"37":37}],37:[function(require,module,exports){
-"use strict";
-
-/**
- * Various utility functions.
- * @namespace
- */
-var util = module.exports = require(39);
-
-var roots = require(30);
-
-var Type, // cyclic
-    Enum;
-
-util.codegen = require(3);
-util.fetch   = require(5);
-util.path    = require(8);
-
-/**
- * Node's fs module if available.
- * @type {Object.<string,*>}
- */
-util.fs = util.inquire("fs");
-
-/**
- * Converts an object's values to an array.
- * @param {Object.<string,*>} object Object to convert
- * @returns {Array.<*>} Converted array
- */
-util.toArray = function toArray(object) {
-    if (object) {
-        var keys  = Object.keys(object),
-            array = new Array(keys.length),
-            index = 0;
-        while (index < keys.length)
-            array[index] = object[keys[index++]];
-        return array;
-    }
-    return [];
-};
-
-/**
- * Converts an array of keys immediately followed by their respective value to an object, omitting undefined values.
- * @param {Array.<*>} array Array to convert
- * @returns {Object.<string,*>} Converted object
- */
-util.toObject = function toObject(array) {
-    var object = {},
-        index  = 0;
-    while (index < array.length) {
-        var key = array[index++],
-            val = array[index++];
-        if (val !== undefined)
-            object[key] = val;
-    }
-    return object;
-};
-
-var safePropBackslashRe = /\\/g,
-    safePropQuoteRe     = /"/g;
-
-/**
- * Tests whether the specified name is a reserved word in JS.
- * @param {string} name Name to test
- * @returns {boolean} `true` if reserved, otherwise `false`
- */
-util.isReserved = function isReserved(name) {
-    return /^(?:do|if|in|for|let|new|try|var|case|else|enum|eval|false|null|this|true|void|with|break|catch|class|const|super|throw|while|yield|delete|export|import|public|return|static|switch|typeof|default|extends|finally|package|private|continue|debugger|function|arguments|interface|protected|implements|instanceof)$/.test(name);
-};
-
-/**
- * Returns a safe property accessor for the specified property name.
- * @param {string} prop Property name
- * @returns {string} Safe accessor
- */
-util.safeProp = function safeProp(prop) {
-    if (!/^[$\w_]+$/.test(prop) || util.isReserved(prop))
-        return "[\"" + prop.replace(safePropBackslashRe, "\\\\").replace(safePropQuoteRe, "\\\"") + "\"]";
-    return "." + prop;
-};
-
-/**
- * Converts the first character of a string to upper case.
- * @param {string} str String to convert
- * @returns {string} Converted string
- */
-util.ucFirst = function ucFirst(str) {
-    return str.charAt(0).toUpperCase() + str.substring(1);
-};
-
-var camelCaseRe = /_([a-z])/g;
-
-/**
- * Converts a string to camel case.
- * @param {string} str String to convert
- * @returns {string} Converted string
- */
-util.camelCase = function camelCase(str) {
-    return str.substring(0, 1)
-         + str.substring(1)
-               .replace(camelCaseRe, function($0, $1) { return $1.toUpperCase(); });
-};
-
-/**
- * Compares reflected fields by id.
- * @param {Field} a First field
- * @param {Field} b Second field
- * @returns {number} Comparison value
- */
-util.compareFieldsById = function compareFieldsById(a, b) {
-    return a.id - b.id;
-};
-
-/**
- * Decorator helper for types (TypeScript).
- * @param {Constructor<T>} ctor Constructor function
- * @param {string} [typeName] Type name, defaults to the constructor's name
- * @returns {Type} Reflected type
- * @template T extends Message<T>
- * @property {Root} root Decorators root
- */
-util.decorateType = function decorateType(ctor, typeName) {
-
-    /* istanbul ignore if */
-    if (ctor.$type) {
-        if (typeName && ctor.$type.name !== typeName) {
-            util.decorateRoot.remove(ctor.$type);
-            ctor.$type.name = typeName;
-            util.decorateRoot.add(ctor.$type);
-        }
-        return ctor.$type;
-    }
-
-    /* istanbul ignore next */
-    if (!Type)
-        Type = require(35);
-
-    var type = new Type(typeName || ctor.name);
-    util.decorateRoot.add(type);
-    type.ctor = ctor; // sets up .encode, .decode etc.
-    Object.defineProperty(ctor, "$type", { value: type, enumerable: false });
-    Object.defineProperty(ctor.prototype, "$type", { value: type, enumerable: false });
-    return type;
-};
-
-var decorateEnumIndex = 0;
-
-/**
- * Decorator helper for enums (TypeScript).
- * @param {Object} object Enum object
- * @returns {Enum} Reflected enum
- */
-util.decorateEnum = function decorateEnum(object) {
-
-    /* istanbul ignore if */
-    if (object.$type)
-        return object.$type;
-
-    /* istanbul ignore next */
-    if (!Enum)
-        Enum = require(15);
-
-    var enm = new Enum("Enum" + decorateEnumIndex++, object);
-    util.decorateRoot.add(enm);
-    Object.defineProperty(object, "$type", { value: enm, enumerable: false });
-    return enm;
-};
-
-/**
- * Decorator root (TypeScript).
- * @name util.decorateRoot
- * @type {Root}
- * @readonly
- */
-Object.defineProperty(util, "decorateRoot", {
-    get: function() {
-        return roots["decorated"] || (roots["decorated"] = new (require(29))());
-    }
-});
+"use strict";
+
+/**
+ * Various utility functions.
+ * @namespace
+ */
+var util = module.exports = require(39);
+
+var roots = require(30);
+
+var Type, // cyclic
+    Enum;
+
+util.codegen = require(3);
+util.fetch   = require(5);
+util.path    = require(8);
+
+/**
+ * Node's fs module if available.
+ * @type {Object.<string,*>}
+ */
+util.fs = util.inquire("fs");
+
+/**
+ * Converts an object's values to an array.
+ * @param {Object.<string,*>} object Object to convert
+ * @returns {Array.<*>} Converted array
+ */
+util.toArray = function toArray(object) {
+    if (object) {
+        var keys  = Object.keys(object),
+            array = new Array(keys.length),
+            index = 0;
+        while (index < keys.length)
+            array[index] = object[keys[index++]];
+        return array;
+    }
+    return [];
+};
+
+/**
+ * Converts an array of keys immediately followed by their respective value to an object, omitting undefined values.
+ * @param {Array.<*>} array Array to convert
+ * @returns {Object.<string,*>} Converted object
+ */
+util.toObject = function toObject(array) {
+    var object = {},
+        index  = 0;
+    while (index < array.length) {
+        var key = array[index++],
+            val = array[index++];
+        if (val !== undefined)
+            object[key] = val;
+    }
+    return object;
+};
+
+var safePropBackslashRe = /\\/g,
+    safePropQuoteRe     = /"/g;
+
+/**
+ * Tests whether the specified name is a reserved word in JS.
+ * @param {string} name Name to test
+ * @returns {boolean} `true` if reserved, otherwise `false`
+ */
+util.isReserved = function isReserved(name) {
+    return /^(?:do|if|in|for|let|new|try|var|case|else|enum|eval|false|null|this|true|void|with|break|catch|class|const|super|throw|while|yield|delete|export|import|public|return|static|switch|typeof|default|extends|finally|package|private|continue|debugger|function|arguments|interface|protected|implements|instanceof)$/.test(name);
+};
+
+/**
+ * Returns a safe property accessor for the specified property name.
+ * @param {string} prop Property name
+ * @returns {string} Safe accessor
+ */
+util.safeProp = function safeProp(prop) {
+    if (!/^[$\w_]+$/.test(prop) || util.isReserved(prop))
+        return "[\"" + prop.replace(safePropBackslashRe, "\\\\").replace(safePropQuoteRe, "\\\"") + "\"]";
+    return "." + prop;
+};
+
+/**
+ * Converts the first character of a string to upper case.
+ * @param {string} str String to convert
+ * @returns {string} Converted string
+ */
+util.ucFirst = function ucFirst(str) {
+    return str.charAt(0).toUpperCase() + str.substring(1);
+};
+
+var camelCaseRe = /_([a-z])/g;
+
+/**
+ * Converts a string to camel case.
+ * @param {string} str String to convert
+ * @returns {string} Converted string
+ */
+util.camelCase = function camelCase(str) {
+    return str.substring(0, 1)
+         + str.substring(1)
+               .replace(camelCaseRe, function($0, $1) { return $1.toUpperCase(); });
+};
+
+/**
+ * Compares reflected fields by id.
+ * @param {Field} a First field
+ * @param {Field} b Second field
+ * @returns {number} Comparison value
+ */
+util.compareFieldsById = function compareFieldsById(a, b) {
+    return a.id - b.id;
+};
+
+/**
+ * Decorator helper for types (TypeScript).
+ * @param {Constructor<T>} ctor Constructor function
+ * @param {string} [typeName] Type name, defaults to the constructor's name
+ * @returns {Type} Reflected type
+ * @template T extends Message<T>
+ * @property {Root} root Decorators root
+ */
+util.decorateType = function decorateType(ctor, typeName) {
+
+    /* istanbul ignore if */
+    if (ctor.$type) {
+        if (typeName && ctor.$type.name !== typeName) {
+            util.decorateRoot.remove(ctor.$type);
+            ctor.$type.name = typeName;
+            util.decorateRoot.add(ctor.$type);
+        }
+        return ctor.$type;
+    }
+
+    /* istanbul ignore next */
+    if (!Type)
+        Type = require(35);
+
+    var type = new Type(typeName || ctor.name);
+    util.decorateRoot.add(type);
+    type.ctor = ctor; // sets up .encode, .decode etc.
+    Object.defineProperty(ctor, "$type", { value: type, enumerable: false });
+    Object.defineProperty(ctor.prototype, "$type", { value: type, enumerable: false });
+    return type;
+};
+
+var decorateEnumIndex = 0;
+
+/**
+ * Decorator helper for enums (TypeScript).
+ * @param {Object} object Enum object
+ * @returns {Enum} Reflected enum
+ */
+util.decorateEnum = function decorateEnum(object) {
+
+    /* istanbul ignore if */
+    if (object.$type)
+        return object.$type;
+
+    /* istanbul ignore next */
+    if (!Enum)
+        Enum = require(15);
+
+    var enm = new Enum("Enum" + decorateEnumIndex++, object);
+    util.decorateRoot.add(enm);
+    Object.defineProperty(object, "$type", { value: enm, enumerable: false });
+    return enm;
+};
+
+/**
+ * Decorator root (TypeScript).
+ * @name util.decorateRoot
+ * @type {Root}
+ * @readonly
+ */
+Object.defineProperty(util, "decorateRoot", {
+    get: function() {
+        return roots["decorated"] || (roots["decorated"] = new (require(29))());
+    }
+});
 
 },{"15":15,"29":29,"3":3,"30":30,"35":35,"39":39,"5":5,"8":8}],38:[function(require,module,exports){
-"use strict";
-module.exports = LongBits;
-
-var util = require(39);
-
-/**
- * Constructs new long bits.
- * @classdesc Helper class for working with the low and high bits of a 64 bit value.
- * @memberof util
- * @constructor
- * @param {number} lo Low 32 bits, unsigned
- * @param {number} hi High 32 bits, unsigned
- */
-function LongBits(lo, hi) {
-
-    // note that the casts below are theoretically unnecessary as of today, but older statically
-    // generated converter code might still call the ctor with signed 32bits. kept for compat.
-
-    /**
-     * Low bits.
-     * @type {number}
-     */
-    this.lo = lo >>> 0;
-
-    /**
-     * High bits.
-     * @type {number}
-     */
-    this.hi = hi >>> 0;
-}
-
-/**
- * Zero bits.
- * @memberof util.LongBits
- * @type {util.LongBits}
- */
-var zero = LongBits.zero = new LongBits(0, 0);
-
-zero.toNumber = function() { return 0; };
-zero.zzEncode = zero.zzDecode = function() { return this; };
-zero.length = function() { return 1; };
-
-/**
- * Zero hash.
- * @memberof util.LongBits
- * @type {string}
- */
-var zeroHash = LongBits.zeroHash = "\0\0\0\0\0\0\0\0";
-
-/**
- * Constructs new long bits from the specified number.
- * @param {number} value Value
- * @returns {util.LongBits} Instance
- */
-LongBits.fromNumber = function fromNumber(value) {
-    if (value === 0)
-        return zero;
-    var sign = value < 0;
-    if (sign)
-        value = -value;
-    var lo = value >>> 0,
-        hi = (value - lo) / 4294967296 >>> 0;
-    if (sign) {
-        hi = ~hi >>> 0;
-        lo = ~lo >>> 0;
-        if (++lo > 4294967295) {
-            lo = 0;
-            if (++hi > 4294967295)
-                hi = 0;
-        }
-    }
-    return new LongBits(lo, hi);
-};
-
-/**
- * Constructs new long bits from a number, long or string.
- * @param {Long|number|string} value Value
- * @returns {util.LongBits} Instance
- */
-LongBits.from = function from(value) {
-    if (typeof value === "number")
-        return LongBits.fromNumber(value);
-    if (util.isString(value)) {
-        /* istanbul ignore else */
-        if (util.Long)
-            value = util.Long.fromString(value);
-        else
-            return LongBits.fromNumber(parseInt(value, 10));
-    }
-    return value.low || value.high ? new LongBits(value.low >>> 0, value.high >>> 0) : zero;
-};
-
-/**
- * Converts this long bits to a possibly unsafe JavaScript number.
- * @param {boolean} [unsigned=false] Whether unsigned or not
- * @returns {number} Possibly unsafe number
- */
-LongBits.prototype.toNumber = function toNumber(unsigned) {
-    if (!unsigned && this.hi >>> 31) {
-        var lo = ~this.lo + 1 >>> 0,
-            hi = ~this.hi     >>> 0;
-        if (!lo)
-            hi = hi + 1 >>> 0;
-        return -(lo + hi * 4294967296);
-    }
-    return this.lo + this.hi * 4294967296;
-};
-
-/**
- * Converts this long bits to a long.
- * @param {boolean} [unsigned=false] Whether unsigned or not
- * @returns {Long} Long
- */
-LongBits.prototype.toLong = function toLong(unsigned) {
-    return util.Long
-        ? new util.Long(this.lo | 0, this.hi | 0, Boolean(unsigned))
-        /* istanbul ignore next */
-        : { low: this.lo | 0, high: this.hi | 0, unsigned: Boolean(unsigned) };
-};
-
-var charCodeAt = String.prototype.charCodeAt;
-
-/**
- * Constructs new long bits from the specified 8 characters long hash.
- * @param {string} hash Hash
- * @returns {util.LongBits} Bits
- */
-LongBits.fromHash = function fromHash(hash) {
-    if (hash === zeroHash)
-        return zero;
-    return new LongBits(
-        ( charCodeAt.call(hash, 0)
-        | charCodeAt.call(hash, 1) << 8
-        | charCodeAt.call(hash, 2) << 16
-        | charCodeAt.call(hash, 3) << 24) >>> 0
-    ,
-        ( charCodeAt.call(hash, 4)
-        | charCodeAt.call(hash, 5) << 8
-        | charCodeAt.call(hash, 6) << 16
-        | charCodeAt.call(hash, 7) << 24) >>> 0
-    );
-};
-
-/**
- * Converts this long bits to a 8 characters long hash.
- * @returns {string} Hash
- */
-LongBits.prototype.toHash = function toHash() {
-    return String.fromCharCode(
-        this.lo        & 255,
-        this.lo >>> 8  & 255,
-        this.lo >>> 16 & 255,
-        this.lo >>> 24      ,
-        this.hi        & 255,
-        this.hi >>> 8  & 255,
-        this.hi >>> 16 & 255,
-        this.hi >>> 24
-    );
-};
-
-/**
- * Zig-zag encodes this long bits.
- * @returns {util.LongBits} `this`
- */
-LongBits.prototype.zzEncode = function zzEncode() {
-    var mask =   this.hi >> 31;
-    this.hi  = ((this.hi << 1 | this.lo >>> 31) ^ mask) >>> 0;
-    this.lo  = ( this.lo << 1                   ^ mask) >>> 0;
-    return this;
-};
-
-/**
- * Zig-zag decodes this long bits.
- * @returns {util.LongBits} `this`
- */
-LongBits.prototype.zzDecode = function zzDecode() {
-    var mask = -(this.lo & 1);
-    this.lo  = ((this.lo >>> 1 | this.hi << 31) ^ mask) >>> 0;
-    this.hi  = ( this.hi >>> 1                  ^ mask) >>> 0;
-    return this;
-};
-
-/**
- * Calculates the length of this longbits when encoded as a varint.
- * @returns {number} Length
- */
-LongBits.prototype.length = function length() {
-    var part0 =  this.lo,
-        part1 = (this.lo >>> 28 | this.hi << 4) >>> 0,
-        part2 =  this.hi >>> 24;
-    return part2 === 0
-         ? part1 === 0
-           ? part0 < 16384
-             ? part0 < 128 ? 1 : 2
-             : part0 < 2097152 ? 3 : 4
-           : part1 < 16384
-             ? part1 < 128 ? 5 : 6
-             : part1 < 2097152 ? 7 : 8
-         : part2 < 128 ? 9 : 10;
-};
+"use strict";
+module.exports = LongBits;
+
+var util = require(39);
+
+/**
+ * Constructs new long bits.
+ * @classdesc Helper class for working with the low and high bits of a 64 bit value.
+ * @memberof util
+ * @constructor
+ * @param {number} lo Low 32 bits, unsigned
+ * @param {number} hi High 32 bits, unsigned
+ */
+function LongBits(lo, hi) {
+
+    // note that the casts below are theoretically unnecessary as of today, but older statically
+    // generated converter code might still call the ctor with signed 32bits. kept for compat.
+
+    /**
+     * Low bits.
+     * @type {number}
+     */
+    this.lo = lo >>> 0;
+
+    /**
+     * High bits.
+     * @type {number}
+     */
+    this.hi = hi >>> 0;
+}
+
+/**
+ * Zero bits.
+ * @memberof util.LongBits
+ * @type {util.LongBits}
+ */
+var zero = LongBits.zero = new LongBits(0, 0);
+
+zero.toNumber = function() { return 0; };
+zero.zzEncode = zero.zzDecode = function() { return this; };
+zero.length = function() { return 1; };
+
+/**
+ * Zero hash.
+ * @memberof util.LongBits
+ * @type {string}
+ */
+var zeroHash = LongBits.zeroHash = "\0\0\0\0\0\0\0\0";
+
+/**
+ * Constructs new long bits from the specified number.
+ * @param {number} value Value
+ * @returns {util.LongBits} Instance
+ */
+LongBits.fromNumber = function fromNumber(value) {
+    if (value === 0)
+        return zero;
+    var sign = value < 0;
+    if (sign)
+        value = -value;
+    var lo = value >>> 0,
+        hi = (value - lo) / 4294967296 >>> 0;
+    if (sign) {
+        hi = ~hi >>> 0;
+        lo = ~lo >>> 0;
+        if (++lo > 4294967295) {
+            lo = 0;
+            if (++hi > 4294967295)
+                hi = 0;
+        }
+    }
+    return new LongBits(lo, hi);
+};
+
+/**
+ * Constructs new long bits from a number, long or string.
+ * @param {Long|number|string} value Value
+ * @returns {util.LongBits} Instance
+ */
+LongBits.from = function from(value) {
+    if (typeof value === "number")
+        return LongBits.fromNumber(value);
+    if (util.isString(value)) {
+        /* istanbul ignore else */
+        if (util.Long)
+            value = util.Long.fromString(value);
+        else
+            return LongBits.fromNumber(parseInt(value, 10));
+    }
+    return value.low || value.high ? new LongBits(value.low >>> 0, value.high >>> 0) : zero;
+};
+
+/**
+ * Converts this long bits to a possibly unsafe JavaScript number.
+ * @param {boolean} [unsigned=false] Whether unsigned or not
+ * @returns {number} Possibly unsafe number
+ */
+LongBits.prototype.toNumber = function toNumber(unsigned) {
+    if (!unsigned && this.hi >>> 31) {
+        var lo = ~this.lo + 1 >>> 0,
+            hi = ~this.hi     >>> 0;
+        if (!lo)
+            hi = hi + 1 >>> 0;
+        return -(lo + hi * 4294967296);
+    }
+    return this.lo + this.hi * 4294967296;
+};
+
+/**
+ * Converts this long bits to a long.
+ * @param {boolean} [unsigned=false] Whether unsigned or not
+ * @returns {Long} Long
+ */
+LongBits.prototype.toLong = function toLong(unsigned) {
+    return util.Long
+        ? new util.Long(this.lo | 0, this.hi | 0, Boolean(unsigned))
+        /* istanbul ignore next */
+        : { low: this.lo | 0, high: this.hi | 0, unsigned: Boolean(unsigned) };
+};
+
+var charCodeAt = String.prototype.charCodeAt;
+
+/**
+ * Constructs new long bits from the specified 8 characters long hash.
+ * @param {string} hash Hash
+ * @returns {util.LongBits} Bits
+ */
+LongBits.fromHash = function fromHash(hash) {
+    if (hash === zeroHash)
+        return zero;
+    return new LongBits(
+        ( charCodeAt.call(hash, 0)
+        | charCodeAt.call(hash, 1) << 8
+        | charCodeAt.call(hash, 2) << 16
+        | charCodeAt.call(hash, 3) << 24) >>> 0
+    ,
+        ( charCodeAt.call(hash, 4)
+        | charCodeAt.call(hash, 5) << 8
+        | charCodeAt.call(hash, 6) << 16
+        | charCodeAt.call(hash, 7) << 24) >>> 0
+    );
+};
+
+/**
+ * Converts this long bits to a 8 characters long hash.
+ * @returns {string} Hash
+ */
+LongBits.prototype.toHash = function toHash() {
+    return String.fromCharCode(
+        this.lo        & 255,
+        this.lo >>> 8  & 255,
+        this.lo >>> 16 & 255,
+        this.lo >>> 24      ,
+        this.hi        & 255,
+        this.hi >>> 8  & 255,
+        this.hi >>> 16 & 255,
+        this.hi >>> 24
+    );
+};
+
+/**
+ * Zig-zag encodes this long bits.
+ * @returns {util.LongBits} `this`
+ */
+LongBits.prototype.zzEncode = function zzEncode() {
+    var mask =   this.hi >> 31;
+    this.hi  = ((this.hi << 1 | this.lo >>> 31) ^ mask) >>> 0;
+    this.lo  = ( this.lo << 1                   ^ mask) >>> 0;
+    return this;
+};
+
+/**
+ * Zig-zag decodes this long bits.
+ * @returns {util.LongBits} `this`
+ */
+LongBits.prototype.zzDecode = function zzDecode() {
+    var mask = -(this.lo & 1);
+    this.lo  = ((this.lo >>> 1 | this.hi << 31) ^ mask) >>> 0;
+    this.hi  = ( this.hi >>> 1                  ^ mask) >>> 0;
+    return this;
+};
+
+/**
+ * Calculates the length of this longbits when encoded as a varint.
+ * @returns {number} Length
+ */
+LongBits.prototype.length = function length() {
+    var part0 =  this.lo,
+        part1 = (this.lo >>> 28 | this.hi << 4) >>> 0,
+        part2 =  this.hi >>> 24;
+    return part2 === 0
+         ? part1 === 0
+           ? part0 < 16384
+             ? part0 < 128 ? 1 : 2
+             : part0 < 2097152 ? 3 : 4
+           : part1 < 16384
+             ? part1 < 128 ? 5 : 6
+             : part1 < 2097152 ? 7 : 8
+         : part2 < 128 ? 9 : 10;
+};
 
 },{"39":39}],39:[function(require,module,exports){
-<<<<<<< HEAD
-"use strict";
-var util = exports;
-
-// used to return a Promise where callback is omitted
-util.asPromise = require(1);
-
-// converts to / from base64 encoded strings
-util.base64 = require(2);
-
-// base class of rpc.Service
-util.EventEmitter = require(4);
-
-// float handling accross browsers
-util.float = require(6);
-
-// requires modules optionally and hides the call from bundlers
-util.inquire = require(7);
-
-// converts to / from utf8 encoded strings
-util.utf8 = require(10);
-
-// provides a node-like buffer pool in the browser
-util.pool = require(9);
-
-// utility to work with the low and high bits of a 64 bit value
-util.LongBits = require(38);
-
-// global object reference
-util.global = typeof window !== "undefined" && window
-           || typeof global !== "undefined" && global
-           || typeof self   !== "undefined" && self
-           || this; // eslint-disable-line no-invalid-this
-
-/**
- * An immuable empty array.
- * @memberof util
- * @type {Array.<*>}
- * @const
- */
-util.emptyArray = Object.freeze ? Object.freeze([]) : /* istanbul ignore next */ []; // used on prototypes
-
-/**
- * An immutable empty object.
- * @type {Object}
- * @const
- */
-util.emptyObject = Object.freeze ? Object.freeze({}) : /* istanbul ignore next */ {}; // used on prototypes
-
-/**
- * Whether running within node or not.
- * @memberof util
- * @type {boolean}
- * @const
- */
-util.isNode = Boolean(util.global.process && util.global.process.versions && util.global.process.versions.node);
-
-/**
- * Tests if the specified value is an integer.
- * @function
- * @param {*} value Value to test
- * @returns {boolean} `true` if the value is an integer
- */
-util.isInteger = Number.isInteger || /* istanbul ignore next */ function isInteger(value) {
-    return typeof value === "number" && isFinite(value) && Math.floor(value) === value;
-};
-
-/**
- * Tests if the specified value is a string.
- * @param {*} value Value to test
- * @returns {boolean} `true` if the value is a string
- */
-util.isString = function isString(value) {
-    return typeof value === "string" || value instanceof String;
-};
-
-/**
- * Tests if the specified value is a non-null object.
- * @param {*} value Value to test
- * @returns {boolean} `true` if the value is a non-null object
- */
-util.isObject = function isObject(value) {
-    return value && typeof value === "object";
-};
-
-/**
- * Checks if a property on a message is considered to be present.
- * This is an alias of {@link util.isSet}.
- * @function
- * @param {Object} obj Plain object or message instance
- * @param {string} prop Property name
- * @returns {boolean} `true` if considered to be present, otherwise `false`
- */
-util.isset =
-
-/**
- * Checks if a property on a message is considered to be present.
- * @param {Object} obj Plain object or message instance
- * @param {string} prop Property name
- * @returns {boolean} `true` if considered to be present, otherwise `false`
- */
-util.isSet = function isSet(obj, prop) {
-    var value = obj[prop];
-    if (value != null && obj.hasOwnProperty(prop)) // eslint-disable-line eqeqeq, no-prototype-builtins
-        return typeof value !== "object" || (Array.isArray(value) ? value.length : Object.keys(value).length) > 0;
-    return false;
-};
-
-/**
- * Any compatible Buffer instance.
- * This is a minimal stand-alone definition of a Buffer instance. The actual type is that exported by node's typings.
- * @interface Buffer
- * @extends Uint8Array
- */
-
-/**
- * Node's Buffer class if available.
- * @type {Constructor<Buffer>}
- */
-util.Buffer = (function() {
-    try {
-        var Buffer = util.inquire("buffer").Buffer;
-        // refuse to use non-node buffers if not explicitly assigned (perf reasons):
-        return Buffer.prototype.utf8Write ? Buffer : /* istanbul ignore next */ null;
-    } catch (e) {
-        /* istanbul ignore next */
-        return null;
-    }
-})();
-
-// Internal alias of or polyfull for Buffer.from.
-util._Buffer_from = null;
-
-// Internal alias of or polyfill for Buffer.allocUnsafe.
-util._Buffer_allocUnsafe = null;
-
-/**
- * Creates a new buffer of whatever type supported by the environment.
- * @param {number|number[]} [sizeOrArray=0] Buffer size or number array
- * @returns {Uint8Array|Buffer} Buffer
- */
-util.newBuffer = function newBuffer(sizeOrArray) {
-    /* istanbul ignore next */
-    return typeof sizeOrArray === "number"
-        ? util.Buffer
-            ? util._Buffer_allocUnsafe(sizeOrArray)
-            : new util.Array(sizeOrArray)
-        : util.Buffer
-            ? util._Buffer_from(sizeOrArray)
-            : typeof Uint8Array === "undefined"
-                ? sizeOrArray
-                : new Uint8Array(sizeOrArray);
-};
-
-/**
- * Array implementation used in the browser. `Uint8Array` if supported, otherwise `Array`.
- * @type {Constructor<Uint8Array>}
- */
-util.Array = typeof Uint8Array !== "undefined" ? Uint8Array /* istanbul ignore next */ : Array;
-
-/**
- * Any compatible Long instance.
- * This is a minimal stand-alone definition of a Long instance. The actual type is that exported by long.js.
- * @interface Long
- * @property {number} low Low bits
- * @property {number} high High bits
- * @property {boolean} unsigned Whether unsigned or not
- */
-
-/**
- * Long.js's Long class if available.
- * @type {Constructor<Long>}
- */
-util.Long = /* istanbul ignore next */ util.global.dcodeIO && /* istanbul ignore next */ util.global.dcodeIO.Long
-         || /* istanbul ignore next */ util.global.Long
-         || util.inquire("long");
-
-/**
- * Regular expression used to verify 2 bit (`bool`) map keys.
- * @type {RegExp}
- * @const
- */
-util.key2Re = /^true|false|0|1$/;
-
-/**
- * Regular expression used to verify 32 bit (`int32` etc.) map keys.
- * @type {RegExp}
- * @const
- */
-util.key32Re = /^-?(?:0|[1-9][0-9]*)$/;
-
-/**
- * Regular expression used to verify 64 bit (`int64` etc.) map keys.
- * @type {RegExp}
- * @const
- */
-util.key64Re = /^(?:[\\x00-\\xff]{8}|-?(?:0|[1-9][0-9]*))$/;
-
-/**
- * Converts a number or long to an 8 characters long hash string.
- * @param {Long|number} value Value to convert
- * @returns {string} Hash
- */
-util.longToHash = function longToHash(value) {
-    return value
-        ? util.LongBits.from(value).toHash()
-        : util.LongBits.zeroHash;
-};
-
-/**
- * Converts an 8 characters long hash string to a long or number.
- * @param {string} hash Hash
- * @param {boolean} [unsigned=false] Whether unsigned or not
- * @returns {Long|number} Original value
- */
-util.longFromHash = function longFromHash(hash, unsigned) {
-    var bits = util.LongBits.fromHash(hash);
-    if (util.Long)
-        return util.Long.fromBits(bits.lo, bits.hi, unsigned);
-    return bits.toNumber(Boolean(unsigned));
-};
-
-/**
- * Merges the properties of the source object into the destination object.
- * @memberof util
- * @param {Object.<string,*>} dst Destination object
- * @param {Object.<string,*>} src Source object
- * @param {boolean} [ifNotSet=false] Merges only if the key is not already set
- * @returns {Object.<string,*>} Destination object
- */
-function merge(dst, src, ifNotSet) { // used by converters
-    for (var keys = Object.keys(src), i = 0; i < keys.length; ++i)
-        if (dst[keys[i]] === undefined || !ifNotSet)
-            dst[keys[i]] = src[keys[i]];
-    return dst;
-}
-
-util.merge = merge;
-
-/**
- * Converts the first character of a string to lower case.
- * @param {string} str String to convert
- * @returns {string} Converted string
- */
-util.lcFirst = function lcFirst(str) {
-    return str.charAt(0).toLowerCase() + str.substring(1);
-};
-
-/**
- * Creates a custom error constructor.
- * @memberof util
- * @param {string} name Error name
- * @returns {Constructor<Error>} Custom error constructor
- */
-function newError(name) {
-
-    function CustomError(message, properties) {
-
-        if (!(this instanceof CustomError))
-            return new CustomError(message, properties);
-
-        // Error.call(this, message);
-        // ^ just returns a new error instance because the ctor can be called as a function
-
-        Object.defineProperty(this, "message", { get: function() { return message; } });
-
-        /* istanbul ignore next */
-        if (Error.captureStackTrace) // node
-            Error.captureStackTrace(this, CustomError);
-        else
-            Object.defineProperty(this, "stack", { value: new Error().stack || "" });
-
-        if (properties)
-            merge(this, properties);
-    }
-
-    (CustomError.prototype = Object.create(Error.prototype)).constructor = CustomError;
-
-    Object.defineProperty(CustomError.prototype, "name", { get: function() { return name; } });
-
-    CustomError.prototype.toString = function toString() {
-        return this.name + ": " + this.message;
-    };
-
-    return CustomError;
-}
-
-util.newError = newError;
-
-/**
- * Constructs a new protocol error.
- * @classdesc Error subclass indicating a protocol specifc error.
- * @memberof util
- * @extends Error
- * @template T extends Message<T>
- * @constructor
- * @param {string} message Error message
- * @param {Object.<string,*>} [properties] Additional properties
- * @example
- * try {
- *     MyMessage.decode(someBuffer); // throws if required fields are missing
- * } catch (e) {
- *     if (e instanceof ProtocolError && e.instance)
- *         console.log("decoded so far: " + JSON.stringify(e.instance));
- * }
- */
-util.ProtocolError = newError("ProtocolError");
-
-/**
- * So far decoded message instance.
- * @name util.ProtocolError#instance
- * @type {Message<T>}
- */
-
-/**
- * A OneOf getter as returned by {@link util.oneOfGetter}.
- * @typedef OneOfGetter
- * @type {function}
- * @returns {string|undefined} Set field name, if any
- */
-
-/**
- * Builds a getter for a oneof's present field name.
- * @param {string[]} fieldNames Field names
- * @returns {OneOfGetter} Unbound getter
- */
-util.oneOfGetter = function getOneOf(fieldNames) {
-    var fieldMap = {};
-    for (var i = 0; i < fieldNames.length; ++i)
-        fieldMap[fieldNames[i]] = 1;
-
-    /**
-     * @returns {string|undefined} Set field name, if any
-     * @this Object
-     * @ignore
-     */
-    return function() { // eslint-disable-line consistent-return
-        for (var keys = Object.keys(this), i = keys.length - 1; i > -1; --i)
-            if (fieldMap[keys[i]] === 1 && this[keys[i]] !== undefined && this[keys[i]] !== null)
-                return keys[i];
-    };
-};
-
-/**
- * A OneOf setter as returned by {@link util.oneOfSetter}.
- * @typedef OneOfSetter
- * @type {function}
- * @param {string|undefined} value Field name
- * @returns {undefined}
- */
-
-/**
- * Builds a setter for a oneof's present field name.
- * @param {string[]} fieldNames Field names
- * @returns {OneOfSetter} Unbound setter
- */
-util.oneOfSetter = function setOneOf(fieldNames) {
-
-    /**
-     * @param {string} name Field name
-     * @returns {undefined}
-     * @this Object
-     * @ignore
-     */
-    return function(name) {
-        for (var i = 0; i < fieldNames.length; ++i)
-            if (fieldNames[i] !== name)
-                delete this[fieldNames[i]];
-    };
-};
-
-/**
- * Default conversion options used for {@link Message#toJSON} implementations.
- *
- * These options are close to proto3's JSON mapping with the exception that internal types like Any are handled just like messages. More precisely:
- *
- * - Longs become strings
- * - Enums become string keys
- * - Bytes become base64 encoded strings
- * - (Sub-)Messages become plain objects
- * - Maps become plain objects with all string keys
- * - Repeated fields become arrays
- * - NaN and Infinity for float and double fields become strings
- *
- * @type {IConversionOptions}
- * @see https://developers.google.com/protocol-buffers/docs/proto3?hl=en#json
- */
-util.toJSONOptions = {
-    longs: String,
-    enums: String,
-    bytes: String,
-    json: true
-};
-
-// Sets up buffer utility according to the environment (called in index-minimal)
-util._configure = function() {
-    var Buffer = util.Buffer;
-    /* istanbul ignore if */
-    if (!Buffer) {
-        util._Buffer_from = util._Buffer_allocUnsafe = null;
-        return;
-    }
-    // because node 4.x buffers are incompatible & immutable
-    // see: https://github.com/dcodeIO/protobuf.js/pull/665
-    util._Buffer_from = Buffer.from !== Uint8Array.from && Buffer.from ||
-        /* istanbul ignore next */
-        function Buffer_from(value, encoding) {
-            return new Buffer(value, encoding);
-        };
-    util._Buffer_allocUnsafe = Buffer.allocUnsafe ||
-        /* istanbul ignore next */
-        function Buffer_allocUnsafe(size) {
-            return new Buffer(size);
-        };
-};
-=======
-"use strict";
-var util = exports;
-
-// used to return a Promise where callback is omitted
-util.asPromise = require(1);
-
-// converts to / from base64 encoded strings
-util.base64 = require(2);
-
-// base class of rpc.Service
-util.EventEmitter = require(4);
-
-// float handling accross browsers
-util.float = require(6);
-
-// requires modules optionally and hides the call from bundlers
-util.inquire = require(7);
-
-// converts to / from utf8 encoded strings
-util.utf8 = require(10);
-
-// provides a node-like buffer pool in the browser
-util.pool = require(9);
-
-// utility to work with the low and high bits of a 64 bit value
-util.LongBits = require(38);
-
-// global object reference
-util.global = typeof window !== "undefined" && window
-           || typeof global !== "undefined" && global
-           || typeof self   !== "undefined" && self
-           || this; // eslint-disable-line no-invalid-this
-
-/**
- * An immuable empty array.
- * @memberof util
- * @type {Array.<*>}
- * @const
- */
-util.emptyArray = Object.freeze ? Object.freeze([]) : /* istanbul ignore next */ []; // used on prototypes
-
-/**
- * An immutable empty object.
- * @type {Object}
- * @const
- */
-util.emptyObject = Object.freeze ? Object.freeze({}) : /* istanbul ignore next */ {}; // used on prototypes
-
-/**
- * Whether running within node or not.
- * @memberof util
- * @type {boolean}
- * @const
- */
-util.isNode = Boolean(util.global.process && util.global.process.versions && util.global.process.versions.node);
-
-/**
- * Tests if the specified value is an integer.
- * @function
- * @param {*} value Value to test
- * @returns {boolean} `true` if the value is an integer
- */
-util.isInteger = Number.isInteger || /* istanbul ignore next */ function isInteger(value) {
-    return typeof value === "number" && isFinite(value) && Math.floor(value) === value;
-};
-
-/**
- * Tests if the specified value is a string.
- * @param {*} value Value to test
- * @returns {boolean} `true` if the value is a string
- */
-util.isString = function isString(value) {
-    return typeof value === "string" || value instanceof String;
-};
-
-/**
- * Tests if the specified value is a non-null object.
- * @param {*} value Value to test
- * @returns {boolean} `true` if the value is a non-null object
- */
-util.isObject = function isObject(value) {
-    return value && typeof value === "object";
-};
-
-/**
- * Checks if a property on a message is considered to be present.
- * This is an alias of {@link util.isSet}.
- * @function
- * @param {Object} obj Plain object or message instance
- * @param {string} prop Property name
- * @returns {boolean} `true` if considered to be present, otherwise `false`
- */
-util.isset =
-
-/**
- * Checks if a property on a message is considered to be present.
- * @param {Object} obj Plain object or message instance
- * @param {string} prop Property name
- * @returns {boolean} `true` if considered to be present, otherwise `false`
- */
-util.isSet = function isSet(obj, prop) {
-    var value = obj[prop];
-    if (value != null && obj.hasOwnProperty(prop)) // eslint-disable-line eqeqeq, no-prototype-builtins
-        return typeof value !== "object" || (Array.isArray(value) ? value.length : Object.keys(value).length) > 0;
-    return false;
-};
-
-/**
- * Any compatible Buffer instance.
- * This is a minimal stand-alone definition of a Buffer instance. The actual type is that exported by node's typings.
- * @interface Buffer
- * @extends Uint8Array
- */
-
-/**
- * Node's Buffer class if available.
- * @type {Constructor<Buffer>}
- */
-util.Buffer = (function() {
-    try {
-        var Buffer = util.inquire("buffer").Buffer;
-        // refuse to use non-node buffers if not explicitly assigned (perf reasons):
-        return Buffer.prototype.utf8Write ? Buffer : /* istanbul ignore next */ null;
-    } catch (e) {
-        /* istanbul ignore next */
-        return null;
-    }
-})();
-
-// Internal alias of or polyfull for Buffer.from.
-util._Buffer_from = null;
-
-// Internal alias of or polyfill for Buffer.allocUnsafe.
-util._Buffer_allocUnsafe = null;
-
-/**
- * Creates a new buffer of whatever type supported by the environment.
- * @param {number|number[]} [sizeOrArray=0] Buffer size or number array
- * @returns {Uint8Array|Buffer} Buffer
- */
-util.newBuffer = function newBuffer(sizeOrArray) {
-    /* istanbul ignore next */
-    return typeof sizeOrArray === "number"
-        ? util.Buffer
-            ? util._Buffer_allocUnsafe(sizeOrArray)
-            : new util.Array(sizeOrArray)
-        : util.Buffer
-            ? util._Buffer_from(sizeOrArray)
-            : typeof Uint8Array === "undefined"
-                ? sizeOrArray
-                : new Uint8Array(sizeOrArray);
-};
-
-/**
- * Array implementation used in the browser. `Uint8Array` if supported, otherwise `Array`.
- * @type {Constructor<Uint8Array>}
- */
-util.Array = typeof Uint8Array !== "undefined" ? Uint8Array /* istanbul ignore next */ : Array;
-
-/**
- * Any compatible Long instance.
- * This is a minimal stand-alone definition of a Long instance. The actual type is that exported by long.js.
- * @interface Long
- * @property {number} low Low bits
- * @property {number} high High bits
- * @property {boolean} unsigned Whether unsigned or not
- */
-
-/**
- * Long.js's Long class if available.
- * @type {Constructor<Long>}
- */
-util.Long = /* istanbul ignore next */ util.global.dcodeIO && /* istanbul ignore next */ util.global.dcodeIO.Long
-         || /* istanbul ignore next */ util.global.Long
-         || util.inquire("long");
-
-/**
- * Regular expression used to verify 2 bit (`bool`) map keys.
- * @type {RegExp}
- * @const
- */
-util.key2Re = /^true|false|0|1$/;
-
-/**
- * Regular expression used to verify 32 bit (`int32` etc.) map keys.
- * @type {RegExp}
- * @const
- */
-util.key32Re = /^-?(?:0|[1-9][0-9]*)$/;
-
-/**
- * Regular expression used to verify 64 bit (`int64` etc.) map keys.
- * @type {RegExp}
- * @const
- */
-util.key64Re = /^(?:[\\x00-\\xff]{8}|-?(?:0|[1-9][0-9]*))$/;
-
-/**
- * Converts a number or long to an 8 characters long hash string.
- * @param {Long|number} value Value to convert
- * @returns {string} Hash
- */
-util.longToHash = function longToHash(value) {
-    return value
-        ? util.LongBits.from(value).toHash()
-        : util.LongBits.zeroHash;
-};
-
-/**
- * Converts an 8 characters long hash string to a long or number.
- * @param {string} hash Hash
- * @param {boolean} [unsigned=false] Whether unsigned or not
- * @returns {Long|number} Original value
- */
-util.longFromHash = function longFromHash(hash, unsigned) {
-    var bits = util.LongBits.fromHash(hash);
-    if (util.Long)
-        return util.Long.fromBits(bits.lo, bits.hi, unsigned);
-    return bits.toNumber(Boolean(unsigned));
-};
-
-/**
- * Merges the properties of the source object into the destination object.
- * @memberof util
- * @param {Object.<string,*>} dst Destination object
- * @param {Object.<string,*>} src Source object
- * @param {boolean} [ifNotSet=false] Merges only if the key is not already set
- * @returns {Object.<string,*>} Destination object
- */
-function merge(dst, src, ifNotSet) { // used by converters
-    for (var keys = Object.keys(src), i = 0; i < keys.length; ++i)
-        if (dst[keys[i]] === undefined || !ifNotSet)
-            dst[keys[i]] = src[keys[i]];
-    return dst;
-}
-
-util.merge = merge;
-
-/**
- * Converts the first character of a string to lower case.
- * @param {string} str String to convert
- * @returns {string} Converted string
- */
-util.lcFirst = function lcFirst(str) {
-    return str.charAt(0).toLowerCase() + str.substring(1);
-};
-
-/**
- * Creates a custom error constructor.
- * @memberof util
- * @param {string} name Error name
- * @returns {Constructor<Error>} Custom error constructor
- */
-function newError(name) {
-
-    function CustomError(message, properties) {
-
-        if (!(this instanceof CustomError))
-            return new CustomError(message, properties);
-
-        // Error.call(this, message);
-        // ^ just returns a new error instance because the ctor can be called as a function
-
-        Object.defineProperty(this, "message", { get: function() { return message; } });
-
-        /* istanbul ignore next */
-        if (Error.captureStackTrace) // node
-            Error.captureStackTrace(this, CustomError);
-        else
-            Object.defineProperty(this, "stack", { value: (new Error()).stack || "" });
-
-        if (properties)
-            merge(this, properties);
-    }
-
-    (CustomError.prototype = Object.create(Error.prototype)).constructor = CustomError;
-
-    Object.defineProperty(CustomError.prototype, "name", { get: function() { return name; } });
-
-    CustomError.prototype.toString = function toString() {
-        return this.name + ": " + this.message;
-    };
-
-    return CustomError;
-}
-
-util.newError = newError;
-
-/**
- * Constructs a new protocol error.
- * @classdesc Error subclass indicating a protocol specifc error.
- * @memberof util
- * @extends Error
- * @template T extends Message<T>
- * @constructor
- * @param {string} message Error message
- * @param {Object.<string,*>} [properties] Additional properties
- * @example
- * try {
- *     MyMessage.decode(someBuffer); // throws if required fields are missing
- * } catch (e) {
- *     if (e instanceof ProtocolError && e.instance)
- *         console.log("decoded so far: " + JSON.stringify(e.instance));
- * }
- */
-util.ProtocolError = newError("ProtocolError");
-
-/**
- * So far decoded message instance.
- * @name util.ProtocolError#instance
- * @type {Message<T>}
- */
-
-/**
- * A OneOf getter as returned by {@link util.oneOfGetter}.
- * @typedef OneOfGetter
- * @type {function}
- * @returns {string|undefined} Set field name, if any
- */
-
-/**
- * Builds a getter for a oneof's present field name.
- * @param {string[]} fieldNames Field names
- * @returns {OneOfGetter} Unbound getter
- */
-util.oneOfGetter = function getOneOf(fieldNames) {
-    var fieldMap = {};
-    for (var i = 0; i < fieldNames.length; ++i)
-        fieldMap[fieldNames[i]] = 1;
-
-    /**
-     * @returns {string|undefined} Set field name, if any
-     * @this Object
-     * @ignore
-     */
-    return function() { // eslint-disable-line consistent-return
-        for (var keys = Object.keys(this), i = keys.length - 1; i > -1; --i)
-            if (fieldMap[keys[i]] === 1 && this[keys[i]] !== undefined && this[keys[i]] !== null)
-                return keys[i];
-    };
-};
-
-/**
- * A OneOf setter as returned by {@link util.oneOfSetter}.
- * @typedef OneOfSetter
- * @type {function}
- * @param {string|undefined} value Field name
- * @returns {undefined}
- */
-
-/**
- * Builds a setter for a oneof's present field name.
- * @param {string[]} fieldNames Field names
- * @returns {OneOfSetter} Unbound setter
- */
-util.oneOfSetter = function setOneOf(fieldNames) {
-
-    /**
-     * @param {string} name Field name
-     * @returns {undefined}
-     * @this Object
-     * @ignore
-     */
-    return function(name) {
-        for (var i = 0; i < fieldNames.length; ++i)
-            if (fieldNames[i] !== name)
-                delete this[fieldNames[i]];
-    };
-};
-
-/**
- * Default conversion options used for {@link Message#toJSON} implementations.
- *
- * These options are close to proto3's JSON mapping with the exception that internal types like Any are handled just like messages. More precisely:
- *
- * - Longs become strings
- * - Enums become string keys
- * - Bytes become base64 encoded strings
- * - (Sub-)Messages become plain objects
- * - Maps become plain objects with all string keys
- * - Repeated fields become arrays
- * - NaN and Infinity for float and double fields become strings
- *
- * @type {IConversionOptions}
- * @see https://developers.google.com/protocol-buffers/docs/proto3?hl=en#json
- */
-util.toJSONOptions = {
-    longs: String,
-    enums: String,
-    bytes: String,
-    json: true
-};
-
-// Sets up buffer utility according to the environment (called in index-minimal)
-util._configure = function() {
-    var Buffer = util.Buffer;
-    /* istanbul ignore if */
-    if (!Buffer) {
-        util._Buffer_from = util._Buffer_allocUnsafe = null;
-        return;
-    }
-    // because node 4.x buffers are incompatible & immutable
-    // see: https://github.com/dcodeIO/protobuf.js/pull/665
-    util._Buffer_from = Buffer.from !== Uint8Array.from && Buffer.from ||
-        /* istanbul ignore next */
-        function Buffer_from(value, encoding) {
-            return new Buffer(value, encoding);
-        };
-    util._Buffer_allocUnsafe = Buffer.allocUnsafe ||
-        /* istanbul ignore next */
-        function Buffer_allocUnsafe(size) {
-            return new Buffer(size);
-        };
-};
->>>>>>> 0f8008c9
+"use strict";
+var util = exports;
+
+// used to return a Promise where callback is omitted
+util.asPromise = require(1);
+
+// converts to / from base64 encoded strings
+util.base64 = require(2);
+
+// base class of rpc.Service
+util.EventEmitter = require(4);
+
+// float handling accross browsers
+util.float = require(6);
+
+// requires modules optionally and hides the call from bundlers
+util.inquire = require(7);
+
+// converts to / from utf8 encoded strings
+util.utf8 = require(10);
+
+// provides a node-like buffer pool in the browser
+util.pool = require(9);
+
+// utility to work with the low and high bits of a 64 bit value
+util.LongBits = require(38);
+
+// global object reference
+util.global = typeof window !== "undefined" && window
+           || typeof global !== "undefined" && global
+           || typeof self   !== "undefined" && self
+           || this; // eslint-disable-line no-invalid-this
+
+/**
+ * An immuable empty array.
+ * @memberof util
+ * @type {Array.<*>}
+ * @const
+ */
+util.emptyArray = Object.freeze ? Object.freeze([]) : /* istanbul ignore next */ []; // used on prototypes
+
+/**
+ * An immutable empty object.
+ * @type {Object}
+ * @const
+ */
+util.emptyObject = Object.freeze ? Object.freeze({}) : /* istanbul ignore next */ {}; // used on prototypes
+
+/**
+ * Whether running within node or not.
+ * @memberof util
+ * @type {boolean}
+ * @const
+ */
+util.isNode = Boolean(util.global.process && util.global.process.versions && util.global.process.versions.node);
+
+/**
+ * Tests if the specified value is an integer.
+ * @function
+ * @param {*} value Value to test
+ * @returns {boolean} `true` if the value is an integer
+ */
+util.isInteger = Number.isInteger || /* istanbul ignore next */ function isInteger(value) {
+    return typeof value === "number" && isFinite(value) && Math.floor(value) === value;
+};
+
+/**
+ * Tests if the specified value is a string.
+ * @param {*} value Value to test
+ * @returns {boolean} `true` if the value is a string
+ */
+util.isString = function isString(value) {
+    return typeof value === "string" || value instanceof String;
+};
+
+/**
+ * Tests if the specified value is a non-null object.
+ * @param {*} value Value to test
+ * @returns {boolean} `true` if the value is a non-null object
+ */
+util.isObject = function isObject(value) {
+    return value && typeof value === "object";
+};
+
+/**
+ * Checks if a property on a message is considered to be present.
+ * This is an alias of {@link util.isSet}.
+ * @function
+ * @param {Object} obj Plain object or message instance
+ * @param {string} prop Property name
+ * @returns {boolean} `true` if considered to be present, otherwise `false`
+ */
+util.isset =
+
+/**
+ * Checks if a property on a message is considered to be present.
+ * @param {Object} obj Plain object or message instance
+ * @param {string} prop Property name
+ * @returns {boolean} `true` if considered to be present, otherwise `false`
+ */
+util.isSet = function isSet(obj, prop) {
+    var value = obj[prop];
+    if (value != null && obj.hasOwnProperty(prop)) // eslint-disable-line eqeqeq, no-prototype-builtins
+        return typeof value !== "object" || (Array.isArray(value) ? value.length : Object.keys(value).length) > 0;
+    return false;
+};
+
+/**
+ * Any compatible Buffer instance.
+ * This is a minimal stand-alone definition of a Buffer instance. The actual type is that exported by node's typings.
+ * @interface Buffer
+ * @extends Uint8Array
+ */
+
+/**
+ * Node's Buffer class if available.
+ * @type {Constructor<Buffer>}
+ */
+util.Buffer = (function() {
+    try {
+        var Buffer = util.inquire("buffer").Buffer;
+        // refuse to use non-node buffers if not explicitly assigned (perf reasons):
+        return Buffer.prototype.utf8Write ? Buffer : /* istanbul ignore next */ null;
+    } catch (e) {
+        /* istanbul ignore next */
+        return null;
+    }
+})();
+
+// Internal alias of or polyfull for Buffer.from.
+util._Buffer_from = null;
+
+// Internal alias of or polyfill for Buffer.allocUnsafe.
+util._Buffer_allocUnsafe = null;
+
+/**
+ * Creates a new buffer of whatever type supported by the environment.
+ * @param {number|number[]} [sizeOrArray=0] Buffer size or number array
+ * @returns {Uint8Array|Buffer} Buffer
+ */
+util.newBuffer = function newBuffer(sizeOrArray) {
+    /* istanbul ignore next */
+    return typeof sizeOrArray === "number"
+        ? util.Buffer
+            ? util._Buffer_allocUnsafe(sizeOrArray)
+            : new util.Array(sizeOrArray)
+        : util.Buffer
+            ? util._Buffer_from(sizeOrArray)
+            : typeof Uint8Array === "undefined"
+                ? sizeOrArray
+                : new Uint8Array(sizeOrArray);
+};
+
+/**
+ * Array implementation used in the browser. `Uint8Array` if supported, otherwise `Array`.
+ * @type {Constructor<Uint8Array>}
+ */
+util.Array = typeof Uint8Array !== "undefined" ? Uint8Array /* istanbul ignore next */ : Array;
+
+/**
+ * Any compatible Long instance.
+ * This is a minimal stand-alone definition of a Long instance. The actual type is that exported by long.js.
+ * @interface Long
+ * @property {number} low Low bits
+ * @property {number} high High bits
+ * @property {boolean} unsigned Whether unsigned or not
+ */
+
+/**
+ * Long.js's Long class if available.
+ * @type {Constructor<Long>}
+ */
+util.Long = /* istanbul ignore next */ util.global.dcodeIO && /* istanbul ignore next */ util.global.dcodeIO.Long
+         || /* istanbul ignore next */ util.global.Long
+         || util.inquire("long");
+
+/**
+ * Regular expression used to verify 2 bit (`bool`) map keys.
+ * @type {RegExp}
+ * @const
+ */
+util.key2Re = /^true|false|0|1$/;
+
+/**
+ * Regular expression used to verify 32 bit (`int32` etc.) map keys.
+ * @type {RegExp}
+ * @const
+ */
+util.key32Re = /^-?(?:0|[1-9][0-9]*)$/;
+
+/**
+ * Regular expression used to verify 64 bit (`int64` etc.) map keys.
+ * @type {RegExp}
+ * @const
+ */
+util.key64Re = /^(?:[\\x00-\\xff]{8}|-?(?:0|[1-9][0-9]*))$/;
+
+/**
+ * Converts a number or long to an 8 characters long hash string.
+ * @param {Long|number} value Value to convert
+ * @returns {string} Hash
+ */
+util.longToHash = function longToHash(value) {
+    return value
+        ? util.LongBits.from(value).toHash()
+        : util.LongBits.zeroHash;
+};
+
+/**
+ * Converts an 8 characters long hash string to a long or number.
+ * @param {string} hash Hash
+ * @param {boolean} [unsigned=false] Whether unsigned or not
+ * @returns {Long|number} Original value
+ */
+util.longFromHash = function longFromHash(hash, unsigned) {
+    var bits = util.LongBits.fromHash(hash);
+    if (util.Long)
+        return util.Long.fromBits(bits.lo, bits.hi, unsigned);
+    return bits.toNumber(Boolean(unsigned));
+};
+
+/**
+ * Merges the properties of the source object into the destination object.
+ * @memberof util
+ * @param {Object.<string,*>} dst Destination object
+ * @param {Object.<string,*>} src Source object
+ * @param {boolean} [ifNotSet=false] Merges only if the key is not already set
+ * @returns {Object.<string,*>} Destination object
+ */
+function merge(dst, src, ifNotSet) { // used by converters
+    for (var keys = Object.keys(src), i = 0; i < keys.length; ++i)
+        if (dst[keys[i]] === undefined || !ifNotSet)
+            dst[keys[i]] = src[keys[i]];
+    return dst;
+}
+
+util.merge = merge;
+
+/**
+ * Converts the first character of a string to lower case.
+ * @param {string} str String to convert
+ * @returns {string} Converted string
+ */
+util.lcFirst = function lcFirst(str) {
+    return str.charAt(0).toLowerCase() + str.substring(1);
+};
+
+/**
+ * Creates a custom error constructor.
+ * @memberof util
+ * @param {string} name Error name
+ * @returns {Constructor<Error>} Custom error constructor
+ */
+function newError(name) {
+
+    function CustomError(message, properties) {
+
+        if (!(this instanceof CustomError))
+            return new CustomError(message, properties);
+
+        // Error.call(this, message);
+        // ^ just returns a new error instance because the ctor can be called as a function
+
+        Object.defineProperty(this, "message", { get: function() { return message; } });
+
+        /* istanbul ignore next */
+        if (Error.captureStackTrace) // node
+            Error.captureStackTrace(this, CustomError);
+        else
+            Object.defineProperty(this, "stack", { value: new Error().stack || "" });
+
+        if (properties)
+            merge(this, properties);
+    }
+
+    (CustomError.prototype = Object.create(Error.prototype)).constructor = CustomError;
+
+    Object.defineProperty(CustomError.prototype, "name", { get: function() { return name; } });
+
+    CustomError.prototype.toString = function toString() {
+        return this.name + ": " + this.message;
+    };
+
+    return CustomError;
+}
+
+util.newError = newError;
+
+/**
+ * Constructs a new protocol error.
+ * @classdesc Error subclass indicating a protocol specifc error.
+ * @memberof util
+ * @extends Error
+ * @template T extends Message<T>
+ * @constructor
+ * @param {string} message Error message
+ * @param {Object.<string,*>} [properties] Additional properties
+ * @example
+ * try {
+ *     MyMessage.decode(someBuffer); // throws if required fields are missing
+ * } catch (e) {
+ *     if (e instanceof ProtocolError && e.instance)
+ *         console.log("decoded so far: " + JSON.stringify(e.instance));
+ * }
+ */
+util.ProtocolError = newError("ProtocolError");
+
+/**
+ * So far decoded message instance.
+ * @name util.ProtocolError#instance
+ * @type {Message<T>}
+ */
+
+/**
+ * A OneOf getter as returned by {@link util.oneOfGetter}.
+ * @typedef OneOfGetter
+ * @type {function}
+ * @returns {string|undefined} Set field name, if any
+ */
+
+/**
+ * Builds a getter for a oneof's present field name.
+ * @param {string[]} fieldNames Field names
+ * @returns {OneOfGetter} Unbound getter
+ */
+util.oneOfGetter = function getOneOf(fieldNames) {
+    var fieldMap = {};
+    for (var i = 0; i < fieldNames.length; ++i)
+        fieldMap[fieldNames[i]] = 1;
+
+    /**
+     * @returns {string|undefined} Set field name, if any
+     * @this Object
+     * @ignore
+     */
+    return function() { // eslint-disable-line consistent-return
+        for (var keys = Object.keys(this), i = keys.length - 1; i > -1; --i)
+            if (fieldMap[keys[i]] === 1 && this[keys[i]] !== undefined && this[keys[i]] !== null)
+                return keys[i];
+    };
+};
+
+/**
+ * A OneOf setter as returned by {@link util.oneOfSetter}.
+ * @typedef OneOfSetter
+ * @type {function}
+ * @param {string|undefined} value Field name
+ * @returns {undefined}
+ */
+
+/**
+ * Builds a setter for a oneof's present field name.
+ * @param {string[]} fieldNames Field names
+ * @returns {OneOfSetter} Unbound setter
+ */
+util.oneOfSetter = function setOneOf(fieldNames) {
+
+    /**
+     * @param {string} name Field name
+     * @returns {undefined}
+     * @this Object
+     * @ignore
+     */
+    return function(name) {
+        for (var i = 0; i < fieldNames.length; ++i)
+            if (fieldNames[i] !== name)
+                delete this[fieldNames[i]];
+    };
+};
+
+/**
+ * Default conversion options used for {@link Message#toJSON} implementations.
+ *
+ * These options are close to proto3's JSON mapping with the exception that internal types like Any are handled just like messages. More precisely:
+ *
+ * - Longs become strings
+ * - Enums become string keys
+ * - Bytes become base64 encoded strings
+ * - (Sub-)Messages become plain objects
+ * - Maps become plain objects with all string keys
+ * - Repeated fields become arrays
+ * - NaN and Infinity for float and double fields become strings
+ *
+ * @type {IConversionOptions}
+ * @see https://developers.google.com/protocol-buffers/docs/proto3?hl=en#json
+ */
+util.toJSONOptions = {
+    longs: String,
+    enums: String,
+    bytes: String,
+    json: true
+};
+
+// Sets up buffer utility according to the environment (called in index-minimal)
+util._configure = function() {
+    var Buffer = util.Buffer;
+    /* istanbul ignore if */
+    if (!Buffer) {
+        util._Buffer_from = util._Buffer_allocUnsafe = null;
+        return;
+    }
+    // because node 4.x buffers are incompatible & immutable
+    // see: https://github.com/dcodeIO/protobuf.js/pull/665
+    util._Buffer_from = Buffer.from !== Uint8Array.from && Buffer.from ||
+        /* istanbul ignore next */
+        function Buffer_from(value, encoding) {
+            return new Buffer(value, encoding);
+        };
+    util._Buffer_allocUnsafe = Buffer.allocUnsafe ||
+        /* istanbul ignore next */
+        function Buffer_allocUnsafe(size) {
+            return new Buffer(size);
+        };
+};
 
 },{"1":1,"10":10,"2":2,"38":38,"4":4,"6":6,"7":7,"9":9}],40:[function(require,module,exports){
-"use strict";
-module.exports = verifier;
-
-var Enum      = require(15),
-    util      = require(37);
-
-function invalid(field, expected) {
-    return field.name + ": " + expected + (field.repeated && expected !== "array" ? "[]" : field.map && expected !== "object" ? "{k:"+field.keyType+"}" : "") + " expected";
-}
-
-/**
- * Generates a partial value verifier.
- * @param {Codegen} gen Codegen instance
- * @param {Field} field Reflected field
- * @param {number} fieldIndex Field index
- * @param {string} ref Variable reference
- * @returns {Codegen} Codegen instance
- * @ignore
- */
-function genVerifyValue(gen, field, fieldIndex, ref) {
-    /* eslint-disable no-unexpected-multiline */
-    if (field.resolvedType) {
-        if (field.resolvedType instanceof Enum) { gen
-            ("switch(%s){", ref)
-                ("default:")
-                    ("return%j", invalid(field, "enum value"));
-            for (var keys = Object.keys(field.resolvedType.values), j = 0; j < keys.length; ++j) gen
-                ("case %i:", field.resolvedType.values[keys[j]]);
-            gen
-                    ("break")
-            ("}");
-        } else {
-            gen
-            ("{")
-                ("var e=types[%i].verify(%s);", fieldIndex, ref)
-                ("if(e)")
-                    ("return%j+e", field.name + ".")
-            ("}");
-        }
-    } else {
-        switch (field.type) {
-            case "int32":
-            case "uint32":
-            case "sint32":
-            case "fixed32":
-            case "sfixed32": gen
-                ("if(!util.isInteger(%s))", ref)
-                    ("return%j", invalid(field, "integer"));
-                break;
-            case "int64":
-            case "uint64":
-            case "sint64":
-            case "fixed64":
-            case "sfixed64": gen
-                ("if(!util.isInteger(%s)&&!(%s&&util.isInteger(%s.low)&&util.isInteger(%s.high)))", ref, ref, ref, ref)
-                    ("return%j", invalid(field, "integer|Long"));
-                break;
-            case "float":
-            case "double": gen
-                ("if(typeof %s!==\"number\")", ref)
-                    ("return%j", invalid(field, "number"));
-                break;
-            case "bool": gen
-                ("if(typeof %s!==\"boolean\")", ref)
-                    ("return%j", invalid(field, "boolean"));
-                break;
-            case "string": gen
-                ("if(!util.isString(%s))", ref)
-                    ("return%j", invalid(field, "string"));
-                break;
-            case "bytes": gen
-                ("if(!(%s&&typeof %s.length===\"number\"||util.isString(%s)))", ref, ref, ref)
-                    ("return%j", invalid(field, "buffer"));
-                break;
-        }
-    }
-    return gen;
-    /* eslint-enable no-unexpected-multiline */
-}
-
-/**
- * Generates a partial key verifier.
- * @param {Codegen} gen Codegen instance
- * @param {Field} field Reflected field
- * @param {string} ref Variable reference
- * @returns {Codegen} Codegen instance
- * @ignore
- */
-function genVerifyKey(gen, field, ref) {
-    /* eslint-disable no-unexpected-multiline */
-    switch (field.keyType) {
-        case "int32":
-        case "uint32":
-        case "sint32":
-        case "fixed32":
-        case "sfixed32": gen
-            ("if(!util.key32Re.test(%s))", ref)
-                ("return%j", invalid(field, "integer key"));
-            break;
-        case "int64":
-        case "uint64":
-        case "sint64":
-        case "fixed64":
-        case "sfixed64": gen
-            ("if(!util.key64Re.test(%s))", ref) // see comment above: x is ok, d is not
-                ("return%j", invalid(field, "integer|Long key"));
-            break;
-        case "bool": gen
-            ("if(!util.key2Re.test(%s))", ref)
-                ("return%j", invalid(field, "boolean key"));
-            break;
-    }
-    return gen;
-    /* eslint-enable no-unexpected-multiline */
-}
-
-/**
- * Generates a verifier specific to the specified message type.
- * @param {Type} mtype Message type
- * @returns {Codegen} Codegen instance
- */
-function verifier(mtype) {
-    /* eslint-disable no-unexpected-multiline */
-
-    var gen = util.codegen(["m"], mtype.name + "$verify")
-    ("if(typeof m!==\"object\"||m===null)")
-        ("return%j", "object expected");
-    var oneofs = mtype.oneofsArray,
-        seenFirstField = {};
-    if (oneofs.length) gen
-    ("var p={}");
-
-    for (var i = 0; i < /* initializes */ mtype.fieldsArray.length; ++i) {
-        var field = mtype._fieldsArray[i].resolve(),
-            ref   = "m" + util.safeProp(field.name);
-
-        if (field.optional) gen
-        ("if(%s!=null&&m.hasOwnProperty(%j)){", ref, field.name); // !== undefined && !== null
-
-        // map fields
-        if (field.map) { gen
-            ("if(!util.isObject(%s))", ref)
-                ("return%j", invalid(field, "object"))
-            ("var k=Object.keys(%s)", ref)
-            ("for(var i=0;i<k.length;++i){");
-                genVerifyKey(gen, field, "k[i]");
-                genVerifyValue(gen, field, i, ref + "[k[i]]")
-            ("}");
-
-        // repeated fields
-        } else if (field.repeated) { gen
-            ("if(!Array.isArray(%s))", ref)
-                ("return%j", invalid(field, "array"))
-            ("for(var i=0;i<%s.length;++i){", ref);
-                genVerifyValue(gen, field, i, ref + "[i]")
-            ("}");
-
-        // required or present fields
-        } else {
-            if (field.partOf) {
-                var oneofProp = util.safeProp(field.partOf.name);
-                if (seenFirstField[field.partOf.name] === 1) gen
-            ("if(p%s===1)", oneofProp)
-                ("return%j", field.partOf.name + ": multiple values");
-                seenFirstField[field.partOf.name] = 1;
-                gen
-            ("p%s=1", oneofProp);
-            }
-            genVerifyValue(gen, field, i, ref);
-        }
-        if (field.optional) gen
-        ("}");
-    }
-    return gen
-    ("return null");
-    /* eslint-enable no-unexpected-multiline */
+"use strict";
+module.exports = verifier;
+
+var Enum      = require(15),
+    util      = require(37);
+
+function invalid(field, expected) {
+    return field.name + ": " + expected + (field.repeated && expected !== "array" ? "[]" : field.map && expected !== "object" ? "{k:"+field.keyType+"}" : "") + " expected";
+}
+
+/**
+ * Generates a partial value verifier.
+ * @param {Codegen} gen Codegen instance
+ * @param {Field} field Reflected field
+ * @param {number} fieldIndex Field index
+ * @param {string} ref Variable reference
+ * @returns {Codegen} Codegen instance
+ * @ignore
+ */
+function genVerifyValue(gen, field, fieldIndex, ref) {
+    /* eslint-disable no-unexpected-multiline */
+    if (field.resolvedType) {
+        if (field.resolvedType instanceof Enum) { gen
+            ("switch(%s){", ref)
+                ("default:")
+                    ("return%j", invalid(field, "enum value"));
+            for (var keys = Object.keys(field.resolvedType.values), j = 0; j < keys.length; ++j) gen
+                ("case %i:", field.resolvedType.values[keys[j]]);
+            gen
+                    ("break")
+            ("}");
+        } else {
+            gen
+            ("{")
+                ("var e=types[%i].verify(%s);", fieldIndex, ref)
+                ("if(e)")
+                    ("return%j+e", field.name + ".")
+            ("}");
+        }
+    } else {
+        switch (field.type) {
+            case "int32":
+            case "uint32":
+            case "sint32":
+            case "fixed32":
+            case "sfixed32": gen
+                ("if(!util.isInteger(%s))", ref)
+                    ("return%j", invalid(field, "integer"));
+                break;
+            case "int64":
+            case "uint64":
+            case "sint64":
+            case "fixed64":
+            case "sfixed64": gen
+                ("if(!util.isInteger(%s)&&!(%s&&util.isInteger(%s.low)&&util.isInteger(%s.high)))", ref, ref, ref, ref)
+                    ("return%j", invalid(field, "integer|Long"));
+                break;
+            case "float":
+            case "double": gen
+                ("if(typeof %s!==\"number\")", ref)
+                    ("return%j", invalid(field, "number"));
+                break;
+            case "bool": gen
+                ("if(typeof %s!==\"boolean\")", ref)
+                    ("return%j", invalid(field, "boolean"));
+                break;
+            case "string": gen
+                ("if(!util.isString(%s))", ref)
+                    ("return%j", invalid(field, "string"));
+                break;
+            case "bytes": gen
+                ("if(!(%s&&typeof %s.length===\"number\"||util.isString(%s)))", ref, ref, ref)
+                    ("return%j", invalid(field, "buffer"));
+                break;
+        }
+    }
+    return gen;
+    /* eslint-enable no-unexpected-multiline */
+}
+
+/**
+ * Generates a partial key verifier.
+ * @param {Codegen} gen Codegen instance
+ * @param {Field} field Reflected field
+ * @param {string} ref Variable reference
+ * @returns {Codegen} Codegen instance
+ * @ignore
+ */
+function genVerifyKey(gen, field, ref) {
+    /* eslint-disable no-unexpected-multiline */
+    switch (field.keyType) {
+        case "int32":
+        case "uint32":
+        case "sint32":
+        case "fixed32":
+        case "sfixed32": gen
+            ("if(!util.key32Re.test(%s))", ref)
+                ("return%j", invalid(field, "integer key"));
+            break;
+        case "int64":
+        case "uint64":
+        case "sint64":
+        case "fixed64":
+        case "sfixed64": gen
+            ("if(!util.key64Re.test(%s))", ref) // see comment above: x is ok, d is not
+                ("return%j", invalid(field, "integer|Long key"));
+            break;
+        case "bool": gen
+            ("if(!util.key2Re.test(%s))", ref)
+                ("return%j", invalid(field, "boolean key"));
+            break;
+    }
+    return gen;
+    /* eslint-enable no-unexpected-multiline */
+}
+
+/**
+ * Generates a verifier specific to the specified message type.
+ * @param {Type} mtype Message type
+ * @returns {Codegen} Codegen instance
+ */
+function verifier(mtype) {
+    /* eslint-disable no-unexpected-multiline */
+
+    var gen = util.codegen(["m"], mtype.name + "$verify")
+    ("if(typeof m!==\"object\"||m===null)")
+        ("return%j", "object expected");
+    var oneofs = mtype.oneofsArray,
+        seenFirstField = {};
+    if (oneofs.length) gen
+    ("var p={}");
+
+    for (var i = 0; i < /* initializes */ mtype.fieldsArray.length; ++i) {
+        var field = mtype._fieldsArray[i].resolve(),
+            ref   = "m" + util.safeProp(field.name);
+
+        if (field.optional) gen
+        ("if(%s!=null&&m.hasOwnProperty(%j)){", ref, field.name); // !== undefined && !== null
+
+        // map fields
+        if (field.map) { gen
+            ("if(!util.isObject(%s))", ref)
+                ("return%j", invalid(field, "object"))
+            ("var k=Object.keys(%s)", ref)
+            ("for(var i=0;i<k.length;++i){");
+                genVerifyKey(gen, field, "k[i]");
+                genVerifyValue(gen, field, i, ref + "[k[i]]")
+            ("}");
+
+        // repeated fields
+        } else if (field.repeated) { gen
+            ("if(!Array.isArray(%s))", ref)
+                ("return%j", invalid(field, "array"))
+            ("for(var i=0;i<%s.length;++i){", ref);
+                genVerifyValue(gen, field, i, ref + "[i]")
+            ("}");
+
+        // required or present fields
+        } else {
+            if (field.partOf) {
+                var oneofProp = util.safeProp(field.partOf.name);
+                if (seenFirstField[field.partOf.name] === 1) gen
+            ("if(p%s===1)", oneofProp)
+                ("return%j", field.partOf.name + ": multiple values");
+                seenFirstField[field.partOf.name] = 1;
+                gen
+            ("p%s=1", oneofProp);
+            }
+            genVerifyValue(gen, field, i, ref);
+        }
+        if (field.optional) gen
+        ("}");
+    }
+    return gen
+    ("return null");
+    /* eslint-enable no-unexpected-multiline */
 }
 },{"15":15,"37":37}],41:[function(require,module,exports){
-"use strict";
-
-/**
- * Wrappers for common types.
- * @type {Object.<string,IWrapper>}
- * @const
- */
-var wrappers = exports;
-
-var Message = require(21);
-
-/**
- * From object converter part of an {@link IWrapper}.
- * @typedef WrapperFromObjectConverter
- * @type {function}
- * @param {Object.<string,*>} object Plain object
- * @returns {Message<{}>} Message instance
- * @this Type
- */
-
-/**
- * To object converter part of an {@link IWrapper}.
- * @typedef WrapperToObjectConverter
- * @type {function}
- * @param {Message<{}>} message Message instance
- * @param {IConversionOptions} [options] Conversion options
- * @returns {Object.<string,*>} Plain object
- * @this Type
- */
-
-/**
- * Common type wrapper part of {@link wrappers}.
- * @interface IWrapper
- * @property {WrapperFromObjectConverter} [fromObject] From object converter
- * @property {WrapperToObjectConverter} [toObject] To object converter
- */
-
-// Custom wrapper for Any
-wrappers[".google.protobuf.Any"] = {
-
-    fromObject: function(object) {
-
-        // unwrap value type if mapped
-        if (object && object["@type"]) {
-            var type = this.lookup(object["@type"]);
-            /* istanbul ignore else */
-            if (type) {
-                // type_url does not accept leading "."
-                var type_url = object["@type"].charAt(0) === "." ?
-                    object["@type"].substr(1) : object["@type"];
-                // type_url prefix is optional, but path seperator is required
-                return this.create({
-                    type_url: "/" + type_url,
-                    value: type.encode(type.fromObject(object)).finish()
-                });
-            }
-        }
-
-        return this.fromObject(object);
-    },
-
-    toObject: function(message, options) {
-
-        // decode value if requested and unmapped
-        if (options && options.json && message.type_url && message.value) {
-            // Only use fully qualified type name after the last '/'
-            var name = message.type_url.substring(message.type_url.lastIndexOf("/") + 1);
-            var type = this.lookup(name);
-            /* istanbul ignore else */
-            if (type)
-                message = type.decode(message.value);
-        }
-
-        // wrap value if unmapped
-        if (!(message instanceof this.ctor) && message instanceof Message) {
-            var object = message.$type.toObject(message, options);
-            object["@type"] = message.$type.fullName;
-            return object;
-        }
-
-        return this.toObject(message, options);
-    }
-};
+"use strict";
+
+/**
+ * Wrappers for common types.
+ * @type {Object.<string,IWrapper>}
+ * @const
+ */
+var wrappers = exports;
+
+var Message = require(21);
+
+/**
+ * From object converter part of an {@link IWrapper}.
+ * @typedef WrapperFromObjectConverter
+ * @type {function}
+ * @param {Object.<string,*>} object Plain object
+ * @returns {Message<{}>} Message instance
+ * @this Type
+ */
+
+/**
+ * To object converter part of an {@link IWrapper}.
+ * @typedef WrapperToObjectConverter
+ * @type {function}
+ * @param {Message<{}>} message Message instance
+ * @param {IConversionOptions} [options] Conversion options
+ * @returns {Object.<string,*>} Plain object
+ * @this Type
+ */
+
+/**
+ * Common type wrapper part of {@link wrappers}.
+ * @interface IWrapper
+ * @property {WrapperFromObjectConverter} [fromObject] From object converter
+ * @property {WrapperToObjectConverter} [toObject] To object converter
+ */
+
+// Custom wrapper for Any
+wrappers[".google.protobuf.Any"] = {
+
+    fromObject: function(object) {
+
+        // unwrap value type if mapped
+        if (object && object["@type"]) {
+            var type = this.lookup(object["@type"]);
+            /* istanbul ignore else */
+            if (type) {
+                // type_url does not accept leading "."
+                var type_url = object["@type"].charAt(0) === "." ?
+                    object["@type"].substr(1) : object["@type"];
+                // type_url prefix is optional, but path seperator is required
+                return this.create({
+                    type_url: "/" + type_url,
+                    value: type.encode(type.fromObject(object)).finish()
+                });
+            }
+        }
+
+        return this.fromObject(object);
+    },
+
+    toObject: function(message, options) {
+
+        // decode value if requested and unmapped
+        if (options && options.json && message.type_url && message.value) {
+            // Only use fully qualified type name after the last '/'
+            var name = message.type_url.substring(message.type_url.lastIndexOf("/") + 1);
+            var type = this.lookup(name);
+            /* istanbul ignore else */
+            if (type)
+                message = type.decode(message.value);
+        }
+
+        // wrap value if unmapped
+        if (!(message instanceof this.ctor) && message instanceof Message) {
+            var object = message.$type.toObject(message, options);
+            object["@type"] = message.$type.fullName;
+            return object;
+        }
+
+        return this.toObject(message, options);
+    }
+};
 
 },{"21":21}],42:[function(require,module,exports){
-"use strict";
-module.exports = Writer;
-
-var util      = require(39);
-
-var BufferWriter; // cyclic
-
-var LongBits  = util.LongBits,
-    base64    = util.base64,
-    utf8      = util.utf8;
-
-/**
- * Constructs a new writer operation instance.
- * @classdesc Scheduled writer operation.
- * @constructor
- * @param {function(*, Uint8Array, number)} fn Function to call
- * @param {number} len Value byte length
- * @param {*} val Value to write
- * @ignore
- */
-function Op(fn, len, val) {
-
-    /**
-     * Function to call.
-     * @type {function(Uint8Array, number, *)}
-     */
-    this.fn = fn;
-
-    /**
-     * Value byte length.
-     * @type {number}
-     */
-    this.len = len;
-
-    /**
-     * Next operation.
-     * @type {Writer.Op|undefined}
-     */
-    this.next = undefined;
-
-    /**
-     * Value to write.
-     * @type {*}
-     */
-    this.val = val; // type varies
-}
-
-/* istanbul ignore next */
-function noop() {} // eslint-disable-line no-empty-function
-
-/**
- * Constructs a new writer state instance.
- * @classdesc Copied writer state.
- * @memberof Writer
- * @constructor
- * @param {Writer} writer Writer to copy state from
- * @ignore
- */
-function State(writer) {
-
-    /**
-     * Current head.
-     * @type {Writer.Op}
-     */
-    this.head = writer.head;
-
-    /**
-     * Current tail.
-     * @type {Writer.Op}
-     */
-    this.tail = writer.tail;
-
-    /**
-     * Current buffer length.
-     * @type {number}
-     */
-    this.len = writer.len;
-
-    /**
-     * Next state.
-     * @type {State|null}
-     */
-    this.next = writer.states;
-}
-
-/**
- * Constructs a new writer instance.
- * @classdesc Wire format writer using `Uint8Array` if available, otherwise `Array`.
- * @constructor
- */
-function Writer() {
-
-    /**
-     * Current length.
-     * @type {number}
-     */
-    this.len = 0;
-
-    /**
-     * Operations head.
-     * @type {Object}
-     */
-    this.head = new Op(noop, 0, 0);
-
-    /**
-     * Operations tail
-     * @type {Object}
-     */
-    this.tail = this.head;
-
-    /**
-     * Linked forked states.
-     * @type {Object|null}
-     */
-    this.states = null;
-
-    // When a value is written, the writer calculates its byte length and puts it into a linked
-    // list of operations to perform when finish() is called. This both allows us to allocate
-    // buffers of the exact required size and reduces the amount of work we have to do compared
-    // to first calculating over objects and then encoding over objects. In our case, the encoding
-    // part is just a linked list walk calling operations with already prepared values.
-}
-
-/**
- * Creates a new writer.
- * @function
- * @returns {BufferWriter|Writer} A {@link BufferWriter} when Buffers are supported, otherwise a {@link Writer}
- */
-Writer.create = util.Buffer
-    ? function create_buffer_setup() {
-        return (Writer.create = function create_buffer() {
-            return new BufferWriter();
-        })();
-    }
-    /* istanbul ignore next */
-    : function create_array() {
-        return new Writer();
-    };
-
-/**
- * Allocates a buffer of the specified size.
- * @param {number} size Buffer size
- * @returns {Uint8Array} Buffer
- */
-Writer.alloc = function alloc(size) {
-    return new util.Array(size);
-};
-
-// Use Uint8Array buffer pool in the browser, just like node does with buffers
-/* istanbul ignore else */
-if (util.Array !== Array)
-    Writer.alloc = util.pool(Writer.alloc, util.Array.prototype.subarray);
-
-/**
- * Pushes a new operation to the queue.
- * @param {function(Uint8Array, number, *)} fn Function to call
- * @param {number} len Value byte length
- * @param {number} val Value to write
- * @returns {Writer} `this`
- * @private
- */
-Writer.prototype._push = function push(fn, len, val) {
-    this.tail = this.tail.next = new Op(fn, len, val);
-    this.len += len;
-    return this;
-};
-
-function writeByte(val, buf, pos) {
-    buf[pos] = val & 255;
-}
-
-function writeVarint32(val, buf, pos) {
-    while (val > 127) {
-        buf[pos++] = val & 127 | 128;
-        val >>>= 7;
-    }
-    buf[pos] = val;
-}
-
-/**
- * Constructs a new varint writer operation instance.
- * @classdesc Scheduled varint writer operation.
- * @extends Op
- * @constructor
- * @param {number} len Value byte length
- * @param {number} val Value to write
- * @ignore
- */
-function VarintOp(len, val) {
-    this.len = len;
-    this.next = undefined;
-    this.val = val;
-}
-
-VarintOp.prototype = Object.create(Op.prototype);
-VarintOp.prototype.fn = writeVarint32;
-
-/**
- * Writes an unsigned 32 bit value as a varint.
- * @param {number} value Value to write
- * @returns {Writer} `this`
- */
-Writer.prototype.uint32 = function write_uint32(value) {
-    // here, the call to this.push has been inlined and a varint specific Op subclass is used.
-    // uint32 is by far the most frequently used operation and benefits significantly from this.
-    this.len += (this.tail = this.tail.next = new VarintOp(
-        (value = value >>> 0)
-                < 128       ? 1
-        : value < 16384     ? 2
-        : value < 2097152   ? 3
-        : value < 268435456 ? 4
-        :                     5,
-    value)).len;
-    return this;
-};
-
-/**
- * Writes a signed 32 bit value as a varint.
- * @function
- * @param {number} value Value to write
- * @returns {Writer} `this`
- */
-Writer.prototype.int32 = function write_int32(value) {
-    return value < 0
-        ? this._push(writeVarint64, 10, LongBits.fromNumber(value)) // 10 bytes per spec
-        : this.uint32(value);
-};
-
-/**
- * Writes a 32 bit value as a varint, zig-zag encoded.
- * @param {number} value Value to write
- * @returns {Writer} `this`
- */
-Writer.prototype.sint32 = function write_sint32(value) {
-    return this.uint32((value << 1 ^ value >> 31) >>> 0);
-};
-
-function writeVarint64(val, buf, pos) {
-    while (val.hi) {
-        buf[pos++] = val.lo & 127 | 128;
-        val.lo = (val.lo >>> 7 | val.hi << 25) >>> 0;
-        val.hi >>>= 7;
-    }
-    while (val.lo > 127) {
-        buf[pos++] = val.lo & 127 | 128;
-        val.lo = val.lo >>> 7;
-    }
-    buf[pos++] = val.lo;
-}
-
-/**
- * Writes an unsigned 64 bit value as a varint.
- * @param {Long|number|string} value Value to write
- * @returns {Writer} `this`
- * @throws {TypeError} If `value` is a string and no long library is present.
- */
-Writer.prototype.uint64 = function write_uint64(value) {
-    var bits = LongBits.from(value);
-    return this._push(writeVarint64, bits.length(), bits);
-};
-
-/**
- * Writes a signed 64 bit value as a varint.
- * @function
- * @param {Long|number|string} value Value to write
- * @returns {Writer} `this`
- * @throws {TypeError} If `value` is a string and no long library is present.
- */
-Writer.prototype.int64 = Writer.prototype.uint64;
-
-/**
- * Writes a signed 64 bit value as a varint, zig-zag encoded.
- * @param {Long|number|string} value Value to write
- * @returns {Writer} `this`
- * @throws {TypeError} If `value` is a string and no long library is present.
- */
-Writer.prototype.sint64 = function write_sint64(value) {
-    var bits = LongBits.from(value).zzEncode();
-    return this._push(writeVarint64, bits.length(), bits);
-};
-
-/**
- * Writes a boolish value as a varint.
- * @param {boolean} value Value to write
- * @returns {Writer} `this`
- */
-Writer.prototype.bool = function write_bool(value) {
-    return this._push(writeByte, 1, value ? 1 : 0);
-};
-
-function writeFixed32(val, buf, pos) {
-    buf[pos    ] =  val         & 255;
-    buf[pos + 1] =  val >>> 8   & 255;
-    buf[pos + 2] =  val >>> 16  & 255;
-    buf[pos + 3] =  val >>> 24;
-}
-
-/**
- * Writes an unsigned 32 bit value as fixed 32 bits.
- * @param {number} value Value to write
- * @returns {Writer} `this`
- */
-Writer.prototype.fixed32 = function write_fixed32(value) {
-    return this._push(writeFixed32, 4, value >>> 0);
-};
-
-/**
- * Writes a signed 32 bit value as fixed 32 bits.
- * @function
- * @param {number} value Value to write
- * @returns {Writer} `this`
- */
-Writer.prototype.sfixed32 = Writer.prototype.fixed32;
-
-/**
- * Writes an unsigned 64 bit value as fixed 64 bits.
- * @param {Long|number|string} value Value to write
- * @returns {Writer} `this`
- * @throws {TypeError} If `value` is a string and no long library is present.
- */
-Writer.prototype.fixed64 = function write_fixed64(value) {
-    var bits = LongBits.from(value);
-    return this._push(writeFixed32, 4, bits.lo)._push(writeFixed32, 4, bits.hi);
-};
-
-/**
- * Writes a signed 64 bit value as fixed 64 bits.
- * @function
- * @param {Long|number|string} value Value to write
- * @returns {Writer} `this`
- * @throws {TypeError} If `value` is a string and no long library is present.
- */
-Writer.prototype.sfixed64 = Writer.prototype.fixed64;
-
-/**
- * Writes a float (32 bit).
- * @function
- * @param {number} value Value to write
- * @returns {Writer} `this`
- */
-Writer.prototype.float = function write_float(value) {
-    return this._push(util.float.writeFloatLE, 4, value);
-};
-
-<<<<<<< HEAD
-},{"21":21}],42:[function(require,module,exports){
-"use strict";
-module.exports = Writer;
-
-var util      = require(39);
-
-var BufferWriter; // cyclic
-
-var LongBits  = util.LongBits,
-    base64    = util.base64,
-    utf8      = util.utf8;
-
-/**
- * Constructs a new writer operation instance.
- * @classdesc Scheduled writer operation.
- * @constructor
- * @param {function(*, Uint8Array, number)} fn Function to call
- * @param {number} len Value byte length
- * @param {*} val Value to write
- * @ignore
- */
-function Op(fn, len, val) {
-
-    /**
-     * Function to call.
-     * @type {function(Uint8Array, number, *)}
-     */
-    this.fn = fn;
-
-    /**
-     * Value byte length.
-     * @type {number}
-     */
-    this.len = len;
-
-    /**
-     * Next operation.
-     * @type {Writer.Op|undefined}
-     */
-    this.next = undefined;
-
-    /**
-     * Value to write.
-     * @type {*}
-     */
-    this.val = val; // type varies
-}
-
-/* istanbul ignore next */
-function noop() {} // eslint-disable-line no-empty-function
-
-/**
- * Constructs a new writer state instance.
- * @classdesc Copied writer state.
- * @memberof Writer
- * @constructor
- * @param {Writer} writer Writer to copy state from
- * @ignore
- */
-function State(writer) {
-
-    /**
-     * Current head.
-     * @type {Writer.Op}
-     */
-    this.head = writer.head;
-
-    /**
-     * Current tail.
-     * @type {Writer.Op}
-     */
-    this.tail = writer.tail;
-
-    /**
-     * Current buffer length.
-     * @type {number}
-     */
-    this.len = writer.len;
-
-    /**
-     * Next state.
-     * @type {State|null}
-     */
-    this.next = writer.states;
-}
-
-/**
- * Constructs a new writer instance.
- * @classdesc Wire format writer using `Uint8Array` if available, otherwise `Array`.
- * @constructor
- */
-function Writer() {
-
-    /**
-     * Current length.
-     * @type {number}
-     */
-    this.len = 0;
-
-    /**
-     * Operations head.
-     * @type {Object}
-     */
-    this.head = new Op(noop, 0, 0);
-
-    /**
-     * Operations tail
-     * @type {Object}
-     */
-    this.tail = this.head;
-
-    /**
-     * Linked forked states.
-     * @type {Object|null}
-     */
-    this.states = null;
-
-    // When a value is written, the writer calculates its byte length and puts it into a linked
-    // list of operations to perform when finish() is called. This both allows us to allocate
-    // buffers of the exact required size and reduces the amount of work we have to do compared
-    // to first calculating over objects and then encoding over objects. In our case, the encoding
-    // part is just a linked list walk calling operations with already prepared values.
-}
-
-var create = function create() {
-    return util.Buffer
-        ? function create_buffer_setup() {
-            return (Writer.create = function create_buffer() {
-                return new BufferWriter();
-            })();
-        }
-        /* istanbul ignore next */
-        : function create_array() {
-            return new Writer();
-        };
-};
-
-/**
- * Creates a new writer.
- * @function
- * @returns {BufferWriter|Writer} A {@link BufferWriter} when Buffers are supported, otherwise a {@link Writer}
- */
-Writer.create = create();
-
-/**
- * Allocates a buffer of the specified size.
- * @param {number} size Buffer size
- * @returns {Uint8Array} Buffer
- */
-Writer.alloc = function alloc(size) {
-    return new util.Array(size);
-};
-
-// Use Uint8Array buffer pool in the browser, just like node does with buffers
-/* istanbul ignore else */
-if (util.Array !== Array)
-    Writer.alloc = util.pool(Writer.alloc, util.Array.prototype.subarray);
-
-/**
- * Pushes a new operation to the queue.
- * @param {function(Uint8Array, number, *)} fn Function to call
- * @param {number} len Value byte length
- * @param {number} val Value to write
- * @returns {Writer} `this`
- * @private
- */
-Writer.prototype._push = function push(fn, len, val) {
-    this.tail = this.tail.next = new Op(fn, len, val);
-    this.len += len;
-    return this;
-};
-
-function writeByte(val, buf, pos) {
-    buf[pos] = val & 255;
-}
-
-function writeVarint32(val, buf, pos) {
-    while (val > 127) {
-        buf[pos++] = val & 127 | 128;
-        val >>>= 7;
-    }
-    buf[pos] = val;
-}
-
-/**
- * Constructs a new varint writer operation instance.
- * @classdesc Scheduled varint writer operation.
- * @extends Op
- * @constructor
- * @param {number} len Value byte length
- * @param {number} val Value to write
- * @ignore
- */
-function VarintOp(len, val) {
-    this.len = len;
-    this.next = undefined;
-    this.val = val;
-}
-
-VarintOp.prototype = Object.create(Op.prototype);
-VarintOp.prototype.fn = writeVarint32;
-
-/**
- * Writes an unsigned 32 bit value as a varint.
- * @param {number} value Value to write
- * @returns {Writer} `this`
- */
-Writer.prototype.uint32 = function write_uint32(value) {
-    // here, the call to this.push has been inlined and a varint specific Op subclass is used.
-    // uint32 is by far the most frequently used operation and benefits significantly from this.
-    this.len += (this.tail = this.tail.next = new VarintOp(
-        (value = value >>> 0)
-                < 128       ? 1
-        : value < 16384     ? 2
-        : value < 2097152   ? 3
-        : value < 268435456 ? 4
-        :                     5,
-    value)).len;
-    return this;
-};
-
-/**
- * Writes a signed 32 bit value as a varint.
- * @function
- * @param {number} value Value to write
- * @returns {Writer} `this`
- */
-Writer.prototype.int32 = function write_int32(value) {
-    return value < 0
-        ? this._push(writeVarint64, 10, LongBits.fromNumber(value)) // 10 bytes per spec
-        : this.uint32(value);
-};
-
-/**
- * Writes a 32 bit value as a varint, zig-zag encoded.
- * @param {number} value Value to write
- * @returns {Writer} `this`
- */
-Writer.prototype.sint32 = function write_sint32(value) {
-    return this.uint32((value << 1 ^ value >> 31) >>> 0);
-};
-
-function writeVarint64(val, buf, pos) {
-    while (val.hi) {
-        buf[pos++] = val.lo & 127 | 128;
-        val.lo = (val.lo >>> 7 | val.hi << 25) >>> 0;
-        val.hi >>>= 7;
-    }
-    while (val.lo > 127) {
-        buf[pos++] = val.lo & 127 | 128;
-        val.lo = val.lo >>> 7;
-    }
-    buf[pos++] = val.lo;
-}
-
-/**
- * Writes an unsigned 64 bit value as a varint.
- * @param {Long|number|string} value Value to write
- * @returns {Writer} `this`
- * @throws {TypeError} If `value` is a string and no long library is present.
- */
-Writer.prototype.uint64 = function write_uint64(value) {
-    var bits = LongBits.from(value);
-    return this._push(writeVarint64, bits.length(), bits);
-};
-
-/**
- * Writes a signed 64 bit value as a varint.
- * @function
- * @param {Long|number|string} value Value to write
- * @returns {Writer} `this`
- * @throws {TypeError} If `value` is a string and no long library is present.
- */
-Writer.prototype.int64 = Writer.prototype.uint64;
-
-/**
- * Writes a signed 64 bit value as a varint, zig-zag encoded.
- * @param {Long|number|string} value Value to write
- * @returns {Writer} `this`
- * @throws {TypeError} If `value` is a string and no long library is present.
- */
-Writer.prototype.sint64 = function write_sint64(value) {
-    var bits = LongBits.from(value).zzEncode();
-    return this._push(writeVarint64, bits.length(), bits);
-};
-
-/**
- * Writes a boolish value as a varint.
- * @param {boolean} value Value to write
- * @returns {Writer} `this`
- */
-Writer.prototype.bool = function write_bool(value) {
-    return this._push(writeByte, 1, value ? 1 : 0);
-};
-
-function writeFixed32(val, buf, pos) {
-    buf[pos    ] =  val         & 255;
-    buf[pos + 1] =  val >>> 8   & 255;
-    buf[pos + 2] =  val >>> 16  & 255;
-    buf[pos + 3] =  val >>> 24;
-}
-
-/**
- * Writes an unsigned 32 bit value as fixed 32 bits.
- * @param {number} value Value to write
- * @returns {Writer} `this`
- */
-Writer.prototype.fixed32 = function write_fixed32(value) {
-    return this._push(writeFixed32, 4, value >>> 0);
-};
-
-/**
- * Writes a signed 32 bit value as fixed 32 bits.
- * @function
- * @param {number} value Value to write
- * @returns {Writer} `this`
- */
-Writer.prototype.sfixed32 = Writer.prototype.fixed32;
-
-/**
- * Writes an unsigned 64 bit value as fixed 64 bits.
- * @param {Long|number|string} value Value to write
- * @returns {Writer} `this`
- * @throws {TypeError} If `value` is a string and no long library is present.
- */
-Writer.prototype.fixed64 = function write_fixed64(value) {
-    var bits = LongBits.from(value);
-    return this._push(writeFixed32, 4, bits.lo)._push(writeFixed32, 4, bits.hi);
-};
-
-/**
- * Writes a signed 64 bit value as fixed 64 bits.
- * @function
- * @param {Long|number|string} value Value to write
- * @returns {Writer} `this`
- * @throws {TypeError} If `value` is a string and no long library is present.
- */
-Writer.prototype.sfixed64 = Writer.prototype.fixed64;
-
-/**
- * Writes a float (32 bit).
- * @function
- * @param {number} value Value to write
- * @returns {Writer} `this`
- */
-Writer.prototype.float = function write_float(value) {
-    return this._push(util.float.writeFloatLE, 4, value);
-};
-
-/**
- * Writes a double (64 bit float).
- * @function
- * @param {number} value Value to write
- * @returns {Writer} `this`
- */
-Writer.prototype.double = function write_double(value) {
-    return this._push(util.float.writeDoubleLE, 8, value);
-};
-
-var writeBytes = util.Array.prototype.set
-    ? function writeBytes_set(val, buf, pos) {
-        buf.set(val, pos); // also works for plain array values
-    }
-    /* istanbul ignore next */
-    : function writeBytes_for(val, buf, pos) {
-        for (var i = 0; i < val.length; ++i)
-            buf[pos + i] = val[i];
-    };
-
-/**
- * Writes a sequence of bytes.
- * @param {Uint8Array|string} value Buffer or base64 encoded string to write
- * @returns {Writer} `this`
- */
-Writer.prototype.bytes = function write_bytes(value) {
-    var len = value.length >>> 0;
-    if (!len)
-        return this._push(writeByte, 1, 0);
-    if (util.isString(value)) {
-        var buf = Writer.alloc(len = base64.length(value));
-        base64.decode(value, buf, 0);
-        value = buf;
-    }
-    return this.uint32(len)._push(writeBytes, len, value);
-};
-
-/**
- * Writes a string.
- * @param {string} value Value to write
- * @returns {Writer} `this`
- */
-Writer.prototype.string = function write_string(value) {
-    var len = utf8.length(value);
-    return len
-        ? this.uint32(len)._push(utf8.write, len, value)
-        : this._push(writeByte, 1, 0);
-};
-
-/**
- * Forks this writer's state by pushing it to a stack.
- * Calling {@link Writer#reset|reset} or {@link Writer#ldelim|ldelim} resets the writer to the previous state.
- * @returns {Writer} `this`
- */
-Writer.prototype.fork = function fork() {
-    this.states = new State(this);
-    this.head = this.tail = new Op(noop, 0, 0);
-    this.len = 0;
-    return this;
-};
-
-/**
- * Resets this instance to the last state.
- * @returns {Writer} `this`
- */
-Writer.prototype.reset = function reset() {
-    if (this.states) {
-        this.head   = this.states.head;
-        this.tail   = this.states.tail;
-        this.len    = this.states.len;
-        this.states = this.states.next;
-    } else {
-        this.head = this.tail = new Op(noop, 0, 0);
-        this.len  = 0;
-    }
-    return this;
-};
-
-/**
- * Resets to the last state and appends the fork state's current write length as a varint followed by its operations.
- * @returns {Writer} `this`
- */
-Writer.prototype.ldelim = function ldelim() {
-    var head = this.head,
-        tail = this.tail,
-        len  = this.len;
-    this.reset().uint32(len);
-    if (len) {
-        this.tail.next = head.next; // skip noop
-        this.tail = tail;
-        this.len += len;
-    }
-    return this;
-};
-
-/**
- * Finishes the write operation.
- * @returns {Uint8Array} Finished buffer
- */
-Writer.prototype.finish = function finish() {
-    var head = this.head.next, // skip noop
-        buf  = this.constructor.alloc(this.len),
-        pos  = 0;
-    while (head) {
-        head.fn(head.val, buf, pos);
-        pos += head.len;
-        head = head.next;
-    }
-    // this.head = this.tail = null;
-    return buf;
-};
-
-Writer._configure = function(BufferWriter_) {
-    BufferWriter = BufferWriter_;
-    Writer.create = create();
-    BufferWriter._configure();
-};
+"use strict";
+module.exports = Writer;
+
+var util      = require(39);
+
+var BufferWriter; // cyclic
+
+var LongBits  = util.LongBits,
+    base64    = util.base64,
+    utf8      = util.utf8;
+
+/**
+ * Constructs a new writer operation instance.
+ * @classdesc Scheduled writer operation.
+ * @constructor
+ * @param {function(*, Uint8Array, number)} fn Function to call
+ * @param {number} len Value byte length
+ * @param {*} val Value to write
+ * @ignore
+ */
+function Op(fn, len, val) {
+
+    /**
+     * Function to call.
+     * @type {function(Uint8Array, number, *)}
+     */
+    this.fn = fn;
+
+    /**
+     * Value byte length.
+     * @type {number}
+     */
+    this.len = len;
+
+    /**
+     * Next operation.
+     * @type {Writer.Op|undefined}
+     */
+    this.next = undefined;
+
+    /**
+     * Value to write.
+     * @type {*}
+     */
+    this.val = val; // type varies
+}
+
+/* istanbul ignore next */
+function noop() {} // eslint-disable-line no-empty-function
+
+/**
+ * Constructs a new writer state instance.
+ * @classdesc Copied writer state.
+ * @memberof Writer
+ * @constructor
+ * @param {Writer} writer Writer to copy state from
+ * @ignore
+ */
+function State(writer) {
+
+    /**
+     * Current head.
+     * @type {Writer.Op}
+     */
+    this.head = writer.head;
+
+    /**
+     * Current tail.
+     * @type {Writer.Op}
+     */
+    this.tail = writer.tail;
+
+    /**
+     * Current buffer length.
+     * @type {number}
+     */
+    this.len = writer.len;
+
+    /**
+     * Next state.
+     * @type {State|null}
+     */
+    this.next = writer.states;
+}
+
+/**
+ * Constructs a new writer instance.
+ * @classdesc Wire format writer using `Uint8Array` if available, otherwise `Array`.
+ * @constructor
+ */
+function Writer() {
+
+    /**
+     * Current length.
+     * @type {number}
+     */
+    this.len = 0;
+
+    /**
+     * Operations head.
+     * @type {Object}
+     */
+    this.head = new Op(noop, 0, 0);
+
+    /**
+     * Operations tail
+     * @type {Object}
+     */
+    this.tail = this.head;
+
+    /**
+     * Linked forked states.
+     * @type {Object|null}
+     */
+    this.states = null;
+
+    // When a value is written, the writer calculates its byte length and puts it into a linked
+    // list of operations to perform when finish() is called. This both allows us to allocate
+    // buffers of the exact required size and reduces the amount of work we have to do compared
+    // to first calculating over objects and then encoding over objects. In our case, the encoding
+    // part is just a linked list walk calling operations with already prepared values.
+}
+
+var create = function create() {
+    return util.Buffer
+        ? function create_buffer_setup() {
+            return (Writer.create = function create_buffer() {
+                return new BufferWriter();
+            })();
+        }
+        /* istanbul ignore next */
+        : function create_array() {
+            return new Writer();
+        };
+};
+
+/**
+ * Creates a new writer.
+ * @function
+ * @returns {BufferWriter|Writer} A {@link BufferWriter} when Buffers are supported, otherwise a {@link Writer}
+ */
+Writer.create = create();
+
+/**
+ * Allocates a buffer of the specified size.
+ * @param {number} size Buffer size
+ * @returns {Uint8Array} Buffer
+ */
+Writer.alloc = function alloc(size) {
+    return new util.Array(size);
+};
+
+// Use Uint8Array buffer pool in the browser, just like node does with buffers
+/* istanbul ignore else */
+if (util.Array !== Array)
+    Writer.alloc = util.pool(Writer.alloc, util.Array.prototype.subarray);
+
+/**
+ * Pushes a new operation to the queue.
+ * @param {function(Uint8Array, number, *)} fn Function to call
+ * @param {number} len Value byte length
+ * @param {number} val Value to write
+ * @returns {Writer} `this`
+ * @private
+ */
+Writer.prototype._push = function push(fn, len, val) {
+    this.tail = this.tail.next = new Op(fn, len, val);
+    this.len += len;
+    return this;
+};
+
+function writeByte(val, buf, pos) {
+    buf[pos] = val & 255;
+}
+
+function writeVarint32(val, buf, pos) {
+    while (val > 127) {
+        buf[pos++] = val & 127 | 128;
+        val >>>= 7;
+    }
+    buf[pos] = val;
+}
+
+/**
+ * Constructs a new varint writer operation instance.
+ * @classdesc Scheduled varint writer operation.
+ * @extends Op
+ * @constructor
+ * @param {number} len Value byte length
+ * @param {number} val Value to write
+ * @ignore
+ */
+function VarintOp(len, val) {
+    this.len = len;
+    this.next = undefined;
+    this.val = val;
+}
+
+VarintOp.prototype = Object.create(Op.prototype);
+VarintOp.prototype.fn = writeVarint32;
+
+/**
+ * Writes an unsigned 32 bit value as a varint.
+ * @param {number} value Value to write
+ * @returns {Writer} `this`
+ */
+Writer.prototype.uint32 = function write_uint32(value) {
+    // here, the call to this.push has been inlined and a varint specific Op subclass is used.
+    // uint32 is by far the most frequently used operation and benefits significantly from this.
+    this.len += (this.tail = this.tail.next = new VarintOp(
+        (value = value >>> 0)
+                < 128       ? 1
+        : value < 16384     ? 2
+        : value < 2097152   ? 3
+        : value < 268435456 ? 4
+        :                     5,
+    value)).len;
+    return this;
+};
+
+/**
+ * Writes a signed 32 bit value as a varint.
+ * @function
+ * @param {number} value Value to write
+ * @returns {Writer} `this`
+ */
+Writer.prototype.int32 = function write_int32(value) {
+    return value < 0
+        ? this._push(writeVarint64, 10, LongBits.fromNumber(value)) // 10 bytes per spec
+        : this.uint32(value);
+};
+
+/**
+ * Writes a 32 bit value as a varint, zig-zag encoded.
+ * @param {number} value Value to write
+ * @returns {Writer} `this`
+ */
+Writer.prototype.sint32 = function write_sint32(value) {
+    return this.uint32((value << 1 ^ value >> 31) >>> 0);
+};
+
+function writeVarint64(val, buf, pos) {
+    while (val.hi) {
+        buf[pos++] = val.lo & 127 | 128;
+        val.lo = (val.lo >>> 7 | val.hi << 25) >>> 0;
+        val.hi >>>= 7;
+    }
+    while (val.lo > 127) {
+        buf[pos++] = val.lo & 127 | 128;
+        val.lo = val.lo >>> 7;
+    }
+    buf[pos++] = val.lo;
+}
+
+/**
+ * Writes an unsigned 64 bit value as a varint.
+ * @param {Long|number|string} value Value to write
+ * @returns {Writer} `this`
+ * @throws {TypeError} If `value` is a string and no long library is present.
+ */
+Writer.prototype.uint64 = function write_uint64(value) {
+    var bits = LongBits.from(value);
+    return this._push(writeVarint64, bits.length(), bits);
+};
+
+/**
+ * Writes a signed 64 bit value as a varint.
+ * @function
+ * @param {Long|number|string} value Value to write
+ * @returns {Writer} `this`
+ * @throws {TypeError} If `value` is a string and no long library is present.
+ */
+Writer.prototype.int64 = Writer.prototype.uint64;
+
+/**
+ * Writes a signed 64 bit value as a varint, zig-zag encoded.
+ * @param {Long|number|string} value Value to write
+ * @returns {Writer} `this`
+ * @throws {TypeError} If `value` is a string and no long library is present.
+ */
+Writer.prototype.sint64 = function write_sint64(value) {
+    var bits = LongBits.from(value).zzEncode();
+    return this._push(writeVarint64, bits.length(), bits);
+};
+
+/**
+ * Writes a boolish value as a varint.
+ * @param {boolean} value Value to write
+ * @returns {Writer} `this`
+ */
+Writer.prototype.bool = function write_bool(value) {
+    return this._push(writeByte, 1, value ? 1 : 0);
+};
+
+function writeFixed32(val, buf, pos) {
+    buf[pos    ] =  val         & 255;
+    buf[pos + 1] =  val >>> 8   & 255;
+    buf[pos + 2] =  val >>> 16  & 255;
+    buf[pos + 3] =  val >>> 24;
+}
+
+/**
+ * Writes an unsigned 32 bit value as fixed 32 bits.
+ * @param {number} value Value to write
+ * @returns {Writer} `this`
+ */
+Writer.prototype.fixed32 = function write_fixed32(value) {
+    return this._push(writeFixed32, 4, value >>> 0);
+};
+
+/**
+ * Writes a signed 32 bit value as fixed 32 bits.
+ * @function
+ * @param {number} value Value to write
+ * @returns {Writer} `this`
+ */
+Writer.prototype.sfixed32 = Writer.prototype.fixed32;
+
+/**
+ * Writes an unsigned 64 bit value as fixed 64 bits.
+ * @param {Long|number|string} value Value to write
+ * @returns {Writer} `this`
+ * @throws {TypeError} If `value` is a string and no long library is present.
+ */
+Writer.prototype.fixed64 = function write_fixed64(value) {
+    var bits = LongBits.from(value);
+    return this._push(writeFixed32, 4, bits.lo)._push(writeFixed32, 4, bits.hi);
+};
+
+/**
+ * Writes a signed 64 bit value as fixed 64 bits.
+ * @function
+ * @param {Long|number|string} value Value to write
+ * @returns {Writer} `this`
+ * @throws {TypeError} If `value` is a string and no long library is present.
+ */
+Writer.prototype.sfixed64 = Writer.prototype.fixed64;
+
+/**
+ * Writes a float (32 bit).
+ * @function
+ * @param {number} value Value to write
+ * @returns {Writer} `this`
+ */
+Writer.prototype.float = function write_float(value) {
+    return this._push(util.float.writeFloatLE, 4, value);
+};
+
+/**
+ * Writes a double (64 bit float).
+ * @function
+ * @param {number} value Value to write
+ * @returns {Writer} `this`
+ */
+Writer.prototype.double = function write_double(value) {
+    return this._push(util.float.writeDoubleLE, 8, value);
+};
+
+var writeBytes = util.Array.prototype.set
+    ? function writeBytes_set(val, buf, pos) {
+        buf.set(val, pos); // also works for plain array values
+    }
+    /* istanbul ignore next */
+    : function writeBytes_for(val, buf, pos) {
+        for (var i = 0; i < val.length; ++i)
+            buf[pos + i] = val[i];
+    };
+
+/**
+ * Writes a sequence of bytes.
+ * @param {Uint8Array|string} value Buffer or base64 encoded string to write
+ * @returns {Writer} `this`
+ */
+Writer.prototype.bytes = function write_bytes(value) {
+    var len = value.length >>> 0;
+    if (!len)
+        return this._push(writeByte, 1, 0);
+    if (util.isString(value)) {
+        var buf = Writer.alloc(len = base64.length(value));
+        base64.decode(value, buf, 0);
+        value = buf;
+    }
+    return this.uint32(len)._push(writeBytes, len, value);
+};
+
+/**
+ * Writes a string.
+ * @param {string} value Value to write
+ * @returns {Writer} `this`
+ */
+Writer.prototype.string = function write_string(value) {
+    var len = utf8.length(value);
+    return len
+        ? this.uint32(len)._push(utf8.write, len, value)
+        : this._push(writeByte, 1, 0);
+};
+
+/**
+ * Forks this writer's state by pushing it to a stack.
+ * Calling {@link Writer#reset|reset} or {@link Writer#ldelim|ldelim} resets the writer to the previous state.
+ * @returns {Writer} `this`
+ */
+Writer.prototype.fork = function fork() {
+    this.states = new State(this);
+    this.head = this.tail = new Op(noop, 0, 0);
+    this.len = 0;
+    return this;
+};
+
+/**
+ * Resets this instance to the last state.
+ * @returns {Writer} `this`
+ */
+Writer.prototype.reset = function reset() {
+    if (this.states) {
+        this.head   = this.states.head;
+        this.tail   = this.states.tail;
+        this.len    = this.states.len;
+        this.states = this.states.next;
+    } else {
+        this.head = this.tail = new Op(noop, 0, 0);
+        this.len  = 0;
+    }
+    return this;
+};
+
+/**
+ * Resets to the last state and appends the fork state's current write length as a varint followed by its operations.
+ * @returns {Writer} `this`
+ */
+Writer.prototype.ldelim = function ldelim() {
+    var head = this.head,
+        tail = this.tail,
+        len  = this.len;
+    this.reset().uint32(len);
+    if (len) {
+        this.tail.next = head.next; // skip noop
+        this.tail = tail;
+        this.len += len;
+    }
+    return this;
+};
+
+/**
+ * Finishes the write operation.
+ * @returns {Uint8Array} Finished buffer
+ */
+Writer.prototype.finish = function finish() {
+    var head = this.head.next, // skip noop
+        buf  = this.constructor.alloc(this.len),
+        pos  = 0;
+    while (head) {
+        head.fn(head.val, buf, pos);
+        pos += head.len;
+        head = head.next;
+    }
+    // this.head = this.tail = null;
+    return buf;
+};
+
+Writer._configure = function(BufferWriter_) {
+    BufferWriter = BufferWriter_;
+    Writer.create = create();
+    BufferWriter._configure();
+};
 
 },{"39":39}],43:[function(require,module,exports){
-"use strict";
-module.exports = BufferWriter;
-
-// extends Writer
-var Writer = require(42);
-(BufferWriter.prototype = Object.create(Writer.prototype)).constructor = BufferWriter;
-
-var util = require(39);
-
-/**
- * Constructs a new buffer writer instance.
- * @classdesc Wire format writer using node buffers.
- * @extends Writer
- * @constructor
- */
-function BufferWriter() {
-    Writer.call(this);
-}
-
-BufferWriter._configure = function () {
-    /**
-     * Allocates a buffer of the specified size.
-     * @function
-     * @param {number} size Buffer size
-     * @returns {Buffer} Buffer
-     */
-    BufferWriter.alloc = util._Buffer_allocUnsafe;
-
-    BufferWriter.writeBytesBuffer = util.Buffer && util.Buffer.prototype instanceof Uint8Array && util.Buffer.prototype.set.name === "set"
-        ? function writeBytesBuffer_set(val, buf, pos) {
-          buf.set(val, pos); // faster than copy (requires node >= 4 where Buffers extend Uint8Array and set is properly inherited)
-          // also works for plain array values
-        }
-        /* istanbul ignore next */
-        : function writeBytesBuffer_copy(val, buf, pos) {
-          if (val.copy) // Buffer values
-            val.copy(buf, pos, 0, val.length);
-          else for (var i = 0; i < val.length;) // plain array values
-            buf[pos++] = val[i++];
-        };
-};
-
-
-/**
- * @override
- */
-BufferWriter.prototype.bytes = function write_bytes_buffer(value) {
-    if (util.isString(value))
-        value = util._Buffer_from(value, "base64");
-    var len = value.length >>> 0;
-    this.uint32(len);
-    if (len)
-        this._push(BufferWriter.writeBytesBuffer, len, value);
-    return this;
-};
-
-function writeStringBuffer(val, buf, pos) {
-    if (val.length < 40) // plain js is faster for short strings (probably due to redundant assertions)
-        util.utf8.write(val, buf, pos);
-    else if (buf.utf8Write)
-        buf.utf8Write(val, pos);
-    else
-        buf.write(val, pos);
-}
-
-/**
- * @override
- */
-BufferWriter.prototype.string = function write_string_buffer(value) {
-    var len = util.Buffer.byteLength(value);
-    this.uint32(len);
-    if (len)
-        this._push(writeStringBuffer, len, value);
-    return this;
-};
-
-
-/**
- * Finishes the write operation.
- * @name BufferWriter#finish
- * @function
- * @returns {Buffer} Finished buffer
- */
-
-BufferWriter._configure();
-=======
-/**
- * Writes a double (64 bit float).
- * @function
- * @param {number} value Value to write
- * @returns {Writer} `this`
- */
-Writer.prototype.double = function write_double(value) {
-    return this._push(util.float.writeDoubleLE, 8, value);
-};
-
-var writeBytes = util.Array.prototype.set
-    ? function writeBytes_set(val, buf, pos) {
-        buf.set(val, pos); // also works for plain array values
-    }
-    /* istanbul ignore next */
-    : function writeBytes_for(val, buf, pos) {
-        for (var i = 0; i < val.length; ++i)
-            buf[pos + i] = val[i];
-    };
-
-/**
- * Writes a sequence of bytes.
- * @param {Uint8Array|string} value Buffer or base64 encoded string to write
- * @returns {Writer} `this`
- */
-Writer.prototype.bytes = function write_bytes(value) {
-    var len = value.length >>> 0;
-    if (!len)
-        return this._push(writeByte, 1, 0);
-    if (util.isString(value)) {
-        var buf = Writer.alloc(len = base64.length(value));
-        base64.decode(value, buf, 0);
-        value = buf;
-    }
-    return this.uint32(len)._push(writeBytes, len, value);
-};
-
-/**
- * Writes a string.
- * @param {string} value Value to write
- * @returns {Writer} `this`
- */
-Writer.prototype.string = function write_string(value) {
-    var len = utf8.length(value);
-    return len
-        ? this.uint32(len)._push(utf8.write, len, value)
-        : this._push(writeByte, 1, 0);
-};
-
-/**
- * Forks this writer's state by pushing it to a stack.
- * Calling {@link Writer#reset|reset} or {@link Writer#ldelim|ldelim} resets the writer to the previous state.
- * @returns {Writer} `this`
- */
-Writer.prototype.fork = function fork() {
-    this.states = new State(this);
-    this.head = this.tail = new Op(noop, 0, 0);
-    this.len = 0;
-    return this;
-};
-
-/**
- * Resets this instance to the last state.
- * @returns {Writer} `this`
- */
-Writer.prototype.reset = function reset() {
-    if (this.states) {
-        this.head   = this.states.head;
-        this.tail   = this.states.tail;
-        this.len    = this.states.len;
-        this.states = this.states.next;
-    } else {
-        this.head = this.tail = new Op(noop, 0, 0);
-        this.len  = 0;
-    }
-    return this;
-};
-
-/**
- * Resets to the last state and appends the fork state's current write length as a varint followed by its operations.
- * @returns {Writer} `this`
- */
-Writer.prototype.ldelim = function ldelim() {
-    var head = this.head,
-        tail = this.tail,
-        len  = this.len;
-    this.reset().uint32(len);
-    if (len) {
-        this.tail.next = head.next; // skip noop
-        this.tail = tail;
-        this.len += len;
-    }
-    return this;
-};
-
-/**
- * Finishes the write operation.
- * @returns {Uint8Array} Finished buffer
- */
-Writer.prototype.finish = function finish() {
-    var head = this.head.next, // skip noop
-        buf  = this.constructor.alloc(this.len),
-        pos  = 0;
-    while (head) {
-        head.fn(head.val, buf, pos);
-        pos += head.len;
-        head = head.next;
-    }
-    // this.head = this.tail = null;
-    return buf;
-};
-
-Writer._configure = function(BufferWriter_) {
-    BufferWriter = BufferWriter_;
-};
-
-},{"39":39}],43:[function(require,module,exports){
-"use strict";
-module.exports = BufferWriter;
-
-// extends Writer
-var Writer = require(42);
-(BufferWriter.prototype = Object.create(Writer.prototype)).constructor = BufferWriter;
-
-var util = require(39);
-
-var Buffer = util.Buffer;
-
-/**
- * Constructs a new buffer writer instance.
- * @classdesc Wire format writer using node buffers.
- * @extends Writer
- * @constructor
- */
-function BufferWriter() {
-    Writer.call(this);
-}
-
-/**
- * Allocates a buffer of the specified size.
- * @param {number} size Buffer size
- * @returns {Buffer} Buffer
- */
-BufferWriter.alloc = function alloc_buffer(size) {
-    return (BufferWriter.alloc = util._Buffer_allocUnsafe)(size);
-};
-
-var writeBytesBuffer = Buffer && Buffer.prototype instanceof Uint8Array && Buffer.prototype.set.name === "set"
-    ? function writeBytesBuffer_set(val, buf, pos) {
-        buf.set(val, pos); // faster than copy (requires node >= 4 where Buffers extend Uint8Array and set is properly inherited)
-                           // also works for plain array values
-    }
-    /* istanbul ignore next */
-    : function writeBytesBuffer_copy(val, buf, pos) {
-        if (val.copy) // Buffer values
-            val.copy(buf, pos, 0, val.length);
-        else for (var i = 0; i < val.length;) // plain array values
-            buf[pos++] = val[i++];
-    };
-
-/**
- * @override
- */
-BufferWriter.prototype.bytes = function write_bytes_buffer(value) {
-    if (util.isString(value))
-        value = util._Buffer_from(value, "base64");
-    var len = value.length >>> 0;
-    this.uint32(len);
-    if (len)
-        this._push(writeBytesBuffer, len, value);
-    return this;
-};
-
-function writeStringBuffer(val, buf, pos) {
-    if (val.length < 40) // plain js is faster for short strings (probably due to redundant assertions)
-        util.utf8.write(val, buf, pos);
-    else
-        buf.utf8Write(val, pos);
-}
-
-/**
- * @override
- */
-BufferWriter.prototype.string = function write_string_buffer(value) {
-    var len = Buffer.byteLength(value);
-    this.uint32(len);
-    if (len)
-        this._push(writeStringBuffer, len, value);
-    return this;
-};
-
-
-/**
- * Finishes the write operation.
- * @name BufferWriter#finish
- * @function
- * @returns {Buffer} Finished buffer
- */
->>>>>>> 0f8008c9
+"use strict";
+module.exports = BufferWriter;
+
+// extends Writer
+var Writer = require(42);
+(BufferWriter.prototype = Object.create(Writer.prototype)).constructor = BufferWriter;
+
+var util = require(39);
+
+/**
+ * Constructs a new buffer writer instance.
+ * @classdesc Wire format writer using node buffers.
+ * @extends Writer
+ * @constructor
+ */
+function BufferWriter() {
+    Writer.call(this);
+}
+
+BufferWriter._configure = function () {
+    /**
+     * Allocates a buffer of the specified size.
+     * @function
+     * @param {number} size Buffer size
+     * @returns {Buffer} Buffer
+     */
+    BufferWriter.alloc = util._Buffer_allocUnsafe;
+
+    BufferWriter.writeBytesBuffer = util.Buffer && util.Buffer.prototype instanceof Uint8Array && util.Buffer.prototype.set.name === "set"
+        ? function writeBytesBuffer_set(val, buf, pos) {
+          buf.set(val, pos); // faster than copy (requires node >= 4 where Buffers extend Uint8Array and set is properly inherited)
+          // also works for plain array values
+        }
+        /* istanbul ignore next */
+        : function writeBytesBuffer_copy(val, buf, pos) {
+          if (val.copy) // Buffer values
+            val.copy(buf, pos, 0, val.length);
+          else for (var i = 0; i < val.length;) // plain array values
+            buf[pos++] = val[i++];
+        };
+};
+
+
+/**
+ * @override
+ */
+BufferWriter.prototype.bytes = function write_bytes_buffer(value) {
+    if (util.isString(value))
+        value = util._Buffer_from(value, "base64");
+    var len = value.length >>> 0;
+    this.uint32(len);
+    if (len)
+        this._push(BufferWriter.writeBytesBuffer, len, value);
+    return this;
+};
+
+function writeStringBuffer(val, buf, pos) {
+    if (val.length < 40) // plain js is faster for short strings (probably due to redundant assertions)
+        util.utf8.write(val, buf, pos);
+    else if (buf.utf8Write)
+        buf.utf8Write(val, pos);
+    else
+        buf.write(val, pos);
+}
+
+/**
+ * @override
+ */
+BufferWriter.prototype.string = function write_string_buffer(value) {
+    var len = util.Buffer.byteLength(value);
+    this.uint32(len);
+    if (len)
+        this._push(writeStringBuffer, len, value);
+    return this;
+};
+
+
+/**
+ * Finishes the write operation.
+ * @name BufferWriter#finish
+ * @function
+ * @returns {Buffer} Finished buffer
+ */
+
+BufferWriter._configure();
 
 },{"39":39,"42":42}]},{},[19])
 
-})();
-//# sourceMappingURL=protobuf.js.map+})();
+//# sourceMappingURL=protobuf.js.map